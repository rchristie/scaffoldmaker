"""
Generates a 3-D stomach mesh along the central line, with variable
numbers of elements around esophagus and duodenum, along and through
wall, with variable radius and thickness along.
"""

from __future__ import division

import copy
import math

from cmlibs.maths.vectorops import cross, sub
from cmlibs.utils.zinc.field import find_or_create_field_coordinates
from cmlibs.utils.zinc.finiteelement import get_element_node_identifiers, get_maximum_element_identifier, \
    get_maximum_node_identifier
from cmlibs.utils.zinc.general import ChangeManager
from cmlibs.zinc.element import Element
from cmlibs.zinc.field import Field
from cmlibs.zinc.node import Node
from scaffoldmaker.annotation.annotationgroup import AnnotationGroup, mergeAnnotationGroups, \
    getAnnotationGroupForTerm, findOrCreateAnnotationGroupForTerm
from scaffoldmaker.annotation.esophagus_terms import get_esophagus_term
from scaffoldmaker.annotation.smallintestine_terms import get_smallintestine_term
from scaffoldmaker.annotation.stomach_terms import get_stomach_term
from scaffoldmaker.meshtypes.meshtype_1d_network_layout1 import MeshType_1d_network_layout1
from scaffoldmaker.meshtypes.meshtype_3d_ostium1 import MeshType_3d_ostium1, generateOstiumMesh
from scaffoldmaker.meshtypes.scaffold_base import Scaffold_base
from scaffoldmaker.scaffoldpackage import ScaffoldPackage
from scaffoldmaker.utils import interpolation as interp
from scaffoldmaker.utils import matrix
from scaffoldmaker.utils import vector
from scaffoldmaker.utils.annulusmesh import createAnnulusMesh3d
from scaffoldmaker.utils.eftfactory_bicubichermitelinear import eftfactory_bicubichermitelinear
from scaffoldmaker.utils.eftfactory_tricubichermite import eftfactory_tricubichermite
from scaffoldmaker.utils.eft_utils import setEftScaleFactorIds, remapEftNodeValueLabel, remapEftNodeValueLabelsVersion
from scaffoldmaker.utils.geometry import sampleEllipsePoints
from scaffoldmaker.utils.tracksurface import TrackSurface
from scaffoldmaker.utils.zinc_utils import exnode_string_from_nodeset_field_parameters, \
    mesh_destroy_elements_and_nodes_by_identifiers, get_nodeset_path_field_parameters, \
    get_nodeset_path_ordered_field_parameters


class MeshType_3d_stomach1(Scaffold_base):
    """
    Generates a 3-D stomach mesh with variable numbers of elements around the esophagus and duodenum,
    along the central line, and through wall. The stomach is created using a central path as the longitudinal axis
    of the stomach. D2 of the central path points to the greater curvature of the stomach and magnitude of D2 and D3
    are the radii of the stomach in the respective direction.
    """
    parameterSetStructureStrings = {
        'Human 1': ScaffoldPackage(MeshType_1d_network_layout1, {
            'scaffoldSettings': {
<<<<<<< HEAD
                "Structure": "1-2-3-4-5-6-7-8"
=======
                'Coordinate dimensions': 3,
                'D2 derivatives': True,
                'D3 derivatives': True,
                'Length': 1.0,
                'Number of elements': 12
>>>>>>> 1c13798e
            },
            'meshEdits': exnode_string_from_nodeset_field_parameters(
                [Node.VALUE_LABEL_VALUE, Node.VALUE_LABEL_D_DS1, Node.VALUE_LABEL_D_DS2, Node.VALUE_LABEL_D2_DS1DS2, Node.VALUE_LABEL_D_DS3, Node.VALUE_LABEL_D2_DS1DS3], [
                (1, [[0.49,0.06,0.00], [-0.03,-0.00,-0.00], [0.01,-0.04,0.00], [0.02,-0.14,0.00], [0.00,0.00,0.04], [0.00,0.00,0.13]]),
                (2, [[0.45,0.05,-0.00], [-0.06,-0.01,-0.00], [0.03,-0.17,0.00], [0.02,-0.12,0.00], [0.00,0.00,0.17], [0.00,0.00,0.13]]),
                (3, [[0.38,0.04,0.00], [-0.08,-0.02,0.00], [0.04,-0.27,0.00], [0.01,-0.10,0.00], [0.00,0.00,0.29], [0.00,0.00,0.11]]),
                (4, [[0.28,0.02,0.00], [-0.11,-0.02,0.00], [0.05,-0.36,0.00], [0.00,-0.07,0.00], [0.00,0.00,0.38], [0.00,0.00,0.07]]),
                (5, [[0.16,0.01,0.00], [-0.14,-0.01,0.00], [0.04,-0.40,0.00], [-0.03,-0.02,0.00], [0.00,0.00,0.42], [0.00,0.00,0.03]]),
                (6, [[0.00,0.00,0.00], [-0.20,0.00,0.00], [-0.01,-0.40,0.00], [-0.06,0.01,0.00], [0.00,0.00,0.43], [0.00,0.00,0.01]]),
                (7, [[-0.23,0.02,0.00], [-0.23,0.05,0.00], [-0.09,-0.37,0.00], [-0.08,0.05,0.00], [0.00,0.00,0.44], [0.00,0.00,-0.01]]),
                (8, [[-0.45,0.10,0.00], [-0.20,0.12,0.00], [-0.18,-0.29,0.00], [-0.06,0.11,0.00], [0.00,0.00,0.41], [0.00,0.00,-0.05]]),
                (9, [[-0.61,0.26,0.00], [-0.15,0.20,0.00], [-0.22,-0.16,0.00], [-0.02,0.13,0.00], [0.00,0.00,0.34], [0.00,0.00,-0.09]]),
                (10, [[-0.73,0.50,0.00], [-0.04,0.23,0.00], [-0.21,-0.04,0.00], [0.04,0.09,0.00], [0.00,0.00,0.23], [0.00,0.00,-0.07]]),
                (11, [[-0.71,0.69,0.00], [0.05,0.17,0.00], [-0.14,0.03,0.00], [0.06,0.05,-0.00], [0.00,0.00,0.18], [0.00,0.00,-0.06]]),
                (12, [[-0.64,0.83,0.00], [0.10,0.14,0.00], [-0.08,0.06,0.00], [0.03,0.03,-0.00], [0.00,0.00,0.11], [0.00,0.00,-0.03]]),
                (13, [[-0.51,0.97,0.00], [0.16,0.14,0.00], [-0.08,0.09,0.00], [-0.03,0.03,0.00], [0.00,0.00,0.13], [0.00,0.00,0.07]])
                ]),

            'userAnnotationGroups': [
                {
                    '_AnnotationGroup': True,
                    'dimension': 1,
                    'identifierRanges': '1-5',
                    'name': get_stomach_term('fundus of stomach')[0],
                    'ontId': get_stomach_term('fundus of stomach')[1]
                },
                {
                    '_AnnotationGroup': True,
                    'dimension': 1,
                    'identifierRanges': '6-8',
                    'name': get_stomach_term('body of stomach')[0],
                    'ontId': get_stomach_term('body of stomach')[1]
                },
                {
                    '_AnnotationGroup': True,
                    'dimension': 1,
                    'identifierRanges': '9-10',
                    'name': get_stomach_term('pyloric antrum')[0],
                    'ontId': get_stomach_term('pyloric antrum')[1]
                },
                {
                    '_AnnotationGroup': True,
                    'dimension': 1,
                    'identifierRanges': '11',
                    'name': get_stomach_term('pyloric canal')[0],
                    'ontId': get_stomach_term('pyloric canal')[1]
                },
                {
                    '_AnnotationGroup': True,
                    'dimension': 1,
                    'identifierRanges': '12',
                    'name': get_smallintestine_term('duodenum')[0],
                    'ontId': get_smallintestine_term('duodenum')[1]
                }]
        }),

        'Human 2': ScaffoldPackage(MeshType_1d_network_layout1, {
            'scaffoldSettings': {
<<<<<<< HEAD
                "Structure": "1-2-3.2, 4-3-5-6-7-8-9-10"
            },
            'meshEdits': exnode_string_from_nodeset_field_parameters(
                [Node.VALUE_LABEL_VALUE, Node.VALUE_LABEL_D_DS1, Node.VALUE_LABEL_D_DS2, Node.VALUE_LABEL_D2_DS1DS2, Node.VALUE_LABEL_D_DS3, Node.VALUE_LABEL_D2_DS1DS3], [
                (1, [[8.00,-110.19,1129.24], [5.59,-4.49,-11.63], [3.50,-0.38,1.83], [-7.43,-2.71,-11.05], [-1.20,-4.84,1.29], [0.31,-0.85,0.00]]), 
                (2, [[25.31,-116.23,1119.25], [27.85,-6.64,-5.89], [3.77,6.09,10.97], [-7.43,-2.71,-11.05], [-1.34,-11.88,7.06], [0.31,-0.85,0.00]]), 
                (3, [[61.43,-121.54,1122.53], [[-2.01,-23.40,-36.85],[42.96,-3.86,12.04]], [[39.28,-6.90,2.24],[-2.29,6.36,10.19]], [[-7.43,-2.71,-11.05],[0.00,0.00,0.00]], [[-7.56,-35.53,22.98],[-2.98,-11.98,6.81]], [[0.31,-0.85,0.00],[0.00,0.00,0.00]]]), 
                (4, [ [  61.47, -101.30, 1152.18 ], [   1.92, -17.01, -22.36 ], [ 15.88,  -0.53,   2.00 ], [  -1.47, -0.53,  -7.23 ], [ -4.20, -32.38, 24.81 ], [  1.62, -4.46,  0.00 ] ] ),
                (5, [ [  56.78, -147.38, 1078.66 ], [ -18.57, -19.78, -33.63 ], [ 37.34, -13.52, -12.67 ], [ -13.50, -4.91,  -7.49 ], [ -4.91, -35.87, 23.81 ], [ -1.83,  5.03,  0.00 ] ] ),
                (6, [ [  32.14, -159.44, 1058.12 ], [ -25.49,  -7.02, -11.18 ], [ 12.92, -15.68, -19.60 ], [ -13.60, -4.95,  -0.11 ], [ -1.59, -27.21, 20.72 ], [ -3.42,  9.40,  0.00 ] ] ),
                (7, [ [  10.36, -162.05, 1054.83 ], [ -21.12,   0.81,  -0.05 ], [ -0.49, -14.00, -17.23 ], [  -8.70, -3.17,   5.66 ], [ -0.74, -18.17, 14.78 ], [ -2.45,  6.74,  0.00 ] ] ),
                (8, [ [  -8.74, -158.28, 1057.63 ], [ -14.76,   6.59,   2.22 ], [ -6.11, -10.23, -10.22 ], [  -2.39,  4.12,   5.11 ], [ -3.26, -12.00, 13.95 ], [ -1.56,  6.63, -3.36 ] ] ),
                (9, [ [ -18.83, -150.69, 1059.20 ], [ -11.47,  11.36,   1.06 ], [ -6.41,  -5.88,  -6.34 ], [  -0.18,  2.75,   2.61 ], [ -4.20,  -5.07,  8.95 ], [ -1.21,  4.57, -2.38 ] ] ),
                (10, [ [ -30.74, -135.24, 1059.32 ], [ -10.69,  13.10,  -0.80 ], [ -6.40,  -5.57,  -5.67 ], [   1.20, -0.04,  -0.56 ], [ -5.80,  -4.09, 10.56 ], [  0.50,  1.74, -3.24 ] ] ) ] ),

=======
                'Coordinate dimensions': 3,
                'D2 derivatives': True,
                'D3 derivatives': True,
                'Length': 1.0,
                'Number of elements': 12
            },
            'meshEdits': exnode_string_from_nodeset_field_parameters(
                [Node.VALUE_LABEL_VALUE, Node.VALUE_LABEL_D_DS1, Node.VALUE_LABEL_D_DS2, Node.VALUE_LABEL_D2_DS1DS2, Node.VALUE_LABEL_D_DS3, Node.VALUE_LABEL_D2_DS1DS3], [
                (1, [[61.590,-101.050,1152.900], [0.442,-2.863,-3.864], [11.300,-0.230,1.460], [15.701,-3.029,2.832], [-0.850,-7.440,5.420], [-5.756,-22.456,14.946]]),
                (2, [[61.990,-104.310,1148.310], [0.358,-3.656,-5.314], [24.170,-2.490,3.340], [10.039,-1.491,0.928], [-4.920,-25.060,16.910], [-2.384,-12.784,8.034]]),
                (3, [[62.280,-108.340,1142.260], [0.251,-4.603,-7.040], [30.560,-2.990,3.040], [5.720,-0.448,-0.071], [-5.130,-31.610,20.490], [-0.206,-5.098,2.599]]),
                (4, [[62.470,-113.500,1134.220], [0.315,-6.148,-9.733], [35.400,-3.370,3.270], [4.541,-0.488,0.325], [-5.330,-34.800,21.800], [-0.383,-3.012,1.219]]),
                (5, [[62.940,-120.610,1122.780], [0.448,-8.598,-13.993], [39.520,-4.010,3.730], [3.189,-0.587,-0.295], [-5.970,-37.560,22.890], [-0.099,-1.218,0.549]]),
                (6, [[63.320,-130.670,1106.220], [-0.184,-10.489,-16.967], [41.370,-4.520,2.350], [0.495,-2.468,-4.032], [-5.290,-36.560,22.660], [0.257,0.762,0.246]]),
                (7, [[62.540,-141.560,1088.910], [-4.623,-11.401,-18.639], [40.430,-9.060,-4.490], [-4.947,-4.939,-8.800], [-5.480,-36.050,23.410], [0.770,0.606,1.053]]),
                (8, [[53.670,-152.880,1069.820], [-15.955,-9.817,-16.265], [30.765,-14.468,-15.598], [-14.187,-3.408,-7.577], [-3.580,-35.330,24.820], [2.031,4.346,-1.238]]),
                (9, [[32.230,-159.890,1058.560], [-22.295,-4.560,-7.466], [11.809,-15.766,-19.452], [-15.401,0.331,-0.624], [-1.410,-27.160,20.790], [1.197,8.617,-5.083]]),
                (10, [[10.360,-162.050,1054.830], [-21.098,1.023,-0.272], [-0.460,-14.000,-17.230], [-8.754,2.830,4.764], [-1.070,-18.150,14.780], [-1.003,7.491,-3.260]]),
                (11, [[-8.740,-158.280,1057.630], [-17.280,7.584,3.006], [-6.110,-10.230,-10.220], [-2.634,4.430,6.290], [-3.260,-12.000,13.950], [-1.380,7.085,-2.660]]),
                (12, [[-23.259,-147.625,1060.642], [-11.148,12.211,0.633], [-5.944,-5.188,-4.599], [-0.696,3.015,1.714], [-3.887,-4.046,9.590], [-2.080,5.832,-2.463]]),
                (13, [[-30.740,-135.240,1059.320], [-3.618,11.918,-3.109], [-7.329,-3.791,-6.004], [-2.074,-0.221,-4.524], [-7.127,0.091,8.642], [-4.400,2.442,0.567]])
                ]),
                
>>>>>>> 1c13798e
            'userAnnotationGroups': [
                {
                    '_AnnotationGroup': True,
                    'dimension': 1,
                    'identifierRanges': '1-4',
                    'name': get_stomach_term('fundus of stomach')[0],
                    'ontId': get_stomach_term('fundus of stomach')[1]
                },
                {
                    '_AnnotationGroup': True,
                    'dimension': 1,
                    'identifierRanges': '5-8',
                    'name': get_stomach_term('body of stomach')[0],
                    'ontId': get_stomach_term('body of stomach')[1]
                },
                {
                    '_AnnotationGroup': True,
                    'dimension': 1,
                    'identifierRanges': '9-10',
                    'name': get_stomach_term('pyloric antrum')[0],
                    'ontId': get_stomach_term('pyloric antrum')[1]
                },
                {
                    '_AnnotationGroup': True,
                    'dimension': 1,
                    'identifierRanges': '11',
                    'name': get_stomach_term('pyloric canal')[0],
                    'ontId': get_stomach_term('pyloric canal')[1]
                },
                {
                    '_AnnotationGroup': True,
                    'dimension': 1,
                    'identifierRanges': '12',
                    'name': get_smallintestine_term('duodenum')[0],
                    'ontId': get_smallintestine_term('duodenum')[1]
                }]
        }),

        'Mouse 1': ScaffoldPackage(MeshType_1d_network_layout1, {
            'scaffoldSettings': {
<<<<<<< HEAD
                "Structure": "1-2-3-4-5-6-7-8-9"
=======
                'Coordinate dimensions': 3,
                'D2 derivatives': True,
                'D3 derivatives': True,
                'Length': 1.0,
                'Number of elements': 11
>>>>>>> 1c13798e
            },
            'meshEdits': exnode_string_from_nodeset_field_parameters(
                [Node.VALUE_LABEL_VALUE, Node.VALUE_LABEL_D_DS1, Node.VALUE_LABEL_D_DS2, Node.VALUE_LABEL_D2_DS1DS2, Node.VALUE_LABEL_D_DS3, Node.VALUE_LABEL_D2_DS1DS3], [
                (1, [[0.540,0.710,0.000], [-0.005,-0.065,0.000], [0.080,-0.010,0.000], [0.098,-0.016,0.000], [0.000,0.000,0.040], [0.000,0.000,0.124]]),
                (2, [[0.530,0.630,0.000], [-0.015,-0.095,0.000], [0.170,-0.030,0.000], [0.082,-0.024,0.000], [0.000,0.000,0.160], [0.000,0.000,0.116]]),
                (3, [[0.510,0.520,0.000], [-0.029,-0.135,0.000], [0.240,-0.060,0.000], [0.066,-0.042,0.000], [0.000,0.000,0.270], [0.000,0.000,0.098]]),
                (4, [[0.470,0.360,0.000], [-0.055,-0.161,0.000], [0.300,-0.120,0.000], [0.026,-0.089,0.000], [0.000,0.000,0.350], [0.000,0.000,0.056]]),
                (5, [[0.400,0.200,0.000], [-0.107,-0.145,0.000], [0.290,-0.240,0.000], [-0.054,-0.110,0.000], [0.000,0.000,0.380], [0.000,0.000,0.020]]),
                (6, [[0.260,0.080,0.000], [-0.202,-0.111,0.000], [0.190,-0.340,0.000], [-0.132,-0.084,0.000], [0.000,0.000,0.390], [0.000,0.000,0.002]]),
                (7, [[0.000,0.000,0.000], [-0.288,-0.009,0.000], [0.010,-0.400,0.000], [-0.194,0.007,0.000], [0.000,0.000,0.380], [0.000,0.000,-0.015]]),
                (8, [[-0.290,0.070,0.000], [-0.237,0.128,0.000], [-0.200,-0.320,0.000], [-0.109,0.097,0.000], [0.000,0.000,0.360], [0.000,0.000,-0.031]]),
                (9, [[-0.460,0.230,0.000], [-0.099,0.191,0.000], [-0.230,-0.210,0.000], [0.020,0.121,0.000], [0.000,0.000,0.320], [0.000,0.000,-0.079]]),
                (10, [[-0.486,0.419,0.000], [-0.008,0.167,0.000], [-0.170,-0.080,0.000], [0.069,0.087,0.000], [0.000,0.000,0.210], [0.000,0.000,-0.109]]),
                (11, [[-0.480,0.560,0.000], [-0.012,0.142,0.000], [-0.094,-0.025,0.000], [0.030,0.020,0.000], [0.000,0.000,0.102], [0.000,0.000,-0.046]]),
                (12, [[-0.510,0.700,0.000], [-0.048,0.137,0.000], [-0.110,-0.040,0.000], [-0.062,-0.050,0.000], [0.000,0.000,0.120], [0.000,0.000,0.082]])
                ]),

            'userAnnotationGroups': [
                {
                    '_AnnotationGroup': True,
                    'dimension': 1,
                    'identifierRanges': '1-6',
                    'name': get_stomach_term('fundus of stomach')[0],
                    'ontId': get_stomach_term('fundus of stomach')[1]
                },
                {
                    '_AnnotationGroup': True,
                    'dimension': 1,
                    'identifierRanges': '7-8',
                    'name': get_stomach_term('body of stomach')[0],
                    'ontId': get_stomach_term('body of stomach')[1]
                },
                {
                    '_AnnotationGroup': True,
                    'dimension': 1,
                    'identifierRanges': '9',
                    'name': get_stomach_term('pyloric antrum')[0],
                    'ontId': get_stomach_term('pyloric antrum')[1]
                },
                {
                    '_AnnotationGroup': True,
                    'dimension': 1,
                    'identifierRanges': '10',
                    'name': get_stomach_term('pyloric canal')[0],
                    'ontId': get_stomach_term('pyloric canal')[1]
                },
                {
                    '_AnnotationGroup': True,
                    'dimension': 1,
                    'identifierRanges': '11',
                    'name': get_smallintestine_term('duodenum')[0],
                    'ontId': get_smallintestine_term('duodenum')[1]
                }]
        }),

        'Pig 1': ScaffoldPackage(MeshType_1d_network_layout1, {
            'scaffoldSettings': {
<<<<<<< HEAD
                "Structure": "1-2-3-4-5-6-7-8"
=======
                'Coordinate dimensions': 3,
                'D2 derivatives': True,
                'D3 derivatives': True,
                'Length': 1.0,
                'Number of elements': 10
>>>>>>> 1c13798e
            },
            'meshEdits': exnode_string_from_nodeset_field_parameters(
                [Node.VALUE_LABEL_VALUE, Node.VALUE_LABEL_D_DS1, Node.VALUE_LABEL_D_DS2, Node.VALUE_LABEL_D2_DS1DS2, Node.VALUE_LABEL_D_DS3, Node.VALUE_LABEL_D2_DS1DS3], [
                (1, [[0.44,0.01,0.00], [-0.01,-0.00,0.00], [0.01,-0.05,0.00], [-0.01,-0.09,0.00], [0.00,0.00,0.08], [0.00,0.00,0.06]]),
                (2, [[0.42,0.01,0.00], [-0.05,-0.01,0.00], [-0.00,-0.15,0.00], [-0.00,-0.10,0.00], [0.00,0.00,0.15], [0.00,0.00,0.08]]),
                (3, [[0.33,0.00,0.00], [-0.11,-0.00,0.00], [0.00,-0.28,0.00], [-0.00,-0.13,0.00], [0.00,0.00,0.28], [0.00,0.00,0.12]]),
                (4, [[0.19,0.00,0.00], [-0.17,-0.01,0.00], [0.01,-0.39,0.00], [-0.02,-0.08,0.00], [0.00,0.00,0.38], [0.00,0.00,0.07]]),
                (5, [[0.00,0.00,0.00], [-0.21,0.00,0.00], [-0.03,-0.43,0.00], [-0.02,-0.02,0.00], [0.00,0.00,0.40], [0.00,0.00,0.01]]),
                (6, [[-0.22,0.01,0.00], [-0.25,0.03,0.00], [-0.03,-0.43,0.00], [-0.05,0.03,0.00], [0.00,0.00,0.40], [0.00,0.00,-0.01]]),
                (7, [[-0.50,0.05,0.00], [-0.26,0.12,0.00], [-0.16,-0.36,0.00], [-0.12,0.14,0.00], [0.00,0.00,0.37], [0.00,0.00,-0.05]]),
                (8, [[-0.70,0.24,0.00], [-0.11,0.27,0.00], [-0.28,-0.16,0.00], [-0.05,0.21,0.00], [0.00,0.00,0.31], [0.00,0.00,-0.09]]),
                (9, [[-0.70,0.52,0.00], [0.12,0.26,0.00], [-0.27,0.05,0.00], [0.10,0.09,0.00], [0.00,0.00,0.18], [0.00,0.00,-0.11]]),
                (10, [[-0.50,0.70,0.00], [0.14,0.19,0.00], [-0.09,0.03,0.00], [0.08,-0.02,0.00], [0.00,0.00,0.09], [0.00,0.00,-0.04]]),
                (11, [[-0.41,0.88,0.00], [0.03,0.16,0.00], [-0.09,0.01,0.00], [-0.08,-0.03,0.00], [0.00,0.00,0.09], [0.00,0.00,0.04]])
                ]),

            'userAnnotationGroups': [
                {
                    '_AnnotationGroup': True,
                    'dimension': 1,
                    'identifierRanges': '1-4',
                    'name': get_stomach_term('fundus of stomach')[0],
                    'ontId': get_stomach_term('fundus of stomach')[1]
                },
                {
                    '_AnnotationGroup': True,
                    'dimension': 1,
                    'identifierRanges': '5-7',
                    'name': get_stomach_term('body of stomach')[0],
                    'ontId': get_stomach_term('body of stomach')[1]
                },
                {
                    '_AnnotationGroup': True,
                    'dimension': 1,
                    'identifierRanges': '8',
                    'name': get_stomach_term('pyloric antrum')[0],
                    'ontId': get_stomach_term('pyloric antrum')[1]
                },
                {
                    '_AnnotationGroup': True,
                    'dimension': 1,
                    'identifierRanges': '9',
                    'name': get_stomach_term('pyloric canal')[0],
                    'ontId': get_stomach_term('pyloric canal')[1]
                },
                {
                    '_AnnotationGroup': True,
                    'dimension': 1,
                    'identifierRanges': '10',
                    'name': get_smallintestine_term('duodenum')[0],
                    'ontId': get_smallintestine_term('duodenum')[1]
                }]
        }),

        'Rat 1': ScaffoldPackage(MeshType_1d_network_layout1, {
            'scaffoldSettings': {
<<<<<<< HEAD
                "Structure": "1-2-3-4-5-6-7-8-9"
=======
                'Coordinate dimensions': 3,
                'D2 derivatives': True,
                'D3 derivatives': True,
                'Length': 1.0,
                'Number of elements': 12
>>>>>>> 1c13798e
            },
            'meshEdits': exnode_string_from_nodeset_field_parameters(
                [Node.VALUE_LABEL_VALUE, Node.VALUE_LABEL_D_DS1, Node.VALUE_LABEL_D_DS2, Node.VALUE_LABEL_D2_DS1DS2, Node.VALUE_LABEL_D_DS3, Node.VALUE_LABEL_D2_DS1DS3], [
                (1, [[0.601,0.602,0.000], [-0.027,-0.056,0.000], [0.077,-0.036,0.000], [0.122,-0.056,0.000], [0.000,0.000,0.080], [0.000,0.000,0.076]]),
                (2, [[0.564,0.524,0.000], [-0.047,-0.100,-0.000], [0.189,-0.097,0.000], [0.101,-0.066,0.000], [0.000,0.000,0.160], [0.000,0.000,0.084]]),
                (3, [[0.507,0.402,0.000], [-0.071,-0.139,-0.000], [0.273,-0.171,0.000], [0.062,-0.070,-0.000], [0.000,0.000,0.250], [0.000,0.000,0.073]]),
                (4, [[0.420,0.248,0.000], [-0.097,-0.137,-0.000], [0.307,-0.237,0.000], [-0.011,-0.067,-0.000], [0.000,0.000,0.300], [0.000,0.000,0.039]]),
                (5, [[0.315,0.129,0.000], [-0.125,-0.109,-0.000], [0.256,-0.304,0.000], [-0.080,-0.076,0.000], [0.000,0.000,0.330], [0.000,0.000,0.030]]),
                (6, [[0.171,0.034,0.000], [-0.161,-0.066,0.000], [0.144,-0.389,0.000], [-0.125,-0.058,0.000], [0.000,0.000,0.360], [0.000,0.000,0.015]]),
                (7, [[0.000,0.000,0.000], [-0.200,0.002,0.000], [0.005,-0.420,0.000], [-0.156,0.003,0.000], [0.000,0.000,0.360], [0.000,0.000,-0.009]]),
                (8, [[-0.218,0.048,0.000], [-0.208,0.094,0.000], [-0.173,-0.374,0.000], [-0.152,0.079,0.000], [0.000,0.000,0.340], [0.000,0.000,-0.015]]),
                (9, [[-0.404,0.184,0.000], [-0.142,0.162,0.000], [-0.299,-0.260,0.000], [-0.044,0.113,0.000], [0.000,0.000,0.330], [0.000,0.000,-0.025]]),
                (10, [[-0.497,0.356,0.000], [-0.049,0.209,0.000], [-0.255,-0.188,0.000], [0.077,0.107,0.000], [0.000,0.000,0.290], [0.000,0.000,-0.111]]),
                (11, [[-0.490,0.587,0.000], [-0.018,0.189,-0.000], [-0.152,-0.045,0.000], [0.069,0.049,0.000], [0.000,0.000,0.120], [0.000,0.000,-0.073]]),
                (12, [[-0.523,0.730,0.000], [-0.032,0.116,0.000], [-0.111,-0.036,0.000], [0.003,-0.002,0.000], [0.000,0.000,0.120], [0.000,0.000,0.018]]),
                (13, [[-0.552,0.820,0.000], [-0.026,0.063,0.000], [-0.132,-0.045,0.000], [-0.045,-0.016,0.000], [0.000,0.000,0.150], [0.000,0.000,0.042]])
                ]),

            'userAnnotationGroups': [
                {
                    '_AnnotationGroup': True,
                    'dimension': 1,
                    'identifierRanges': '1-6',
                    'name': get_stomach_term('fundus of stomach')[0],
                    'ontId': get_stomach_term('fundus of stomach')[1]
                },
                {
                    '_AnnotationGroup': True,
                    'dimension': 1,
                    'identifierRanges': '7-9',
                    'name': get_stomach_term('body of stomach')[0],
                    'ontId': get_stomach_term('body of stomach')[1]
                },
                {
                    '_AnnotationGroup': True,
                    'dimension': 1,
                    'identifierRanges': '10',
                    'name': get_stomach_term('pyloric antrum')[0],
                    'ontId': get_stomach_term('pyloric antrum')[1]
                },
                {
                    '_AnnotationGroup': True,
                    'dimension': 1,
                    'identifierRanges': '11',
                    'name': get_stomach_term('pyloric canal')[0],
                    'ontId': get_stomach_term('pyloric canal')[1]
                },
                {
                    '_AnnotationGroup': True,
                    'dimension': 1,
                    'identifierRanges': '12',
                    'name': get_smallintestine_term('duodenum')[0],
                    'ontId': get_smallintestine_term('duodenum')[1]
                }]
        }),

        'Material': ScaffoldPackage(MeshType_1d_network_layout1, {
            'scaffoldSettings': {
<<<<<<< HEAD
                "Structure": "1-2-3-4-5-6-7-8"
=======
                'Coordinate dimensions': 3,
                'D2 derivatives': True,
                'D3 derivatives': True,
                'Length': 1.0,
                'Number of elements': 15
>>>>>>> 1c13798e
            },
            'meshEdits': exnode_string_from_nodeset_field_parameters(
                [Node.VALUE_LABEL_VALUE, Node.VALUE_LABEL_D_DS1, Node.VALUE_LABEL_D_DS2, Node.VALUE_LABEL_D2_DS1DS2, Node.VALUE_LABEL_D_DS3, Node.VALUE_LABEL_D2_DS1DS3], [
                (1, [[0.700,0.000,0.000], [-0.020,0.000,0.000], [0.000,-0.050,0.000], [0.000,-0.100,0.000], [0.000,0.000,0.050], [0.000,0.000,0.100]]),
                (2, [[0.680,0.000,0.000], [-0.050,0.000,0.000], [0.000,-0.150,0.000], [0.000,-0.110,0.000], [0.000,0.000,0.150], [0.000,0.000,0.110]]),
                (3, [[0.600,0.000,0.000], [-0.100,0.000,0.000], [0.000,-0.290,0.000], [0.000,-0.130,0.000], [0.000,0.000,0.290], [0.000,0.000,0.130]]),
                (4, [[0.490,0.000,0.000], [-0.130,0.000,0.000], [0.000,-0.400,0.000], [0.000,-0.100,0.000], [0.000,0.000,0.400], [0.000,0.000,0.100]]),
                (5, [[0.350,0.000,0.000], [-0.160,0.000,0.000], [0.000,-0.480,0.000], [0.000,-0.050,0.000], [0.000,0.000,0.480], [0.000,0.000,0.050]]),
                (6, [[0.180,0.000,0.000], [-0.170,0.000,0.000], [0.000,-0.500,0.000], [0.000,-0.010,0.000], [0.000,0.000,0.500], [0.000,0.000,0.010]]),
                (7, [[0.000,0.000,0.000], [-0.190,0.000,0.000], [0.000,-0.500,0.000], [0.000,0.000,0.000], [0.000,0.000,0.500], [0.000,0.000,0.000]]),
                (8, [[-0.200,0.000,0.000], [-0.200,0.000,0.000], [0.000,-0.500,0.000], [0.000,0.000,0.000], [0.000,0.000,0.500], [0.000,0.000,0.000]]),
                (9, [[-0.400,0.000,0.000], [-0.200,0.000,0.000], [0.000,-0.500,0.000], [0.000,0.000,0.000], [0.000,0.000,0.500], [0.000,0.000,0.000]]),
                (10, [[-0.600,0.000,0.000], [-0.180,0.000,0.000], [0.000,-0.500,0.000], [0.000,0.000,0.000], [0.000,0.000,0.500], [0.000,0.000,0.000]]),
                (11, [[-0.750,0.000,0.000], [-0.150,0.000,0.000], [0.000,-0.440,0.000], [0.000,0.100,0.000], [0.000,0.000,0.440], [0.000,0.000,-0.100]]),
                (12, [[-0.900,0.000,0.000], [-0.120,0.000,0.000], [0.000,-0.310,0.000], [0.000,0.120,0.000], [0.000,0.000,0.310], [0.000,0.000,-0.120]]),
                (13, [[-1.000,0.000,0.000], [-0.100,0.000,0.000], [0.000,-0.200,0.000], [0.000,0.000,0.000], [0.000,0.000,0.200], [0.000,0.000,0.000]]),
                (14, [[-1.100,0.000,0.000], [-0.100,0.000,0.000], [0.000,-0.200,0.000], [0.000,0.000,0.000], [0.000,0.000,0.200], [0.000,0.000,0.000]]),
                (15, [[-1.200,0.000,0.000], [-0.100,0.000,0.000], [0.000,-0.200,0.000], [0.000,0.000,0.000], [0.000,0.000,0.200], [0.000,0.000,0.000]]),
                (16, [[-1.300,0.000,0.000], [-0.100,0.000,0.000], [0.000,-0.200,0.000], [0.000,0.000,0.000], [0.000,0.000,0.200], [0.000,0.000,0.000]])
                ]),

            'userAnnotationGroups': [
                {
                    '_AnnotationGroup': True,
                    'dimension': 1,
                    'identifierRanges': '1-6',
                    'name': get_stomach_term('fundus of stomach')[0],
                    'ontId': get_stomach_term('fundus of stomach')[1]
                },
                {
                    '_AnnotationGroup': True,
                    'dimension': 1,
                    'identifierRanges': '7-9',
                    'name': get_stomach_term('body of stomach')[0],
                    'ontId': get_stomach_term('body of stomach')[1]
                },
                {
                    '_AnnotationGroup': True,
                    'dimension': 1,
                    'identifierRanges': '10-11',
                    'name': get_stomach_term('pyloric antrum')[0],
                    'ontId': get_stomach_term('pyloric antrum')[1]
                },
                {
                    '_AnnotationGroup': True,
                    'dimension': 1,
                    'identifierRanges': '12-13',
                    'name': get_stomach_term('pyloric canal')[0],
                    'ontId': get_stomach_term('pyloric canal')[1]
                },
                {
                    '_AnnotationGroup': True,
                    'dimension': 1,
                    'identifierRanges': '14-15',
                    'name': get_smallintestine_term('duodenum')[0],
                    'ontId': get_smallintestine_term('duodenum')[1]
                }]
        }),
    }

    ostiumDefaultScaffoldPackages = {
        'Human 1': ScaffoldPackage(MeshType_3d_ostium1, {
            'scaffoldSettings': {
                'Number of vessels': 1,
                'Number of elements across common': 2,
                'Number of elements around ostium': 8,
                'Number of elements along': 3,
                'Number of elements through wall': 4,
                'Unit scale': 0.0105,
                'Outlet': False,
                'Ostium diameter': 25.0,
                'Ostium length': 15.0,
                'Ostium wall thickness': 5.0,
                'Ostium wall relative thicknesses': [0.55, 0.15, 0.25, 0.05],
                'Ostium inter-vessel distance': 0.0,
                'Ostium inter-vessel height': 0.0,
                'Use linear through ostium wall': True,
                'Vessel end length factor': 1.0,
                'Vessel inner diameter': 5.0,
                'Vessel wall thickness': 3.0,
                'Vessel wall relative thicknesses': [0.55, 0.15, 0.25, 0.05],
                'Vessel angle 1 degrees': 0.0,
                'Vessel angle 1 spread degrees': 0.0,
                'Vessel angle 2 degrees': 0.0,
                'Use linear through vessel wall': True,
                'Use cross derivatives': False,
                'Refine': False,
                'Refine number of elements around': 4,
                'Refine number of elements along': 4,
                'Refine number of elements through wall': 1
            },
        }),
        'Human 2': ScaffoldPackage(MeshType_3d_ostium1, {
            'scaffoldSettings': {
                'Number of vessels': 1,
                'Number of elements across common': 2,
                'Number of elements around ostium': 8,
                'Number of elements along': 3,
                'Number of elements through wall': 1,
                'Unit scale': 0.0105 * 101,
                'Outlet': False,
                'Ostium diameter': 25.0,
                'Ostium length': 15.0,
                'Ostium wall thickness': 5.0,
                'Ostium wall relative thicknesses': [0.55, 0.15, 0.25, 0.05],
                'Ostium inter-vessel distance': 0.0,
                'Ostium inter-vessel height': 0.0,
                'Use linear through ostium wall': True,
                'Vessel end length factor': 1.0,
                'Vessel inner diameter': 5.0,
                'Vessel wall thickness': 3.0,
                'Vessel wall relative thicknesses': [0.55, 0.15, 0.25, 0.05],
                'Vessel angle 1 degrees': -40.0,
                'Vessel angle 1 spread degrees': 0.0,
                'Vessel angle 2 degrees': -60.0,
                'Use linear through vessel wall': True,
                'Use cross derivatives': False,
                'Refine': False,
                'Refine number of elements around': 4,
                'Refine number of elements along': 4,
                'Refine number of elements through wall': 1
            },
        }),
        'Mouse 1': ScaffoldPackage(MeshType_3d_ostium1, {
            'scaffoldSettings': {
                'Number of vessels': 1,
                'Number of elements across common': 2,
                'Number of elements around ostium': 8,
                'Number of elements along': 3,
                'Number of elements through wall': 4,
                'Unit scale': 0.147,
                'Outlet': False,
                'Ostium diameter': 1.5,
                'Ostium length': 1.5,
                'Ostium wall thickness': 0.35,
                'Ostium wall relative thicknesses': [0.75, 0.05, 0.15, 0.05],
                'Ostium inter-vessel distance': 0.0,
                'Ostium inter-vessel height': 0.0,
                'Use linear through ostium wall': True,
                'Vessel end length factor': 1.0,
                'Vessel inner diameter': 0.5,
                'Vessel wall thickness': 0.2,
                'Vessel wall relative thicknesses': [0.75, 0.05, 0.15, 0.05],
                'Vessel angle 1 degrees': 0.0,
                'Vessel angle 1 spread degrees': 0.0,
                'Vessel angle 2 degrees': 0.0,
                'Use linear through vessel wall': True,
                'Use cross derivatives': False,
                'Refine': False,
                'Refine number of elements around': 4,
                'Refine number of elements along': 4,
                'Refine number of elements through wall': 1
            },
        }),
        'Pig 1': ScaffoldPackage(MeshType_3d_ostium1, {
            'scaffoldSettings': {
                'Number of vessels': 1,
                'Number of elements across common': 2,
                'Number of elements around ostium': 8,
                'Number of elements along': 3,
                'Number of elements through wall': 4,
                'Unit scale': 0.0118,
                'Outlet': False,
                'Ostium diameter': 20.0,
                'Ostium length': 10.0,
                'Ostium wall thickness': 5.0,
                'Ostium wall relative thicknesses': [0.47, 0.1, 0.33, 0.1],
                'Ostium inter-vessel distance': 0.0,
                'Ostium inter-vessel height': 0.0,
                'Use linear through ostium wall': True,
                'Vessel end length factor': 1.0,
                'Vessel inner diameter': 3.0,
                'Vessel wall thickness': 3.0,
                'Vessel wall relative thicknesses': [0.47, 0.1, 0.33, 0.1],
                'Vessel angle 1 degrees': 0.0,
                'Vessel angle 1 spread degrees': 0.0,
                'Vessel angle 2 degrees': 0.0,
                'Use linear through vessel wall': True,
                'Use cross derivatives': False,
                'Refine': False,
                'Refine number of elements around': 4,
                'Refine number of elements along': 4,
                'Refine number of elements through wall': 1
            },
        }),
        'Rat 1': ScaffoldPackage(MeshType_3d_ostium1, {
            'scaffoldSettings': {
                'Number of vessels': 1,
                'Number of elements across common': 2,
                'Number of elements around ostium': 8,
                'Number of elements along': 3,
                'Number of elements through wall': 4,
                'Unit scale': 0.043,
                'Outlet': False,
                'Ostium diameter': 5.0,
                'Ostium length': 5.0,
                'Ostium wall thickness': 0.5,
                'Ostium wall relative thicknesses': [0.65, 0.12, 0.18, 0.05],
                'Ostium inter-vessel distance': 0.0,
                'Ostium inter-vessel height': 0.0,
                'Use linear through ostium wall': True,
                'Vessel end length factor': 1.0,
                'Vessel inner diameter': 2.0,
                'Vessel wall thickness': 0.3,
                'Vessel wall relative thicknesses': [0.65, 0.12, 0.18, 0.05],
                'Vessel angle 1 degrees': 0.0,
                'Vessel angle 1 spread degrees': 0.0,
                'Vessel angle 2 degrees': 0.0,
                'Use linear through vessel wall': True,
                'Use cross derivatives': False,
                'Refine': False,
                'Refine number of elements around': 4,
                'Refine number of elements along': 4,
                'Refine number of elements through wall': 1
            },
        }),
        'Material': ScaffoldPackage(MeshType_3d_ostium1, {
            'scaffoldSettings': {
                'Number of vessels': 1,
                'Number of elements across common': 2,
                'Number of elements around ostium': 8,
                'Number of elements along': 3,
                'Number of elements through wall': 4,
                'Unit scale': 1.0,
                'Outlet': False,
                'Ostium diameter': 0.3,
                'Ostium length': 0.3,
                'Ostium wall thickness': 0.05,
                'Ostium wall relative thicknesses': [0.25, 0.25, 0.25, 0.25],
                'Ostium inter-vessel distance': 0.0,
                'Ostium inter-vessel height': 0.0,
                'Use linear through ostium wall': True,
                'Vessel end length factor': 1.0,
                'Vessel inner diameter': 0.1,
                'Vessel wall thickness': 0.03,
                'Vessel wall relative thicknesses': [0.25, 0.25, 0.25, 0.25],
                'Vessel angle 1 degrees': 0.0,
                'Vessel angle 1 spread degrees': 0.0,
                'Vessel angle 2 degrees': 0.0,
                'Use linear through vessel wall': True,
                'Use cross derivatives': False,
                'Refine': False,
                'Refine number of elements around': 4,
                'Refine number of elements along': 4,
                'Refine number of elements through wall': 1
            },
        }),
    }

    @staticmethod
    def getName():
        return '3D Stomach 1'

    @staticmethod
    def getParameterSetNames():
        return [
            'Default',
            'Human 1',
            'Human 2',
            'Mouse 1',
            'Pig 1',
            'Rat 1',
            'Material']

    @classmethod
    def getDefaultOptions(cls, parameterSetName='Default'):
        if 'Human 2' in parameterSetName:
            centralPathOption = cls.parameterSetStructureStrings['Human 2']
            ostiumOption = cls.ostiumDefaultScaffoldPackages['Human 2']
        elif 'Mouse 1' in parameterSetName:
            centralPathOption = cls.parameterSetStructureStrings['Mouse 1']
            ostiumOption = cls.ostiumDefaultScaffoldPackages['Mouse 1']
        elif 'Pig 1' in parameterSetName:
            centralPathOption = cls.parameterSetStructureStrings['Pig 1']
            ostiumOption = cls.ostiumDefaultScaffoldPackages['Pig 1']
        elif 'Rat 1' in parameterSetName:
            centralPathOption = cls.parameterSetStructureStrings['Rat 1']
            ostiumOption = cls.ostiumDefaultScaffoldPackages['Rat 1']
        elif 'Material' in parameterSetName:
            centralPathOption = cls.parameterSetStructureStrings['Material']
            ostiumOption = cls.ostiumDefaultScaffoldPackages['Material']
        else:
            centralPathOption = cls.parameterSetStructureStrings['Human 1']
            ostiumOption = cls.ostiumDefaultScaffoldPackages['Human 1']

        options = {
            'Central path': copy.deepcopy(centralPathOption),
            'Number of elements around esophagus': 8,
            'Number of elements around duodenum': 16,
            'Number of elements along': 14,
            'Number of elements through wall': 4,
            'Wall thickness': 0.0525,
            'Mucosa relative thickness': 0.55,
            'Submucosa relative thickness': 0.15,
            'Circular muscle layer relative thickness': 0.25,
            'Longitudinal muscle layer relative thickness': 0.05,
            'Limiting ridge': False,
            'Gastro-esophageal junction': copy.deepcopy(ostiumOption),
            'Use linear through wall': True,
            'Refine': False,
            'Refine number of elements surface': 4,
            'Refine number of elements cardia surface': 2,
            'Refine number of elements through wall': 1
        }
        if 'Human 2' in parameterSetName:
            options['Number of elements through wall'] = 1
            options['Wall thickness'] = 0.0525 * 101
        elif 'Mouse 1' in parameterSetName:
            options['Wall thickness'] = 0.05145
            options['Mucosa relative thickness'] = 0.75
            options['Submucosa relative thickness'] = 0.05
            options['Circular muscle layer relative thickness'] = 0.15
            options['Longitudinal muscle layer relative thickness'] = 0.05
            options['Limiting ridge'] = True
        elif 'Pig 1' in parameterSetName:
            options['Wall thickness'] = 0.059
            options['Mucosa relative thickness'] = 0.47
            options['Submucosa relative thickness'] = 0.1
            options['Circular muscle layer relative thickness'] = 0.33
            options['Longitudinal muscle layer relative thickness'] = 0.1
            options['Limiting ridge'] = False
        elif 'Rat 1' in parameterSetName:
            options['Wall thickness'] = 0.0215
            options['Mucosa relative thickness'] = 0.65
            options['Submucosa relative thickness'] = 0.12
            options['Circular muscle layer relative thickness'] = 0.18
            options['Longitudinal muscle layer relative thickness'] = 0.05
            options['Limiting ridge'] = True
        elif 'Material' in parameterSetName:
            options['Wall thickness'] = 0.05
            options['Mucosa relative thickness'] = 0.25
            options['Submucosa relative thickness'] = 0.25
            options['Circular muscle layer relative thickness'] = 0.25
            options['Longitudinal muscle layer relative thickness'] = 0.25
            options['Limiting ridge'] = False
        cls.updateSubScaffoldOptions(options)

        return options

    @staticmethod
    def getOrderedOptionNames():
        return [
            'Central path',
            'Number of elements around esophagus',
            'Number of elements around duodenum',
            'Number of elements along',
            'Number of elements through wall',
            'Wall thickness',
            'Mucosa relative thickness',
            'Submucosa relative thickness',
            'Circular muscle layer relative thickness',
            'Longitudinal muscle layer relative thickness',
            'Limiting ridge',
            'Gastro-esophageal junction',
            'Use linear through wall',
            'Refine',
            'Refine number of elements surface',
            'Refine number of elements cardia surface',
            'Refine number of elements through wall']

    @classmethod
    def getOptionValidScaffoldTypes(cls, optionName):
        if optionName == 'Central path':
<<<<<<< HEAD
            return [MeshType_1d_network_layout1]
        if optionName == 'Gastro-esophagal junction':
=======
            return [MeshType_1d_path1]
        if optionName == 'Gastro-esophageal junction':
>>>>>>> 1c13798e
            return [MeshType_3d_ostium1]
        return []

    @classmethod
    def getOptionScaffoldTypeParameterSetNames(cls, optionName, scaffoldType):
        if optionName == 'Central path':
<<<<<<< HEAD
            return list(cls.parameterSetStructureStrings.keys())
        if optionName == 'Gastro-esophagal junction':
=======
            return list(cls.centralPathDefaultScaffoldPackages.keys())
        if optionName == 'Gastro-esophageal junction':
>>>>>>> 1c13798e
            return list(cls.ostiumDefaultScaffoldPackages.keys())
        assert scaffoldType in cls.getOptionValidScaffoldTypes(optionName), \
            cls.__name__ + '.getOptionScaffoldTypeParameterSetNames.  ' + \
            'Invalid option \'' + optionName + '\' scaffold type ' + scaffoldType.getName()
        return scaffoldType.getParameterSetNames()

    @classmethod
    def getOptionScaffoldPackage(cls, optionName, scaffoldType, parameterSetName=None):
        """
        :param parameterSetName:  Name of valid parameter set for option Scaffold, or None for default.
        :return: ScaffoldPackage.
        """
        if parameterSetName:
            assert parameterSetName in cls.getOptionScaffoldTypeParameterSetNames(optionName, scaffoldType), \
                'Invalid parameter set ' + str(parameterSetName) + ' for scaffold ' + str(scaffoldType.getName()) + \
                ' in option ' + str(optionName) + ' of scaffold ' + cls.getName()
        if optionName == 'Central path':
            if not parameterSetName:
<<<<<<< HEAD
                parameterSetName = list(cls.parameterSetStructureStrings.keys())[0]
            return copy.deepcopy(cls.parameterSetStructureStrings[parameterSetName])
        if optionName == 'Gastro-esophagal junction':
=======
                parameterSetName = list(cls.centralPathDefaultScaffoldPackages.keys())[0]
            return copy.deepcopy(cls.centralPathDefaultScaffoldPackages[parameterSetName])
        if optionName == 'Gastro-esophageal junction':
>>>>>>> 1c13798e
            if not parameterSetName:
                parameterSetName = list(cls.ostiumDefaultScaffoldPackages.keys())[0]
            return copy.deepcopy(cls.ostiumDefaultScaffoldPackages[parameterSetName])
        assert False, cls.__name__ + '.getOptionScaffoldPackage:  Option ' + optionName + ' is not a scaffold'

    @classmethod
    def checkOptions(cls, options):
        if not options['Central path'].getScaffoldType() in cls.getOptionValidScaffoldTypes('Central path'):
<<<<<<< HEAD
            options['Central path'] = cls.getOptionScaffoldPackage('Central path', MeshType_1d_network_layout1)
        if not options['Gastro-esophagal junction'].getScaffoldType() in cls.getOptionValidScaffoldTypes(
                'Gastro-esophagal junction'):
            options['Gastro-esophagal junction'] = cls.getOptionScaffoldPackage('Gastro-esophagal junction',
=======
            options['Central path'] = cls.getOptionScaffoldPackage('Central path', MeshType_1d_path1)
        if not options['Gastro-esophageal junction'].getScaffoldType() in cls.getOptionValidScaffoldTypes(
                'Gastro-esophageal junction'):
            options['Gastro-esophageal junction'] = cls.getOptionScaffoldPackage('Gastro-esophageal junction',
>>>>>>> 1c13798e
                                                                                MeshType_3d_ostium1)
        if options['Number of elements around esophagus'] < 8:
            options['Number of elements around esophagus'] = 8
        if options['Number of elements around duodenum'] < 12:
            options['Number of elements around duodenum'] = 12
        for key in ['Number of elements around esophagus',
                    'Number of elements around duodenum']:
            if options[key] % 4 > 0:
                options[key] = options[key] // 4 * 4
        if options['Number of elements along'] < 12:
            options['Number of elements along'] = 12
        if options['Number of elements through wall'] != (1 or 4):
            options['Number of elements through wall'] = 4
        for key in [
            'Refine number of elements surface',
            'Refine number of elements cardia surface',
            'Refine number of elements through wall']:
            if options[key] < 1:
                options[key] = 1

        cls.updateSubScaffoldOptions(options)

    @classmethod
    def updateSubScaffoldOptions(cls, options):
        """
        Update ostium sub-scaffold options which depend on parent options.
        """
        ostiumOptions = options['Gastro-esophageal junction']
        ostiumSettings = ostiumOptions.getScaffoldSettings()
        ostiumSettings['Number of elements around ostium'] = options['Number of elements around esophagus']
        wallThickness = options['Wall thickness'] / ostiumSettings['Unit scale']
        ostiumSettings['Ostium wall thickness'] = wallThickness
        elementsCountThroughWall = options['Number of elements through wall']
        ostiumSettings['Number of elements through wall'] = elementsCountThroughWall
        if elementsCountThroughWall == 1:
            ostiumSettings['Ostium wall relative thicknesses'] = [1.0]
            ostiumSettings['Vessel wall relative thicknesses'] = [1.0]
        else:
            mucosaRelThickness = options['Mucosa relative thickness']
            submucosaRelThickness = options['Submucosa relative thickness']
            circularRelThickness = options['Circular muscle layer relative thickness']
            longRelThickness = options['Longitudinal muscle layer relative thickness']
            relThicknesses = [mucosaRelThickness, submucosaRelThickness, circularRelThickness, longRelThickness]
            ostiumSettings['Ostium wall relative thicknesses'] = relThicknesses
            ostiumSettings['Vessel wall relative thicknesses'] = relThicknesses

    @classmethod
    def generateBaseMesh(cls, region, options):
        """
        Generate the base tricubic Hermite mesh. See also generateMesh().
        :param region: Zinc region to define model in. Must be empty.
        :param options: Dict containing options. See getDefaultOptions().
        :return: list of AnnotationGroup, None
        """
        cls.updateSubScaffoldOptions(options)
        geometricCentralPath = options['Central path']
        materialCentralPath = cls.parameterSetStructureStrings['Material']
        limitingRidge = options['Limiting ridge']
        elementsCountThroughWall = options['Number of elements through wall']

        allAnnotationGroups = []

        stomachTermsAlong = [None, 'fundus of stomach', 'body of stomach',
                             'pyloric antrum', 'pyloric canal', 'duodenum']

        # Geometric coordinates
        fm = region.getFieldmodule()
        coordinates = find_or_create_field_coordinates(fm)

        geometricCentralPath = StomachCentralPath(region, geometricCentralPath, stomachTermsAlong)

        allAnnotationGroups, nextNodeIdentifier, nextElementIdentifier, elementsAlongGroups = \
            createStomachMesh3d(region, fm, coordinates, stomachTermsAlong,
                                allAnnotationGroups, centralPath=geometricCentralPath,
                                options=options, nodeIdentifier=1, elementIdentifier=1)

        # Material coordinates
        stomach_coordinates = find_or_create_field_coordinates(fm, name="stomach coordinates")
        allAnnotationGroupsMaterial = []
        tmp_region = region.createRegion()
        tmp_fm = tmp_region.getFieldmodule()
        with ChangeManager(tmp_fm):
            tmp_stomach_coordinates = find_or_create_field_coordinates(tmp_fm, name="stomach coordinates")

            materialCentralPath = StomachCentralPath(tmp_region, materialCentralPath, stomachTermsAlong)

            allAnnotationGroupsMaterial, nextNodeIdentifier, nextElementIdentifier = \
                createStomachMesh3d(tmp_region, tmp_fm, tmp_stomach_coordinates, stomachTermsAlong,
                                    allAnnotationGroupsMaterial,
                                    centralPath=materialCentralPath, options=options, nodeIdentifier=1,
                                    elementIdentifier=1, elementsAlongSections=elementsAlongGroups,
                                    materialCoordinates=True)[:-1]

            # Write two coordinates
            sir = tmp_region.createStreaminformationRegion()
            srm = sir.createStreamresourceMemory()
            tmp_region.write(sir)
            result, buffer = srm.getBuffer()

            sir = region.createStreaminformationRegion()
            srm = sir.createStreamresourceMemoryBuffer(buffer)
            region.read(sir)

            del srm
            del sir
            del tmp_stomach_coordinates
        del tmp_fm
        del tmp_region

        # Create markers
        markerTermNameStomachCoordinatesMap = {
            'body-antrum junction along the greater curvature on luminal surface': [-0.6, -0.45, 6.34622e-18],
            'body-antrum junction along the greater curvature on serosa': [-0.6, -0.5, 0.0],
            'distal point of lower esophageal sphincter serosa on the greater curvature of stomach': [0.08, 0.8, 4.48345e-16],
            'distal point of lower esophageal sphincter serosa on the lesser curvature of stomach': [-0.08, 0.8, 4.67938e-16],
            'esophagogastric junction along the greater curvature on luminal surface': [0.14885, 0.451205, 3.88484e-14],
            'esophagogastric junction along the greater curvature on serosa': [0.149987, 0.501192, 3.72966e-16],
            'esophagogastric junction along the lesser curvature on luminal surface': [-0.15, 0.45, 3.33066e-16],
            'esophagogastric junction along the lesser curvature on serosa': [-0.15, 0.5, 2.28983e-16],
            'gastroduodenal junction along the greater curvature on luminal surface': [-1.1, -0.15, 7.93284e-18],
            'gastroduodenal junction along the greater curvature on serosa': [-1.1, -0.2, 0],
            'gastroduodenal junction along the lesser curvature on luminal surface': [-1.1, 0.15, -4.73333e-17],
            'gastroduodenal junction along the lesser curvature on serosa': [-1.1, 0.2, -2.77556e-16],
            'limiting ridge at the greater curvature on the luminal surface' if limitingRidge else
            'fundus-body junction along the greater curvature on luminal surface': [-2.60734e-23, -0.450001, -0.00024468],
            'fundus-body junction along the greater curvature on serosa': [2.77556e-17, -0.5, 5.74685e-16]
        }
        if elementsCountThroughWall == 4:
            markerTermNameStomachCoordinatesCMLMMap = {
                'body-antrum junction along the greater curvature on circular-longitudinal muscle interface': [-0.6, -0.4875, -8.32667e-17],
                'esophagogastric junction along the greater curvature on circular-longitudinal muscle interface': [0.149703, 0.488695, 9.99176e-15],
                'esophagogastric junction along the lesser curvature on circular-longitudinal muscle interface': [-0.15, 0.4875, 2.76195e-16],
                'gastroduodenal junction along the greater curvature on circular-longitudinal muscle interface': [-1.1, -0.1875, 1.66533e-16],
                'gastroduodenal junction along the lesser curvature on circular-longitudinal muscle interface': [-1.1, 0.1875, -2.24625e-16],
                'limiting ridge at the greater curvature on the circular-longitudinal muscle interface' if limitingRidge
                else 'fundus-body junction along the greater curvature on circular-longitudinal muscle interface': [3.75751e-17, -0.4875, -6.117e-05]
            }
            markerTermNameStomachCoordinatesMap.update(markerTermNameStomachCoordinatesCMLMMap)

        nodes = fm.findNodesetByFieldDomainType(Field.DOMAIN_TYPE_NODES)
        nodeIdentifier = max(1, get_maximum_node_identifier(nodes) + 1)

        for termName, stomachCoordinatesValues in markerTermNameStomachCoordinatesMap.items():
            annotationGroup = findOrCreateAnnotationGroupForTerm(
                allAnnotationGroups, region, get_stomach_term(termName), isMarker=True)
            annotationGroup.createMarkerNode(nodeIdentifier, stomach_coordinates, stomachCoordinatesValues)
            nodeIdentifier += 1

        return allAnnotationGroups, None

    @classmethod
    def refineMesh(cls, meshrefinement, options):
        """
        Refine source mesh into separate region, with change of basis.
        :param meshrefinement: MeshRefinement, which knows source and target region.
        :param options: Dict containing options. See getDefaultOptions().
        """
        refineElementsCountAround = options['Refine number of elements surface']
        refineElementsCountAlong = options['Refine number of elements surface']
        refineElementsCountAlongCardia = options['Refine number of elements cardia surface']
        refineElementsCountThroughWall = options['Refine number of elements through wall']

        sourceFm = meshrefinement._sourceFm
        annotationGroups = meshrefinement._sourceAnnotationGroups
        cardiaGroup = getAnnotationGroupForTerm(annotationGroups, get_stomach_term("cardia of stomach"))
        cardiaMeshGroup = cardiaGroup.getMeshGroup(meshrefinement._sourceMesh)

        lastElementIdentifier = get_maximum_element_identifier(meshrefinement._sourceMesh)

        cache = sourceFm.createFieldcache()
        element = meshrefinement._sourceElementiterator.next()
        while element.isValid():
            elementIdentifier = element.getIdentifier()
            refineElements1 = refineElementsCountAround
            refineElements2 = refineElementsCountAlong
            refineElements3 = refineElementsCountThroughWall
            cache.setElement(element)
            if cardiaMeshGroup.containsElement(element):
                refineElements2 = refineElementsCountAlongCardia

            meshrefinement.refineElementCubeStandard3d(element, refineElements1, refineElements2, refineElements3)
            if elementIdentifier == lastElementIdentifier:
                return  # finish on last so can continue elsewhere
            element = meshrefinement._sourceElementiterator.next()


    @classmethod
    def defineFaceAnnotations(cls, region, options, annotationGroups):
        """
        Add face annotation groups from the highest dimension mesh.
        Must have defined faces and added subelements for highest dimension groups.
        :param region: Zinc region containing model.
        :param options: Dict containing options. See getDefaultOptions().
        :param annotationGroups: List of annotation groups for top-level elements.
        New face annotation groups are appended to this list.
        """

        limitingRidge = options['Limiting ridge']
        elementsCountThroughWall = options['Number of elements through wall']

        stomachGroup = getAnnotationGroupForTerm(annotationGroups, get_stomach_term("stomach"))
        dorsalStomachGroup = getAnnotationGroupForTerm(annotationGroups, get_stomach_term("dorsal stomach"))
        ventralStomachGroup = getAnnotationGroupForTerm(annotationGroups, get_stomach_term("ventral stomach"))
        bodyGroup = getAnnotationGroupForTerm(annotationGroups, get_stomach_term("body of stomach"))
        cardiaGroup = getAnnotationGroupForTerm(annotationGroups, get_stomach_term("cardia of stomach"))
        duodenumGroup = getAnnotationGroupForTerm(annotationGroups, get_smallintestine_term("duodenum"))
        fundusGroup = getAnnotationGroupForTerm(annotationGroups, get_stomach_term("fundus of stomach"))
        antrumGroup = getAnnotationGroupForTerm(annotationGroups, get_stomach_term("pyloric antrum"))
        pylorusGroup = getAnnotationGroupForTerm(annotationGroups, get_stomach_term("pyloric canal"))
        esoGroup = getAnnotationGroupForTerm(annotationGroups, get_esophagus_term("esophagus"))
        nearLCGroup = getAnnotationGroupForTerm(annotationGroups,
                                                ("elements adjacent to lesser curvature", "None"))

        # Create new groups
        stomachLuminalGroup = findOrCreateAnnotationGroupForTerm(annotationGroups, region,
                                                                 get_stomach_term("luminal surface of stomach"))
        stomachSerosaGroup = findOrCreateAnnotationGroupForTerm(annotationGroups, region,
                                                                get_stomach_term("serosa of stomach"))
        bodyLuminalGroup = findOrCreateAnnotationGroupForTerm(annotationGroups, region,
                                                              get_stomach_term("luminal surface of body of stomach"))
        bodySerosaGroup = findOrCreateAnnotationGroupForTerm(annotationGroups, region,
                                                             get_stomach_term("serosa of body of stomach"))
        cardiaLuminalGroup = findOrCreateAnnotationGroupForTerm(annotationGroups, region,
                                                                get_stomach_term(
                                                                    "luminal surface of cardia of stomach"))
        cardiaSerosaGroup = findOrCreateAnnotationGroupForTerm(annotationGroups, region,
                                                               get_stomach_term("serosa of cardia of stomach"))
        duodenumLuminalGroup = findOrCreateAnnotationGroupForTerm(annotationGroups, region,
                                                                  get_smallintestine_term("luminal surface of duodenum"))
        duodenumSerosaGroup = findOrCreateAnnotationGroupForTerm(annotationGroups, region,
                                                                 get_smallintestine_term("serosa of duodenum"))
        esoLuminalGroup = findOrCreateAnnotationGroupForTerm(annotationGroups, region,
                                                             get_esophagus_term("luminal surface of esophagus"))
        esoSerosaGroup = findOrCreateAnnotationGroupForTerm(annotationGroups, region,
                                                            get_esophagus_term("serosa of esophagus"))
        fundusLuminalGroup = findOrCreateAnnotationGroupForTerm(annotationGroups, region,
                                                                get_stomach_term(
                                                                    "luminal surface of fundus of stomach"))
        fundusSerosaGroup = findOrCreateAnnotationGroupForTerm(annotationGroups, region,
                                                               get_stomach_term("serosa of fundus of stomach"))
        antrumLuminalGroup = findOrCreateAnnotationGroupForTerm(annotationGroups, region,
                                                                get_stomach_term("luminal surface of pyloric antrum"))
        antrumSerosaGroup = findOrCreateAnnotationGroupForTerm(annotationGroups, region,
                                                               get_stomach_term("serosa of pyloric antrum"))
        pylorusLuminalGroup = findOrCreateAnnotationGroupForTerm(annotationGroups, region,
                                                                 get_stomach_term("luminal surface of pyloric canal"))
        pylorusSerosaGroup = findOrCreateAnnotationGroupForTerm(annotationGroups, region,
                                                                get_stomach_term("serosa of pyloric canal"))
        gastroduodenalJunctionGroup = findOrCreateAnnotationGroupForTerm(annotationGroups, region,
                                                                         get_stomach_term("gastroduodenal junction"))

        fm = region.getFieldmodule()
        mesh2d = fm.findMeshByDimension(2)
        mesh1d = fm.findMeshByDimension(1)

        is_exterior = fm.createFieldIsExterior()
        is_exterior_face_outer = fm.createFieldAnd(is_exterior, fm.createFieldIsOnFace(Element.FACE_TYPE_XI3_1))
        is_exterior_face_inner = fm.createFieldAnd(is_exterior, fm.createFieldIsOnFace(Element.FACE_TYPE_XI3_0))

        is_gastroduod = fm.createFieldAnd(duodenumGroup.getGroup(), pylorusGroup.getGroup())
        gastroduodenalJunctionGroup.getMeshGroup(mesh2d).addElementsConditional(is_gastroduod)

        is_dorsal = dorsalStomachGroup.getGroup()
        is_ventral = ventralStomachGroup.getGroup()
        is_curvatures = fm.createFieldAnd(is_dorsal, is_ventral)

        is_nearLC = nearLCGroup.getGroup()
        is_lesserCurvature = fm.createFieldAnd(is_curvatures, is_nearLC)
        lesserCurvatureGroup = findOrCreateAnnotationGroupForTerm(annotationGroups, region,
                                                                  get_stomach_term("lesser curvature of stomach"))
        lesserCurvatureGroup.getMeshGroup(mesh2d).addElementsConditional(is_lesserCurvature)

        is_nearGC = fm.createFieldNot(is_nearLC)
        is_greaterCurvature = fm.createFieldAnd(is_curvatures, is_nearGC)
        greaterCurvatureGroup = findOrCreateAnnotationGroupForTerm(annotationGroups, region,
                                                                   get_stomach_term("greater curvature of stomach"))
        greaterCurvatureGroup.getMeshGroup(mesh2d).addElementsConditional(is_greaterCurvature)

        if elementsCountThroughWall == 4:
            CMLMInterfaceGroup = findOrCreateAnnotationGroupForTerm(annotationGroups, region, get_stomach_term(
                "circular-longitudinal muscle interface of stomach"))
            circularMuscleGroup = getAnnotationGroupForTerm(annotationGroups,
                                                            get_stomach_term("circular muscle layer of stomach"))
            longitudinalMuscleGroup = \
                getAnnotationGroupForTerm(annotationGroups, get_stomach_term("longitudinal muscle layer of stomach"))
            is_CM = circularMuscleGroup.getGroup()
            is_LM = longitudinalMuscleGroup.getGroup()
            is_CMLMInterface = fm.createFieldAnd(is_CM, is_LM)
            CMLMInterfaceGroup.getMeshGroup(mesh2d).addElementsConditional(is_CMLMInterface)
            is_curvatures_CMLM = fm.createFieldAnd(is_curvatures, is_CMLMInterface)
            is_greaterCurvature_CMLM = fm.createFieldAnd(is_greaterCurvature, is_CMLMInterface)
            is_lesserCurvature_CMLM = fm.createFieldAnd(is_lesserCurvature, is_CMLMInterface)

            dorsalStomach_CMLMGroup = findOrCreateAnnotationGroupForTerm(annotationGroups, region, get_stomach_term(
                "circular-longitudinal muscle interface of dorsal stomach"))
            ventralStomach_CMLMGroup = findOrCreateAnnotationGroupForTerm(annotationGroups, region, get_stomach_term(
                "circular-longitudinal muscle interface of ventral stomach"))
            is_dorsal_CMLM = fm.createFieldAnd(is_dorsal, is_CMLMInterface)
            dorsalStomach_CMLMGroup.getMeshGroup(mesh2d).addElementsConditional(is_dorsal_CMLM)
            is_ventral_CMLM = fm.createFieldAnd(is_ventral, is_CMLMInterface)
            ventralStomach_CMLMGroup.getMeshGroup(mesh2d).addElementsConditional(is_ventral_CMLM)

            gastroduod_CMLMGroup = findOrCreateAnnotationGroupForTerm(annotationGroups, region, get_stomach_term(
                "circular-longitudinal muscle interface of gastroduodenal junction"))
            is_gastroduod_CMLM = fm.createFieldAnd(is_gastroduod, is_CMLMInterface)
            gastroduod_CMLMGroup.getMeshGroup(mesh1d).addElementsConditional(is_gastroduod_CMLM)

            bodyCurvaturesCMLMGroup = \
                findOrCreateAnnotationGroupForTerm(annotationGroups, region, get_stomach_term(
                    "circular-longitudinal muscle interface of body of stomach along the gastric-omentum attachment"))
            duodenumCurvaturesCMLMGroup = \
                findOrCreateAnnotationGroupForTerm(annotationGroups, region,
                                                   get_smallintestine_term("circular-longitudinal muscle interface of "
                                                                           "first segment of the duodenum along the "
                                                                           "gastric-omentum attachment"))
            esoCurvaturesCMLMGroup = \
                findOrCreateAnnotationGroupForTerm(annotationGroups, region, get_esophagus_term(
                    "circular-longitudinal muscle interface of esophagus along the cut margin"))
            fundusCurvaturesCMLMGroup =\
                findOrCreateAnnotationGroupForTerm(annotationGroups, region, get_stomach_term(
                    "circular-longitudinal muscle interface of fundus of stomach along the greater curvature"))
            antrumGreaterCurvatureCMLMGroup = \
                findOrCreateAnnotationGroupForTerm(annotationGroups, region, get_stomach_term(
                    "circular-longitudinal muscle interface of pyloric antrum along the greater curvature"))
            antrumLesserCurvatureCMLMGroup = \
                findOrCreateAnnotationGroupForTerm(annotationGroups, region, get_stomach_term(
                    "circular-longitudinal muscle interface of pyloric antrum along the lesser curvature"))
            pylorusGreaterCurvatureCMLMGroup = \
                findOrCreateAnnotationGroupForTerm(annotationGroups, region, get_stomach_term(
                    "circular-longitudinal muscle interface of pyloric canal along the greater curvature"))
            pylorusLesserCurvatureCMLMGroup = \
                findOrCreateAnnotationGroupForTerm(annotationGroups, region, get_stomach_term(
                    "circular-longitudinal muscle interface of pyloric canal along the lesser curvature"))

            sectionCurvaturesCMLMGroups = [None, bodyCurvaturesCMLMGroup, None, duodenumCurvaturesCMLMGroup,
                                           esoCurvaturesCMLMGroup, fundusCurvaturesCMLMGroup,
                                           antrumGreaterCurvatureCMLMGroup, pylorusGreaterCurvatureCMLMGroup,
                                           antrumLesserCurvatureCMLMGroup, pylorusLesserCurvatureCMLMGroup]

        sectionGroups = [stomachGroup, bodyGroup, cardiaGroup, duodenumGroup, esoGroup, fundusGroup, antrumGroup,
                         pylorusGroup]
        sectionSerosaGroups = [stomachSerosaGroup, bodySerosaGroup, cardiaSerosaGroup, duodenumSerosaGroup,
                               esoSerosaGroup, fundusSerosaGroup, antrumSerosaGroup,
                               pylorusSerosaGroup]
        sectionLuminalGroups = [stomachLuminalGroup, bodyLuminalGroup, cardiaLuminalGroup, duodenumLuminalGroup,
                                esoLuminalGroup, fundusLuminalGroup, antrumLuminalGroup,
                                pylorusLuminalGroup]

        for i in range(len(sectionGroups)):
            is_section = sectionGroups[i].getGroup()
            is_sectionSerosa = fm.createFieldAnd(is_section, is_exterior_face_outer)
            sectionSerosaGroups[i].getMeshGroup(mesh2d).addElementsConditional(is_sectionSerosa)
            is_sectionLuminal = fm.createFieldAnd(is_section, is_exterior_face_inner)
            sectionLuminalGroups[i].getMeshGroup(mesh2d).addElementsConditional(is_sectionLuminal)

            if elementsCountThroughWall == 4:
                if sectionGroups[i] is antrumGroup or sectionGroups[i] is pylorusGroup:
                    is_sectionGreaterCurvatureCMLM = fm.createFieldAnd(is_section, is_greaterCurvature_CMLM)
                    is_sectionLesserCurvatureCMLM = fm.createFieldAnd(is_section, is_lesserCurvature_CMLM)
                    if sectionCurvaturesCMLMGroups[i]:
                        sectionCurvaturesCMLMGroups[i].getMeshGroup(mesh1d). \
                            addElementsConditional(is_sectionGreaterCurvatureCMLM)
                        sectionCurvaturesCMLMGroups[i+2].getMeshGroup(mesh1d). \
                            addElementsConditional(is_sectionLesserCurvatureCMLM)
                else:
                    is_sectionCurvaturesCMLM = fm.createFieldAnd(is_section, is_curvatures_CMLM)
                    if sectionCurvaturesCMLMGroups[i]:
                        sectionCurvaturesCMLMGroups[i].getMeshGroup(mesh1d). \
                            addElementsConditional(is_sectionCurvaturesCMLM)

        if limitingRidge:
            limitingRidgeGroup = \
                findOrCreateAnnotationGroupForTerm(annotationGroups, region,
                                                   get_stomach_term("forestomach-glandular stomach junction"))
            innerLimitingRidgeGroup = \
                findOrCreateAnnotationGroupForTerm(annotationGroups, region,
                                                   get_stomach_term("limiting ridge on luminal surface"))
            outerLimitingRidgeGroup = findOrCreateAnnotationGroupForTerm(annotationGroups, region,
                                                                         get_stomach_term("limiting ridge on serosa"))

            is_antrum = antrumGroup.getGroup()
            is_body = bodyGroup.getGroup()
            is_cardia = cardiaGroup.getGroup()
            is_fundus = fundusGroup.getGroup()
            is_limitingRidgeBody = fm.createFieldAnd(is_fundus, is_body)
            is_limitingRidgeCardia = fm.createFieldAnd(is_body, is_cardia)
            is_limitingRidgeAntrum = fm.createFieldAnd(is_antrum, is_cardia)
            is_limitingRidgeBodyCardia = fm.createFieldOr(is_limitingRidgeBody, is_limitingRidgeCardia)
            is_limitingRidgeAntrumCardia = fm.createFieldOr(is_limitingRidgeAntrum, is_limitingRidgeCardia)
            is_limitingRidge = fm.createFieldOr(is_limitingRidgeBodyCardia, is_limitingRidgeAntrumCardia)

            if elementsCountThroughWall == 4:
                mucosaGroup = getAnnotationGroupForTerm(annotationGroups, get_stomach_term("mucosa of stomach"))
                is_mucosa = mucosaGroup.getGroup()
                is_bodyMucosa = fm.createFieldAnd(is_body, is_mucosa)
                is_antrumMucosa = fm.createFieldAnd(is_antrum, is_mucosa)
                is_bodyAntrumMucosa = fm.createFieldOr(is_bodyMucosa, is_antrumMucosa)

                is_xi1Interior = fm.createFieldAnd(fm.createFieldIsOnFace(Element.FACE_TYPE_XI1_0),
                                                   fm.createFieldIsOnFace(Element.FACE_TYPE_XI1_1))
                is_xi1All = fm.createFieldOr(fm.createFieldIsOnFace(Element.FACE_TYPE_XI1_0),
                                             fm.createFieldIsOnFace(Element.FACE_TYPE_XI1_1))
                is_xi1BodyAntrumMucosaAll = fm.createFieldAnd(is_bodyAntrumMucosa, is_xi1All)
                is_limitingRidgeAroundCardia = fm.createFieldAnd(is_xi1BodyAntrumMucosaAll,
                                                                 fm.createFieldNot(is_xi1Interior))

                is_xi2Interior = fm.createFieldAnd(fm.createFieldIsOnFace(Element.FACE_TYPE_XI2_0),
                                                   fm.createFieldIsOnFace(Element.FACE_TYPE_XI2_1))
                is_xi2ZeroBodyMucosa = fm.createFieldAnd(fm.createFieldIsOnFace(Element.FACE_TYPE_XI2_0), is_bodyMucosa)
                is_limitingRidgeBodyBoundary = fm.createFieldAnd(is_xi2ZeroBodyMucosa,
                                                                 fm.createFieldNot(is_xi2Interior))

                is_limitingRidgeMucosa = fm.createFieldOr(is_limitingRidgeAroundCardia, is_limitingRidgeBodyBoundary)
                is_limitingRidge = fm.createFieldOr(is_limitingRidge, is_limitingRidgeMucosa)

            limitingRidgeGroup.getMeshGroup(mesh2d).addElementsConditional(is_limitingRidge)

            is_xi3Interior = fm.createFieldAnd(fm.createFieldIsOnFace(Element.FACE_TYPE_XI3_0),
                                               fm.createFieldIsOnFace(Element.FACE_TYPE_XI3_1))
            is_xi3ZeroLimitingRidge = fm.createFieldAnd(is_limitingRidge,
                                                        fm.createFieldIsOnFace(Element.FACE_TYPE_XI3_0))
            is_xi3OneLimitingRidge = fm.createFieldAnd(is_limitingRidge,
                                                       fm.createFieldIsOnFace(Element.FACE_TYPE_XI3_1))

            is_limitingRidgeInner = fm.createFieldAnd(is_xi3ZeroLimitingRidge, fm.createFieldNot(is_xi3Interior))
            innerLimitingRidgeGroup.getMeshGroup(mesh1d).addElementsConditional(is_limitingRidgeInner)

            is_limitingRidgeOuter = fm.createFieldAnd(is_xi3OneLimitingRidge, fm.createFieldNot(is_xi3Interior))
            outerLimitingRidgeGroup.getMeshGroup(mesh1d).addElementsConditional(is_limitingRidgeOuter)

            if elementsCountThroughWall == 4:
                limitingRidge_CMLMGroup = findOrCreateAnnotationGroupForTerm(annotationGroups, region, get_stomach_term(
                    "limiting ridge on circular-longitudinal muscle interface"))
                is_limitingRidgeCMLM = fm.createFieldAnd(is_CMLMInterface, is_limitingRidge)
                limitingRidge_CMLMGroup.getMeshGroup(mesh1d).addElementsConditional(is_limitingRidgeCMLM)

        annotationGroups.remove(nearLCGroup)

class StomachCentralPath:
    """
    Generates sampled central path for stomach scaffold.
    """
    def __init__(self, region, centralPath, stomachTermsAlong=[None]):
        """
<<<<<<< HEAD
        :param region: Zinc region to define model in.
        :param centralPath: Central path subscaffold from meshtype_1d_network_layout1
=======
        :param region: Zinc region needed to create path region to define path in.
        :param centralPath: Central path subscaffold from meshtype_1d_path1
>>>>>>> 1c13798e
        :param stomachTermsAlong: Annotation terms along length of stomach
        """
        # Extract length of each group along stomach from central path
        arcLengthOfGroupsAlong = []
        cxGroups = []
        cd1Groups = []
        cd2Groups = []
        cd3Groups = []
        cd12Groups = []
        cd13Groups = []

        self._path_region = region.createRegion()
        centralPath.generate(self._path_region)
        tmpFieldmodule = self._path_region.getFieldmodule()
        tmpNodes = tmpFieldmodule.findNodesetByFieldDomainType(Field.DOMAIN_TYPE_NODES)
        tmpCoordinates = tmpFieldmodule.findFieldByName('coordinates')
        pathNetworkMesh = centralPath.getConstructionObject()
        networkSegments = pathNetworkMesh.getNetworkSegments()

        for termName in stomachTermsAlong:
            tmpGroup = tmpFieldmodule.findFieldByName(termName).castGroup() if termName else None
            tmpNodeset = tmpGroup.getNodesetGroup(tmpNodes) if tmpGroup else tmpNodes

            cxGroup, cd1Group, cd2Group, cd3Group, cd12Group, cd13Group = get_nodeset_path_field_parameters(
                tmpNodeset, tmpCoordinates,
                [Node.VALUE_LABEL_VALUE, Node.VALUE_LABEL_D_DS1,
                 Node.VALUE_LABEL_D_DS2, Node.VALUE_LABEL_D_DS3,
                 Node.VALUE_LABEL_D2_DS1DS2, Node.VALUE_LABEL_D2_DS1DS3])

            arcLength = 0.0
            for e in range(len(cxGroup) - 1):
                arcLength += interp.getCubicHermiteArcLength(cxGroup[e], cd1Group[e],
                                                             cxGroup[e + 1], cd1Group[e + 1])
            arcLengthOfGroupsAlong.append(arcLength)
            cxGroups.append(cxGroup)
            cd1Groups.append(cd1Group)
            cd2Groups.append(cd2Group)
            cd3Groups.append(cd3Group)
            cd12Groups.append(cd12Group)
            cd13Groups.append(cd13Group)

            del tmpNodeset
            del tmpGroup

        del tmpCoordinates
        del tmpNodes
        del tmpFieldmodule

        self.arcLengthOfGroupsAlong = arcLengthOfGroupsAlong
        self.cxGroups = cxGroups
        self.cd1Groups = cd1Groups
        self.cd2Groups = cd2Groups
        self.cd3Groups = cd3Groups
        self.cd12Groups = cd12Groups
        self.cd13Groups = cd13Groups


<<<<<<< HEAD
def findD1CurvatureAround(xAround, d1Around, normsAround):
    """
    Rearrange points around so that the group of points starts from left side of the annulus to the greater curvature
    and ends on the right side of the annulus. This put points in consecutive order for calculating curvature.
    The calculated curvatures are then re-arranged such that it starts from the greater curvature and goes to the right
    side of the annulus, followed by the left side of the annulus and closing the loop back at the greater curvature.
    :param xAround: points around a loop joining to the annulus.
    :param d1Around: derivative of points.
    :param normsAround: radial normal at each point.
    :return: curvature in the original order.
    """
    xLoop = xAround[int(len(xAround) * 0.5 + 1):] + xAround[: int(len(xAround) * 0.5 + 1)]
    d1Loop = d1Around[int(len(d1Around) * 0.5 + 1):] + d1Around[: int(len(d1Around) * 0.5 + 1)]
    normsLoop = normsAround[int(len(d1Around) * 0.5 + 1):] + normsAround[: int(len(d1Around) * 0.5 + 1)]
    curvature = interp.findCurvatureAlongLine(xLoop, d1Loop, normsLoop)
    # Rearrange to correct order
    d1CurvatureAround = curvature[int(len(xAround) * 0.5):] + curvature[: int(len(xAround) * 0.5):]

    return d1CurvatureAround


def findDerivativeBetweenPoints(v1, v2):
    """
    Find vector difference between two points and rescale vector difference using cubic hermite arclength
    between the points to derive the derivative between the points.
    :param v1: start vector
    :param v2: end vector
    :return: derivative of between v1 and v2
    """
    d = [v2[c] - v1[c] for c in range(3)]
    arcLengthAround = interp.computeCubicHermiteArcLength(v1, d, v2, d, True)
    d = [c * arcLengthAround for c in vector.normalise(d)]

    return d

def createStomachMesh3d(region, fm, coordinates, stomachTermsAlong, allAnnotationGroups,
                        elementCountGroupList, centralPath, options, nodeIdentifier, elementIdentifier,
                        splitCoordinates, materialCoordinates=False):
=======
def findCurvatureAroundLoop(nx, nd, radialVectors):
    """
    Calculate curvature for points lying along a loop.
    :param nx: points on loop
    :param nd: derivative of points on loop
    :param radialVectors: radial direction, assumed normal to curve tangent at point
    :return: curvatures along points on loop
    """
    curvature = []
    for n in range(len(nx)):
        prevIdx = n - 1 if n > 0 else -1
        nextIdx = n + 1 if n < len(nx) - 1 else 0
        kappam = interp.getCubicHermiteCurvature(nx[prevIdx], nd[prevIdx], nx[n], nd[n], radialVectors[n], 1.0)
        kappap = interp.getCubicHermiteCurvature(nx[n], nd[n], nx[nextIdx], nd[nextIdx], radialVectors[n], 0.0)
        curvature.append(0.5 * (kappam + kappap))

    return curvature


def findCurvatureAlongLine(nx, nd, radialVectors):
    """
    Calculate curvature for points lying along a line.
    :param nx: points on line
    :param nd: derivative of points on line
    :param radialVectors: radial direction, assumed normal to curve tangent at point
    :return: curvatures along points on line
    """
    curvature = []
    for n in range(len(nx)):
        if n == 0:
            curvature.append(interp.getCubicHermiteCurvature(nx[n], nd[n], nx[n + 1], nd[n + 1], radialVectors[n], 0.0))
        elif n == len(nx) - 1:
            curvature.append(interp.getCubicHermiteCurvature(nx[n - 1], nd[n - 1], nx[n], nd[n], radialVectors[n], 1.0))
        else:
            curvature.append(0.5 * (
                    interp.getCubicHermiteCurvature(nx[n], nd[n], nx[n + 1], nd[n + 1], radialVectors[n], 0.0) +
                    interp.getCubicHermiteCurvature(nx[n - 1], nd[n - 1], nx[n], nd[n], radialVectors[n], 1.0)))

    return curvature


def createStomachMesh3d(region, fm, coordinates, stomachTermsAlong, allAnnotationGroups, centralPath, options,
                        nodeIdentifier, elementIdentifier, elementsAlongSections = [], materialCoordinates=False):
>>>>>>> 1c13798e
    """
    Generates a stomach scaffold in the region using a central path and parameter options.
    :param region: Region to create elements in.
    :param fm: Zinc fieldModule to create elements in.
    :param coordinates: Coordinate field to define nodes and elements.
    :param stomachTermsAlong: Annotation terms along length of stomach.
    :param allAnnotationGroups: List of annotation groups.
    :param centralPath: Central path through the axis of the stomach scaffold.
    :param options: Parameter options for stomach scaffold.
    :param nodeIdentifier: First node identifier.
    :param elementIdentifier: First element identifier.
    :param elementsAlongSections: Number of elements along each section.
    :param materialCoordinates: Create material coordinates if True.
    :return allAnnotationGroups, elementsAlongSections
    """
    elementsCountAroundEso = options['Number of elements around esophagus']
    elementsCountAroundDuod = options['Number of elements around duodenum']
    elementsCountAlong = options['Number of elements along']
    elementsCountThroughWall = options['Number of elements through wall']
    mucosaRelThickness = options['Mucosa relative thickness']
    submucosaRelThickness = options['Submucosa relative thickness']
    circularRelThickness = options['Circular muscle layer relative thickness']
    longitudinalRelThickness = options['Longitudinal muscle layer relative thickness']
    useCrossDerivatives = False
    useCubicHermiteThroughWall = not (options['Use linear through wall'])

    GEJOptions = options['Gastro-esophageal junction']
    GEJSettings = GEJOptions.getScaffoldSettings()
    elementsAlongEsophagus = GEJSettings['Number of elements along']
    elementsThroughEsophagusWall = GEJSettings['Number of elements through wall']
    ostiumDiameter = GEJSettings['Ostium diameter']
    limitingRidge = options['Limiting ridge']
    wallThickness = options['Wall thickness']

    elementsCountAcrossCardia = 1
    cardiaDiameterFactor = 1.4  # scale to ostium diameter
    sf = (cardiaDiameterFactor - 1) * ostiumDiameter * 0.5 * GEJSettings['Unit scale']

    elementsAroundHalfEso = int(elementsCountAroundEso * 0.5)
    elementsAroundQuarterEso = int(elementsCountAroundEso * 0.25)
    elementsAroundHalfDuod = int(elementsCountAroundDuod * 0.5)
    elementsAroundQuarterDuod = int(elementsCountAroundDuod * 0.25)
    zero = [0.0, 0.0, 0.0]

    if materialCoordinates:
        wallThickness = 0.05
        mucosaRelThickness = 0.25
        submucosaRelThickness = 0.25
        circularRelThickness = 0.25
        longitudinalRelThickness = 0.25
        if elementsCountThroughWall == 4:
            relThicknesses = [mucosaRelThickness, submucosaRelThickness, circularRelThickness, longitudinalRelThickness]
        else:
            relThicknesses = [1.0]

        unitScale = GEJSettings['Unit scale']
        ostiumLength = GEJSettings['Ostium length']
        ostiumWallThickness = GEJSettings['Ostium wall thickness']
        ostiumWallRelThicknesses = GEJSettings['Ostium wall relative thicknesses']
        vesselInnerDiameter = GEJSettings['Vessel inner diameter']
        vesselWallThickness = GEJSettings['Vessel wall thickness']
        vesselWallRelThicknesses = GEJSettings['Vessel wall relative thicknesses']
        vesselAngle1 = GEJSettings['Vessel angle 1 degrees']
        vesselAngle2 = GEJSettings['Vessel angle 2 degrees']

        GEJSettings['Unit scale'] = 1.0
        GEJSettings['Ostium diameter'] = 0.3
        GEJSettings['Ostium length'] = 0.3
        GEJSettings['Ostium wall thickness'] = wallThickness
        GEJSettings['Ostium wall relative thicknesses'] = relThicknesses
        GEJSettings['Vessel inner diameter'] = 0.1
        GEJSettings['Vessel wall thickness'] = wallThickness * 0.6
        GEJSettings['Vessel wall relative thicknesses'] = relThicknesses
        sf = (cardiaDiameterFactor - 1) * GEJSettings['Ostium diameter'] * 0.5
        GEJSettings['Vessel angle 1 degrees'] = 0.0
        GEJSettings['Vessel angle 2 degrees'] = 0.0

    nodes = fm.findNodesetByFieldDomainType(Field.DOMAIN_TYPE_NODES)
    nodetemplate = nodes.createNodetemplate()
    nodetemplate.defineField(coordinates)
    nodetemplate.setValueNumberOfVersions(coordinates, -1, Node.VALUE_LABEL_VALUE, 1)
    nodetemplate.setValueNumberOfVersions(coordinates, -1, Node.VALUE_LABEL_D_DS1, 1)
    nodetemplate.setValueNumberOfVersions(coordinates, -1, Node.VALUE_LABEL_D_DS2, 1)
    if useCrossDerivatives:
        nodetemplate.setValueNumberOfVersions(coordinates, -1, Node.VALUE_LABEL_D2_DS1DS2, 1)
    if useCubicHermiteThroughWall:
        nodetemplate.setValueNumberOfVersions(coordinates, -1, Node.VALUE_LABEL_D_DS3, 1)
        if useCrossDerivatives:
            nodetemplate.setValueNumberOfVersions(coordinates, -1, Node.VALUE_LABEL_D2_DS1DS3, 1)
            nodetemplate.setValueNumberOfVersions(coordinates, -1, Node.VALUE_LABEL_D2_DS2DS3, 1)
            nodetemplate.setValueNumberOfVersions(coordinates, -1, Node.VALUE_LABEL_D3_DS1DS2DS3, 1)

    cache = fm.createFieldcache()
    mesh = fm.findMeshByDimension(3)

    # Create annotation groups for stomach sections
    arcLengthRatioForGroupsFromFundusApex = []
    arcLengthOfGroupsAlong = centralPath.arcLengthOfGroupsAlong
    stomachCentralPathLength = arcLengthOfGroupsAlong[0]

    for i in range(1, len(stomachTermsAlong)):
        arcLengthRatio = arcLengthOfGroupsAlong[i] / stomachCentralPathLength
        arcLengthRatioForGroupsFromFundusApex.append(arcLengthRatio)

    stomachGroup = AnnotationGroup(region, get_stomach_term("stomach"))
    fundusGroup = AnnotationGroup(region, get_stomach_term("fundus of stomach"))
    bodyGroup = AnnotationGroup(region, get_stomach_term("body of stomach"))
    antrumGroup = AnnotationGroup(region, get_stomach_term("pyloric antrum"))
    pylorusGroup = AnnotationGroup(region, get_stomach_term("pyloric canal"))
    duodenumGroup = AnnotationGroup(region, get_smallintestine_term("duodenum"))

    annotationGroupAlong = [[stomachGroup, fundusGroup],
                            [stomachGroup, bodyGroup],
                            [stomachGroup, antrumGroup],
                            [stomachGroup, pylorusGroup],
                            [stomachGroup, duodenumGroup]]

    longitudinalMuscleGroup = AnnotationGroup(region, get_stomach_term("longitudinal muscle layer of stomach"))
    circularMuscleGroup = AnnotationGroup(region, get_stomach_term("circular muscle layer of stomach"))
    submucosaGroup = AnnotationGroup(region, get_stomach_term("submucosa of stomach"))
    mucosaGroup = AnnotationGroup(region, get_stomach_term("mucosa of stomach"))

    if elementsCountThroughWall == 1:
        annotationGroupsThroughWall = [[]]
    else:
        annotationGroupsThroughWall = [[mucosaGroup],
                                       [submucosaGroup],
                                       [circularMuscleGroup],
                                       [longitudinalMuscleGroup]]

    # Break central path into elements allocation to each group
    cxSections = []
    cd1Sections = []
    cd2Sections = []
    cd3Sections = []
    # +/- deltas to get d2 along by finite difference
    deltaXi = 1.0E-5
    cxPlusSections = []
    cxMinusSections = []
    cd2PlusSections = []
    cd2MinusSections = []
    cd3PlusSections = []
    cd3MinusSections = []

    targetLengthTS = 0.025

    for i in (list(range(1, len(stomachTermsAlong) - 1)) + [0]):  # start from body, go back to fundus
        cxGroup = centralPath.cxGroups[i + 1]
        cd1Group = centralPath.cd1Groups[i + 1]
        cd2Group = centralPath.cd2Groups[i + 1]
        cd3Group = centralPath.cd3Groups[i + 1]
        cd12Group = centralPath.cd12Groups[i + 1]
        cd13Group = centralPath.cd13Groups[i + 1]

        # for n2 in range(len(cxGroup)):
        #     node = nodes.createNode(nodeIdentifier, nodetemplate)
        #     cache.setNode(node)
        #     coordinates.setNodeParameters(cache, -1, Node.VALUE_LABEL_VALUE, 1, cxGroup[n2])
        #     coordinates.setNodeParameters(cache, -1, Node.VALUE_LABEL_D_DS1, 1, cd2Group[n2])
        #     coordinates.setNodeParameters(cache, -1, Node.VALUE_LABEL_D_DS2, 1, cd1Group[n2])
        #     coordinates.setNodeParameters(cache, -1, Node.VALUE_LABEL_D_DS3, 1, cd3Group[n2])
        #     nodeIdentifier += 1

        if materialCoordinates and i == len(stomachTermsAlong) - 1:
            for n in range(len(cxGroup)):
                cd12Group[n] = zero
                cd13Group[n] = zero

        # Break body into equal sized elements, all others vary smoothly from end derivative of last section
        # Except for fundus which start at zero derivative and ends at start derivative for body
        elementsOutSection = math.ceil(arcLengthRatioForGroupsFromFundusApex[i]/targetLengthTS)
        cxSection, cd1Section, pe, pxi, psf = interp.sampleCubicHermiteCurvesSmooth(
            cxGroup, cd1Group, elementsOutSection,
            derivativeMagnitudeStart=None if (i == 1) else 0.0 if (i == 0) else vector.magnitude(cd1Sections[-1][-1]),
            derivativeMagnitudeEnd=None if (i != 0) else vector.magnitude(cd1Sections[0][0]))
        cd2Section = interp.interpolateSampleCubicHermite(cd2Group, cd12Group, pe, pxi, psf)[0]
        cd3Section = interp.interpolateSampleCubicHermite(cd3Group, cd13Group, pe, pxi, psf)[0]

        pxiPlus = [xi + deltaXi for xi in pxi]
        cxPlusSection = interp.interpolateSampleCubicHermite(cxGroup, cd1Group, pe, pxiPlus, psf)[0]
        cd2PlusSection = interp.interpolateSampleCubicHermite(cd2Group, cd12Group, pe, pxiPlus, psf)[0]
        cd3PlusSection = interp.interpolateSampleCubicHermite(cd3Group, cd13Group, pe, pxiPlus, psf)[0]
        pxiMinus = [xi - deltaXi for xi in pxi]
        cxMinusSection = interp.interpolateSampleCubicHermite(cxGroup, cd1Group, pe, pxiMinus, psf)[0]
        cd2MinusSection = interp.interpolateSampleCubicHermite(cd2Group, cd12Group, pe, pxiMinus, psf)[0]
        cd3MinusSection = interp.interpolateSampleCubicHermite(cd3Group, cd13Group, pe, pxiMinus, psf)[0]

        cxSections.append(cxSection)
        cd1Sections.append(cd1Section)
        cd2Sections.append(cd2Section)
        cd3Sections.append(cd3Section)
        cxPlusSections.append(cxPlusSection)
        cd2PlusSections.append(cd2PlusSection)
        cd3PlusSections.append(cd3PlusSection)
        cxMinusSections.append(cxMinusSection)
        cd2MinusSections.append(cd2MinusSection)
        cd3MinusSections.append(cd3MinusSection)

    # put fundus section first
    for values in [cxSections, cd1Sections, cd2Sections, cd3Sections,
                   cxPlusSections, cd2PlusSections, cd3PlusSections,
                   cxMinusSections, cd2MinusSections, cd3MinusSections]:
        values.insert(0, values.pop())

    nodeStartEndSections = []
    startNode = 0
    for i in range(len(cxSections)):
        endNode = startNode + len(cxSections[i]) - 1
        nodeStartEndSections.append([startNode, endNode])
        startNode = endNode

    # Create ellipses
    cxApex = cxSections[0][0]
    xApex = [cxApex for n1 in range(elementsCountAroundDuod)]
    d1ApexAround = []

    d2Apex = cd2PlusSections[0][0]
    d3Apex = cd3PlusSections[0][0]
    rotAxisApex = vector.normalise(vector.crossproduct3(d3Apex, d2Apex))

    px = sampleEllipsePoints(cxPlusSections[0][0], cd2PlusSections[0][0], cd3PlusSections[0][0],
                             0.0, math.pi * 2.0, elementsCountAroundDuod)[0]
    d2ApexAround = [cross(cross(rotAxisApex, sub(tpx, cxApex)), rotAxisApex) for tpx in px]

    rotAngle = -math.pi * 0.5
    rotFrame = matrix.getRotationMatrixFromAxisAngle(rotAxisApex, rotAngle)
    for n in range(len(px)):
        d1ApexAround.append([rotFrame[j][0] * d2ApexAround[n][0] + rotFrame[j][1] * d2ApexAround[n][1] +
                             rotFrame[j][2] * d2ApexAround[n][2] for j in range(3)])

    xEllipseAroundAll = [xApex]
    d1EllipseAroundAll = [d1ApexAround]
    d2EllipseAroundAll = [d2ApexAround]
    d2Curvature = []
    curvature = [1.0 for n in range(elementsCountAroundDuod)]
    d2Curvature.append(curvature)

    count = 1
    sectionIdx = [0]
    for s in range(len(cxSections)):
        for n2 in range(1, len(cxSections[s])):
            px, pd1 = sampleEllipsePoints(cxSections[s][n2], cd2Sections[s][n2], cd3Sections[s][n2],
                                          0.0, math.pi * 2.0, elementsCountAroundDuod)
            px.pop()
            pd1.pop()

            # get d2 from finite difference between plus and minus ellipses. note scale is not right
            pxPlus = sampleEllipsePoints(cxPlusSections[s][n2], cd2PlusSections[s][n2], cd3PlusSections[s][n2],
                                         0.0, math.pi * 2.0, elementsCountAroundDuod)[0]
            pxPlus.pop()

            pxMinus = sampleEllipsePoints(cxMinusSections[s][n2], cd2MinusSections[s][n2], cd3MinusSections[s][n2],
                                         0.0, math.pi * 2.0, elementsCountAroundDuod)[0]
            pxMinus.pop()

            d2Around = [sub(pxPlus[n], pxMinus[n]) for n in range(len(pxPlus))]

            d2CurvatureAround = [0.0 for n in range(len(pd1))]
            xEllipseAroundAll.append(px)
            d1EllipseAroundAll.append(pd1)
            d2EllipseAroundAll.append(d2Around)
            d2Curvature.append(d2CurvatureAround)
            if n2 == len(cxSections[s]) - 1:
                sectionIdx.append(count)
            count += 1

            if s == 0 and n2 == len(cxSections[s]) - 1:
                xGEJ = px[elementsAroundHalfDuod]

    # Scale d1 and d2 at apex
    for n in range(len(xEllipseAroundAll[0])):
        d1EllipseAroundAll[0][n] = \
            vector.setMagnitude(d1EllipseAroundAll[0][n],
                                interp.computeCubicHermiteArcLength(xEllipseAroundAll[0][n], d2EllipseAroundAll[0][n],
                                                                    xEllipseAroundAll[1][n], d2EllipseAroundAll[1][n],
                                                                    True))
        d2EllipseAroundAll[0][n] = \
            vector.setMagnitude(d2EllipseAroundAll[0][n],
                                interp.computeCubicHermiteArcLength(xEllipseAroundAll[0][n], d2EllipseAroundAll[0][n],
                                                                    xEllipseAroundAll[1][n], d2EllipseAroundAll[1][n],
                                                                    True))

    # Create track surface
    # Find d2
    d2Raw = []
    for n1 in range(elementsCountAroundDuod):
        xAlong = []
        d2Along = []
        for n2 in range(len(xEllipseAroundAll)):
            xAlong.append(xEllipseAroundAll[n2][n1])
            d2Along.append(d2EllipseAroundAll[n2][n1])
        d2Smoothed = interp.smoothCubicHermiteDerivativesLine(xAlong, d2Along, fixAllDirections=True)
        d2Raw.append(d2Smoothed)

    # Rearrange d2
    for n2 in range(len(xEllipseAroundAll)):
        for n1 in range(elementsCountAroundDuod):
            d2EllipseAroundAll[n2][n1] = d2Raw[n1][n2]

    # Copy points on lesser curvature before putting annulus
    xTopCurvature = []
    for n2 in range(len(xEllipseAroundAll)):
        xTopCurvature.append(xEllipseAroundAll[n2][elementsAroundHalfDuod])

    # Create tracksurface
    xTrackSurface = []
    d1TrackSurface = []
    d2TrackSurface = []

    for n2 in range(len(xEllipseAroundAll)):
        for n1 in range(len(xEllipseAroundAll[n2])):
            xTrackSurface.append(xEllipseAroundAll[n2][n1])
            d1TrackSurface.append(d1EllipseAroundAll[n2][n1] if n2 else zero)
            d2TrackSurface.append(d2EllipseAroundAll[n2][n1])

    trackSurfaceStomach = TrackSurface(elementsCountAroundDuod, len(xEllipseAroundAll) - 1,
                                       xTrackSurface, d1TrackSurface, d2TrackSurface, loop1=True)

    # Visualise track surface
    # nodeIdentifier, elementIdentifier = trackSurfaceStomach.generateMesh(region)

    # Set up gastro-esophageal junction with midpoint aligned to fundus-body junction
    GEJSettings['Number of elements around ostium'] = elementsCountAroundEso
    GEJPosition = trackSurfaceStomach.findNearestPosition(xGEJ)
    xCentre, d1Centre, d2Centre = trackSurfaceStomach.evaluateCoordinates(GEJPosition, derivatives=True)
    axis1 = d1Centre

    esophagusGroup = AnnotationGroup(region, get_esophagus_term("esophagus"))
    esophagusMeshGroup = esophagusGroup.getMeshGroup(mesh)
    abdominalEsoGroup = AnnotationGroup(region, get_esophagus_term("abdominal part of esophagus"))
    abdominalEsoMeshGroup = abdominalEsoGroup.getMeshGroup(mesh)
    esophagogastricJunctionGroup = AnnotationGroup(region, get_stomach_term("esophagogastric junction"))
    esophagogastricJunctionMeshGroup = esophagogastricJunctionGroup.getMeshGroup(mesh)
    stomachMeshGroup = stomachGroup.getMeshGroup(mesh)
    allAnnotationGroups += [esophagusGroup, esophagogastricJunctionGroup, abdominalEsoGroup]

    ostiumWallAnnotationGroups = []
    if elementsCountThroughWall == 4:
        esophagusMucosaGroup = AnnotationGroup(region, get_esophagus_term("esophagus mucosa"))
        esophagusSubmucosaGroup = AnnotationGroup(region, get_esophagus_term("submucosa of esophagus"))
        esophagusCircularGroup = AnnotationGroup(region, get_esophagus_term("esophagus smooth muscle circular layer"))
        esophagusLongitudinalGroup = AnnotationGroup(region,
                                                     get_esophagus_term("esophagus smooth muscle longitudinal layer"))

        ostiumWallAnnotationGroups = [[esophagusMucosaGroup, mucosaGroup],
                                      [esophagusSubmucosaGroup, submucosaGroup],
                                      [esophagusCircularGroup, circularMuscleGroup],
                                      [esophagusLongitudinalGroup, longitudinalMuscleGroup]]

        allAnnotationGroups += [esophagusMucosaGroup, esophagusSubmucosaGroup,
                                esophagusCircularGroup, esophagusLongitudinalGroup]

    nextNodeIdentifier, nextElementIdentifier, (o1_x, o1_d1, o1_d2, o1_d3, o1_NodeId, o1_Positions) = \
        generateOstiumMesh(region, GEJSettings, trackSurfaceStomach, GEJPosition, axis1,
                           nodeIdentifier, elementIdentifier,
                           vesselMeshGroups=[[stomachMeshGroup, esophagusMeshGroup, abdominalEsoMeshGroup]],
                           ostiumMeshGroups=[stomachMeshGroup, esophagogastricJunctionMeshGroup],
                           wallAnnotationGroups=ostiumWallAnnotationGroups, coordinates=coordinates)

    stomachStartNode = nextNodeIdentifier
    nodeIdentifier = nextNodeIdentifier
    elementIdentifier = nextElementIdentifier

    if materialCoordinates:
        GEJSettings['Unit scale'] = unitScale
        GEJSettings['Ostium diameter'] = ostiumDiameter
        GEJSettings['Ostium length'] = ostiumLength
        GEJSettings['Ostium wall thickness'] = ostiumWallThickness
        GEJSettings['Ostium wall relative thicknesses'] = ostiumWallRelThicknesses
        GEJSettings['Vessel inner diameter'] = vesselInnerDiameter
        GEJSettings['Vessel wall thickness'] = vesselWallThickness
        GEJSettings['Vessel wall relative thicknesses'] = vesselWallRelThicknesses
        GEJSettings['Vessel angle 1 degrees'] = vesselAngle1
        GEJSettings['Vessel angle 2 degrees'] = vesselAngle2

    # Create location of annulus
    xAnnulusOuter = [[] for x in range(elementsCountAroundEso)]
    xAnnulusOuterPosition = [[] for x in range(elementsCountAroundEso)]
    d2AnnulusNorm = []
    d2AnnulusOuter = []
    for n1 in range(elementsCountAroundEso):
        normD2 = vector.normalise(o1_d2[-1][n1])
        d2AnnulusNorm.append(normD2)
        d2AnnulusOuter.append(vector.setMagnitude(o1_d2[-1][n1], sf))
        x = [o1_x[-1][n1][c] + sf * normD2[c] for c in range(3)]
        nearestPosition = trackSurfaceStomach.findNearestPosition(x)
        xAnnulusOuterPosition[n1] = nearestPosition
        xAnnulusOuter[n1] = trackSurfaceStomach.evaluateCoordinates(nearestPosition)

    d1AnnulusOuter = []
    for n in range(elementsCountAroundEso):
        v1 = xAnnulusOuter[n]
        v2 = xAnnulusOuter[(n + 1) % elementsCountAroundEso]
        d = [v2[c] - v1[c] for c in range(3)]
        arcLengthAround = interp.computeCubicHermiteArcLength(v1, d, v2, d, True)
        d1 = [c * arcLengthAround for c in vector.normalise(d)]
        d1AnnulusOuter.append(d1)

    d1AnnulusOuter = interp.smoothCubicHermiteDerivativesLoop(xAnnulusOuter, d2AnnulusOuter)
    d3Annulus = []
    for n in range(elementsCountAroundEso):
        d3 = vector.normalise(vector.crossproduct3(vector.normalise(d1AnnulusOuter[n]), d2AnnulusNorm[n]))
        d3Annulus.append(d3)
<<<<<<< HEAD
    annulusD2Curvature = interp.findCurvatureAroundLoop(xAnnulusOuter, d2AnnulusOuter, d3Annulus)

    # Adjust annulus derivatives
    # Make d2 on second half of eso point towards duodenum
    for n1 in range(elementsAroundHalfEso - 1):
        idx = n1 + elementsAroundHalfEso + 1
        rotAxis = d3Annulus[idx]
        rotAngle = math.pi
        rotFrame = matrix.getRotationMatrixFromAxisAngle(rotAxis, rotAngle)
        d2 = d2AnnulusOuter[idx]
        d2AnnulusOuter[idx] = [rotFrame[j][0] * d2[0] + rotFrame[j][1] * d2[1] +
                               rotFrame[j][2] * d2[2] for j in range(3)]

    # Make d1 on first half of eso point towards esophagus
    for n1 in range(1, elementsAroundHalfEso):
        rotAxis = d3Annulus[n1]
        rotAngle = math.pi
        rotFrame = matrix.getRotationMatrixFromAxisAngle(rotAxis, rotAngle)
        d1 = d1AnnulusOuter[n1]
        d1AnnulusOuter[n1] = [rotFrame[j][0] * d1[0] + rotFrame[j][1] * d1[1] +
                              rotFrame[j][2] * d1[2] for j in range(3)]

    # Flip d1 and d2 on xAnnulusOuter[0]
    d1 = d1AnnulusOuter[0]  # original d1
    rotAxis = d3Annulus[0]
    rotAngle = math.pi
    rotFrame = matrix.getRotationMatrixFromAxisAngle(rotAxis, rotAngle)
    d1Rot = [rotFrame[j][0] * d1[0] + rotFrame[j][1] * d1[1] + rotFrame[j][2] * d1[2] for j in range(3)]

    d2 = d2AnnulusOuter[0]  # original d2
    rotAngle = math.pi
    rotFrame = matrix.getRotationMatrixFromAxisAngle(rotAxis, rotAngle)
    d2Rot = [rotFrame[j][0] * d2[0] + rotFrame[j][1] * d2[1] + rotFrame[j][2] * d2[2] for j in range(3)]

    d2AnnulusOuter[0] = d1Rot  # d2 is now d1
    d1AnnulusOuter[0] = d2Rot  # d1 is now d2 - curvature = annulusD2Curvature[0]

    # Flip d1 and d2 on xAnnulusOuter[halfEso]
    d1 = d1AnnulusOuter[elementsAroundHalfEso]  # original d1
    d2 = d2AnnulusOuter[elementsAroundHalfEso]  # original d2
    d2AnnulusOuter[elementsAroundHalfEso] = d1  # d2 is now d1
    d1AnnulusOuter[elementsAroundHalfEso] = d2  # d1 is now d2 - curvature = annulusD2Curvature[halfEso]

    # x along GC and LC row - needs to be in 2 parts
    # GC
    xAlongGCHalfDuod = []
    endGCEsoP2 = trackSurfaceStomach.getProportion(o1_Positions[0])[1]
=======
    d1AnnulusCurvatureOuter = findCurvatureAroundLoop(xAnnulusOuter, d1AnnulusOuter, d3Annulus)
>>>>>>> 1c13798e

    # for m in range(len(xAnnulusOuter)):
    #     node = nodes.createNode(nodeIdentifier, nodetemplate)
    #     cache.setNode(node)
    #     coordinates.setNodeParameters(cache, -1, Node.VALUE_LABEL_VALUE, 1, xAnnulusOuter[m])
    #     coordinates.setNodeParameters(cache, -1, Node.VALUE_LABEL_D_DS1, 1, d1AnnulusOuter[m])
    #     coordinates.setNodeParameters(cache, -1, Node.VALUE_LABEL_D_DS2, 1, d2AnnulusOuter[m])
    #     coordinates.setNodeParameters(cache, -1, Node.VALUE_LABEL_D_DS3, 1, zero)
    #     nodeIdentifier += 1

    # Calculate arclength at quarter line between lesser and greater curvature for each region
    if not elementsAlongSections:
        xQuarterEllipseAll = []
        d2QuarterEllipseAll = []
        for n2 in range(len(xEllipseAroundAll)):
            xQuarterEllipseAll.append(xEllipseAroundAll[n2][elementsAroundQuarterDuod])
            d2QuarterEllipseAll.append(d2EllipseAroundAll[n2][elementsAroundQuarterDuod])
        totalQuarterLength = interp.getCubicHermiteCurvesLength(xQuarterEllipseAll, d2QuarterEllipseAll)

        quarterLengthSections = []
        for i in range(len(nodeStartEndSections)):
            xList = []
            d2List = []
            for n in range(nodeStartEndSections[i][0], nodeStartEndSections[i][1] + 1):
                xList.append(xQuarterEllipseAll[n])
                d2List.append(d2QuarterEllipseAll[n])
            quarterLengthSections.append(interp.getCubicHermiteCurvesLength(xList, d2List))

        targetLengthPerElement = totalQuarterLength/elementsCountAlong
        minElementsInSections = [4, 3, 2, 2, 1]

        excessElements = elementsCountAlong - sum(minElementsInSections)
        diff = [quarterLengthSections[c] - targetLengthPerElement * minElementsInSections[c] for c in range(len(minElementsInSections))]
        for i in range(excessElements):
            maxIdx = max(range(len(diff)), key=diff.__getitem__)
            minElementsInSections[maxIdx] += 1
            diff[maxIdx] -= targetLengthPerElement
        elementsAlongSections = minElementsInSections

    totalElementsAlong = sum(elementsAlongSections)

    xSampledAlong = [[] for n1 in range(elementsCountAroundDuod)]
    d1SampledAlong = [[] for n1 in range(elementsCountAroundDuod)]
    d2SampledAlong = [[] for n1 in range(elementsCountAroundDuod)]
    d3SampledAlong = [[] for n1 in range(elementsCountAroundDuod)]

    n1IdxAtBodyStartIdxPlusMinusOne = list(range(elementsAroundHalfDuod - 1,
                                             elementsAroundHalfDuod + 2))
    annulusIdxAtBodyStartIdxMinusOne = list(range(1, -2, -1))
    annulusIdxAtBodyStartIdxPlusOne = list(range(elementsAroundHalfEso - 1,
                                                 elementsAroundHalfEso + 2))

    # Sample from quarterDuod to annulus at the quadrant points.
    # 1st Quadrant
    startGuessPosition = \
        trackSurfaceStomach.createPositionProportion(1.0 / elementsCountAroundDuod * elementsAroundQuarterDuod,
                                                     1.0 / len(xEllipseAroundAll) * sectionIdx[1])
    aPosition = trackSurfaceStomach.findNearestPosition(xEllipseAroundAll[sectionIdx[1]][elementsAroundQuarterDuod],
                                                        startGuessPosition)
    aProportion = trackSurfaceStomach.getProportion(aPosition)

    bPosition = xAnnulusOuterPosition[elementsAroundQuarterEso]
    bProportion = trackSurfaceStomach.getProportion(bPosition)

    nx, nd1, nd2, nd3, proportions = trackSurfaceStomach.createHermiteCurvePoints(
        aProportion[0], aProportion[1], bProportion[0], bProportion[1], elementsAroundQuarterDuod - 1,
        derivativeStart=d1EllipseAroundAll[sectionIdx[1]][elementsAroundQuarterDuod],
        curveMode=TrackSurface.HermiteCurveMode.UNIFORM_SIZE)

    nxR, nd1R, nd2R, nd3R = \
        trackSurfaceStomach.resampleHermiteCurvePointsSmooth(
            nx, nd1, nd2, nd3, proportions, derivativeMagnitudeStart=
            vector.magnitude(d1EllipseAroundAll[sectionIdx[1]][elementsAroundQuarterDuod]))[0:-1]

    # Replace the values in xEllipseAroundAll at quadrants
    for n in range(len(nxR)):
        xEllipseAroundAll[sectionIdx[1]][n + elementsAroundQuarterDuod] = nxR[n]
        d1EllipseAroundAll[sectionIdx[1]][n + elementsAroundQuarterDuod] = nd1R[n]
        d2EllipseAroundAll[sectionIdx[1]][n + elementsAroundQuarterDuod] = nd2R[n]

    # 2nd quadrant
    aPosition = xAnnulusOuterPosition[-elementsAroundQuarterEso]
    aProportion = trackSurfaceStomach.getProportion(aPosition)

    startGuessPosition = \
        trackSurfaceStomach.createPositionProportion(1.0 / elementsCountAroundDuod *
                                                     (elementsAroundQuarterDuod + elementsAroundHalfDuod),
                                                     1.0 / len(xEllipseAroundAll) * sectionIdx[1])
    bPosition = \
        trackSurfaceStomach.findNearestPosition(
            xEllipseAroundAll[sectionIdx[1]][elementsAroundQuarterDuod + elementsAroundHalfDuod], startGuessPosition)
    bProportion = trackSurfaceStomach.getProportion(bPosition)

    nx, nd1, nd2, nd3, proportions = trackSurfaceStomach.createHermiteCurvePoints(
        aProportion[0], aProportion[1], bProportion[0], bProportion[1], elementsAroundQuarterDuod - 1,
        derivativeEnd=d1EllipseAroundAll[sectionIdx[1]][elementsAroundQuarterDuod + elementsAroundHalfDuod],
        curveMode=TrackSurface.HermiteCurveMode.UNIFORM_SIZE)

    nxR, nd1R, nd2R, nd3R = \
        trackSurfaceStomach.resampleHermiteCurvePointsSmooth(
            nx, nd1, nd2, nd3, proportions, derivativeMagnitudeEnd=
            vector.magnitude(d1EllipseAroundAll[sectionIdx[1]][elementsAroundQuarterDuod + elementsAroundHalfDuod]))[0:-1]

    for n in range(len(nxR)):
        xEllipseAroundAll[sectionIdx[1]][elementsAroundHalfDuod + 1 + n] = nxR[n]
        d1EllipseAroundAll[sectionIdx[1]][elementsAroundHalfDuod + 1 + n] = nd1R[n]

    for i in range(len(sectionIdx) - 1):
        s = sectionIdx[i]
        sNext = sectionIdx[i + 1]
        count = 0
        for n1 in range(len(xEllipseAroundAll[s])):
            #for each pt around, we take the point on the sectionIdx as Pt A and the point on sectionIdx + 1 as Pt B,
            # do a tracksurface sampling to divide the elements into equal sized elements while keeping the start and
            # end derivatives direction at both pts
            elementsOut = elementsAlongSections[i]
            startDerivative = d2EllipseAroundAll[s][n1]
            startDerivativeMag = None
            endDerivative = d2EllipseAroundAll[sNext][n1]
            endDerivativeMag = None

            if i == 1 and n1 in n1IdxAtBodyStartIdxPlusMinusOne:
                # find endDerivative by spacing elements out evenly as though there is no ostium
                startGuessPosition = trackSurfaceStomach.createPositionProportion(1.0 / elementsCountAroundDuod * n1,
                                                                                  1.0 / len(xEllipseAroundAll) * s)
                aPosition = trackSurfaceStomach.findNearestPosition(xEllipseAroundAll[s][n1], startGuessPosition)
                aProportion = trackSurfaceStomach.getProportion(aPosition)

                startGuessPosition = trackSurfaceStomach.createPositionProportion(1.0 / elementsCountAroundDuod * n1,
                                                                                  1.0 / len(xEllipseAroundAll) * sNext)
                bPosition = trackSurfaceStomach.findNearestPosition(xEllipseAroundAll[sNext][n1], startGuessPosition)
                bProportion = trackSurfaceStomach.getProportion(bPosition)
                nx, nd1, nd2, nd3, proportions = trackSurfaceStomach.createHermiteCurvePoints(
                    aProportion[0], aProportion[1], bProportion[0], bProportion[1], elementsOut,
                    curveMode=TrackSurface.HermiteCurveMode.UNIFORM_SIZE)
                d2Uniform = \
                    trackSurfaceStomach.resampleHermiteCurvePointsSmooth(nx, nd1, nd2, nd3, proportions)[1]
                endDerivative = d2Uniform[-1]

                # Sample from annulus to body
                aPosition = xAnnulusOuterPosition[annulusIdxAtBodyStartIdxPlusOne[count]]
                startDerivative = d2AnnulusOuter[annulusIdxAtBodyStartIdxPlusOne[count]]
                elementsOut = elementsAlongSections[i] - (elementsAroundQuarterEso - 1)
                count += 1
            else:
                startGuessPosition = trackSurfaceStomach.createPositionProportion(1.0/elementsCountAroundDuod * n1,
                                                                                  1.0/len(xEllipseAroundAll) * s)
                aPosition = trackSurfaceStomach.findNearestPosition(xEllipseAroundAll[s][n1], startGuessPosition)
            aProportion = trackSurfaceStomach.getProportion(aPosition)

            if i == 0 and n1 in n1IdxAtBodyStartIdxPlusMinusOne:
                # find startDerivative by spacing elements out evenly as though there is no ostium
                startGuessPosition = trackSurfaceStomach.createPositionProportion(1.0 / elementsCountAroundDuod * n1,
                                                                                  1.0 / len(xEllipseAroundAll) * sNext)
                bPosition = trackSurfaceStomach.findNearestPosition(xEllipseAroundAll[sNext][n1], startGuessPosition)
                bProportion = trackSurfaceStomach.getProportion(bPosition)
                nx, nd1, nd2, nd3, proportions = trackSurfaceStomach.createHermiteCurvePoints(
                    aProportion[0], aProportion[1], bProportion[0], bProportion[1], elementsOut,
                    curveMode=TrackSurface.HermiteCurveMode.UNIFORM_SIZE)
                d2Uniform = \
                    trackSurfaceStomach.resampleHermiteCurvePointsSmooth(nx, nd1, nd2, nd3, proportions)[1]
                startDerivative = d2Uniform[0]
                startDerivativeMag = vector.magnitude(startDerivative)

                # Sample from apex to annulus
                bPosition = xAnnulusOuterPosition[annulusIdxAtBodyStartIdxMinusOne[count]]
                d = d2AnnulusOuter[annulusIdxAtBodyStartIdxMinusOne[count]]
                rotFrame = matrix.getRotationMatrixFromAxisAngle(d3Annulus[annulusIdxAtBodyStartIdxMinusOne[count]],
                                                                 math.pi)
                endDerivative = [rotFrame[j][0] * d[0] + rotFrame[j][1] * d[1] + rotFrame[j][2] * d[2]
                                 for j in range(3)]
                elementsOut = elementsAlongSections[i] - (elementsAroundQuarterEso - 1)
                count += 1

            else:
                startGuessPosition = trackSurfaceStomach.createPositionProportion(1.0 / elementsCountAroundDuod * n1,
                                                                                  1.0 / len(xEllipseAroundAll) * sNext)
                bPosition = trackSurfaceStomach.findNearestPosition(xEllipseAroundAll[sNext][n1], startGuessPosition)

            bProportion = trackSurfaceStomach.getProportion(bPosition)

            nx, nd1, nd2, nd3, proportions = trackSurfaceStomach.createHermiteCurvePoints(
                aProportion[0], aProportion[1], bProportion[0], bProportion[1], elementsOut,
                derivativeStart=startDerivative, derivativeEnd=endDerivative,
                curveMode=TrackSurface.HermiteCurveMode.UNIFORM_SIZE)

            nx, nd1, nd2, nd3 = \
                trackSurfaceStomach.resampleHermiteCurvePointsSmooth(nx, nd1, nd2, nd3, proportions,
                                                                     derivativeMagnitudeStart=startDerivativeMag,
                                                                     derivativeMagnitudeEnd=endDerivativeMag)[:-1]

            # Rotate nd2
            for m in range(len(nx)):
                rotFrame = matrix.getRotationMatrixFromAxisAngle(nd3[m], math.pi)
                nd2[m] = [rotFrame[j][0] * nd2[m][0] + rotFrame[j][1] * nd2[m][1] +
                          rotFrame[j][2] * nd2[m][2] for j in range(3)]

            # Deal with annulus
            if i == 0:
                if n1 == elementsAroundHalfDuod:
                    for m in range(2 * (elementsAroundQuarterEso - 2) + 1):
                        nx.append(zero)
                        nd1.append(zero)
                        nd2.append(zero)
                        nd3.append(zero)
                elif n1 == elementsAroundHalfDuod - 1:
                    for m in range(2 * (elementsAroundQuarterEso - 2) + 1):
                        annulusIdx = m + 2
                        rotFrame = matrix.getRotationMatrixFromAxisAngle(d3Annulus[annulusIdx], math.pi)
                        d2 = d2AnnulusOuter[annulusIdx]
                        d2 = [rotFrame[j][0] * d2[0] + rotFrame[j][1] * d2[1] + rotFrame[j][2] * d2[2]
                              for j in range(3)]
                        nx.append(xAnnulusOuter[annulusIdx])
                        nd1.append(d1AnnulusOuter[annulusIdx])
                        nd2.append(d2)
                        nd3.append(d3Annulus[annulusIdx])

                elif n1 == elementsAroundHalfDuod + 1:
                    for m in range(2 * (elementsAroundQuarterEso - 2) + 1):
                        annulusIdx = -2 - m
                        rotFrame = matrix.getRotationMatrixFromAxisAngle(d3Annulus[annulusIdx], math.pi)
                        d1 = d1AnnulusOuter[annulusIdx]
                        d1 = [rotFrame[j][0] * d1[0] + rotFrame[j][1] * d1[1] + rotFrame[j][2] * d1[2]
                              for j in range(3)]
                        nx.append(xAnnulusOuter[annulusIdx])
                        nd1.append(d1)
                        nd2.append(d2AnnulusOuter[annulusIdx])
                        nd3.append(d3Annulus[annulusIdx])

            if i == 1 and elementsAroundHalfDuod - 1 <= n1 <= elementsAroundHalfDuod + 1:
                xSampledAlong[n1] += nx
                d1SampledAlong[n1] += nd2
                d2SampledAlong[n1] += nd1
                d3SampledAlong[n1] += nd3

            else:
                xSampledAlong[n1] += nx[1:] if i else nx
                d1SampledAlong[n1] += nd2[1:] if i else nd2
                d2SampledAlong[n1] += nd1[1:] if i else nd1
                d3SampledAlong[n1] += nd3[1:] if i else nd3

    # for n1 in range(len(xSampledAlong)):
    #     for n2 in range(len(xSampledAlong[n1])):
    #         node = nodes.createNode(nodeIdentifier, nodetemplate)
    #         cache.setNode(node)
    #         coordinates.setNodeParameters(cache, -1, Node.VALUE_LABEL_VALUE, 1, xSampledAlong[n1][n2])
    #         coordinates.setNodeParameters(cache, -1, Node.VALUE_LABEL_D_DS1, 1, d1SampledAlong[n1][n2])
    #         coordinates.setNodeParameters(cache, -1, Node.VALUE_LABEL_D_DS2, 1, d2SampledAlong[n1][n2])
    #         coordinates.setNodeParameters(cache, -1, Node.VALUE_LABEL_D_DS3, 1, d3SampledAlong[n1][n2])
    #         nodeIdentifier += 1

    # Rearrange to around first
    xSampledAroundAlong = []
    d1SampledAroundAlong = []
    d2SampledAroundAlong = []
    d2SmoothB4ChangeAroundAlong = []
    d3SampledAroundAlong = []

    for n2 in range(totalElementsAlong + 1):
        xSampledAround = []
        d1SampledAround = []
        d2SampledAround = []
        d2SmoothB4ChangeAround = []
        d3SampledAround = []
        for n1 in range(elementsCountAroundDuod):
            xSampledAround.append(xSampledAlong[n1][n2])
            d1SampledAround.append(d1SampledAlong[n1][n2])
            d2SampledAround.append(d2SampledAlong[n1][n2])
            d2SmoothB4ChangeAround.append([])
            d3SampledAround.append(d3SampledAlong[n1][n2])
        xSampledAroundAlong.append(xSampledAround)
        d1SampledAroundAlong.append(d1SampledAround)
        d2SampledAroundAlong.append(d2SampledAround)
        d2SmoothB4ChangeAroundAlong.append(d2SmoothB4ChangeAround)
        d3SampledAroundAlong.append(d3SampledAround)

    bodyStartIdx = elementsAlongSections[0]
    annulusFundusOpenRingIdx = bodyStartIdx - (elementsAroundQuarterEso - 2)
    annulusBodyOpenRingIdx = bodyStartIdx + (elementsAroundQuarterEso - 2)

    # Smooth d1 around
    d1SmoothedAroundAlong = [d1EllipseAroundAll[0]]
    for n2 in range(1, len(xSampledAroundAlong)):
        if annulusFundusOpenRingIdx <= n2 <= annulusBodyOpenRingIdx:
            d1SmoothedLeft = \
                interp.smoothCubicHermiteDerivativesLine(xSampledAroundAlong[n2][0:elementsAroundHalfDuod],
                                                         d1SampledAroundAlong[n2][0:elementsAroundHalfDuod],
                                                         fixEndDirection=True)
            d1SmoothedRight = \
                interp.smoothCubicHermiteDerivativesLine(xSampledAroundAlong[n2][elementsAroundHalfDuod + 1:] +
                                                         [xSampledAroundAlong[n2][0]],
                                                         d1SampledAroundAlong[n2][elementsAroundHalfDuod + 1:] +
                                                         [d1SampledAroundAlong[n2][0]],
                                                         fixStartDirection=True)

            d1Smoothed = d1SmoothedLeft + [[1.0, 0.0, 0.0]] + d1SmoothedRight[:-1]

        else:
            d1Smoothed = interp.smoothCubicHermiteDerivativesLoop(xSampledAroundAlong[n2], d1SampledAroundAlong[n2])
        d1SmoothedAroundAlong.append(d1Smoothed)

    d1SampledAroundAlong = d1SmoothedAroundAlong

    # Smooth d2 along
    d2AnnulusNew = [[] for n in range(elementsCountAroundEso)]
    for n1 in range(elementsCountAroundDuod):
        nx = []
        nd2 = []
        if n1 == elementsAroundHalfDuod:
            for n2 in range(annulusFundusOpenRingIdx):
                nx.append(xSampledAroundAlong[n2][n1])
                nd2.append(d2SampledAroundAlong[n2][n1])
            d2SmoothedAlongGC = interp.smoothCubicHermiteDerivativesLine(nx, nd2, fixAllDirections=True)
            d2SmoothedAlongGCB4Change = copy.deepcopy(d2SmoothedAlongGC)
            d2SmoothedAlongGC[-1] = vector.setMagnitude(d2AnnulusOuter[0], vector.magnitude(d2SmoothedAlongGC[-1]))
            d2AnnulusNew[0] = d2SmoothedAlongGC[-1]

            nx = []
            nd2 = []
            for n2 in range(annulusBodyOpenRingIdx + 1, len(xSampledAroundAlong)):
                nx.append(xSampledAroundAlong[n2][n1])
                nd2.append(d2SampledAroundAlong[n2][n1])
            d2SmoothedAlongLC = interp.smoothCubicHermiteDerivativesLine(nx, nd2, fixAllDirections=True)
            d2SmoothedAlongLCB4Change = copy.deepcopy(d2SmoothedAlongLC)
            d2SmoothedAlongLC[0] = vector.setMagnitude(d2AnnulusOuter[elementsAroundHalfEso],
                                                       vector.magnitude(d2SmoothedAlongLC[0]))
            d2AnnulusNew[elementsAroundHalfEso] = d2SmoothedAlongLC[0]
            d2Smoothed = d2SmoothedAlongGC + \
                         [[0.0, 1.0, 0.0] for n in range(2 * (elementsAroundQuarterEso - 2) + 1)] + \
                         d2SmoothedAlongLC
            d2SmoothedB4Change = d2SmoothedAlongGCB4Change + \
                         [[0.0, 1.0, 0.0] for n in range(2 * (elementsAroundQuarterEso - 2) + 1)] + \
                         d2SmoothedAlongLCB4Change

        else:
            for n2 in range(len(xSampledAroundAlong)):
                nx.append(xSampledAroundAlong[n2][n1])
                nd2.append(d2SampledAroundAlong[n2][n1])
            d2Smoothed = interp.smoothCubicHermiteDerivativesLine(nx, nd2, fixAllDirections=True)
            d2SmoothedB4Change = copy.deepcopy(d2Smoothed)

            if n1 == elementsAroundHalfDuod - 1:
                d2Smoothed[annulusFundusOpenRingIdx - 1] = \
                    vector.setMagnitude(d2AnnulusOuter[1], vector.magnitude(nd2[annulusFundusOpenRingIdx - 1]))
                d2AnnulusNew[1] = d2Smoothed[annulusFundusOpenRingIdx - 1]

                for m in range(2 * (elementsAroundQuarterEso - 2) + 1):
                    annulusIdx = m + 2
                    d2Smoothed[annulusFundusOpenRingIdx + m] = \
                        vector.setMagnitude(d2AnnulusOuter[annulusIdx],
                                            vector.magnitude(d1SampledAroundAlong[annulusFundusOpenRingIdx + m][n1]))
                    d2AnnulusNew[annulusIdx] = d2Smoothed[annulusFundusOpenRingIdx + m]

                d2Smoothed[annulusBodyOpenRingIdx + 1] = \
                    vector.setMagnitude(d2AnnulusOuter[elementsAroundHalfEso - 1],
                                        vector.magnitude(nd2[annulusBodyOpenRingIdx + 1]))
                d2AnnulusNew[elementsAroundHalfEso - 1] = d2Smoothed[annulusBodyOpenRingIdx + 1]

            if n1 == elementsAroundHalfDuod + 1:
                d2Smoothed[annulusFundusOpenRingIdx - 1] = \
                    vector.setMagnitude(d2AnnulusOuter[-1], vector.magnitude(nd2[annulusFundusOpenRingIdx - 1]))
                d2AnnulusNew[-1] = d2Smoothed[annulusFundusOpenRingIdx - 1]

                for m in range(2 * (elementsAroundQuarterEso - 2) + 1):
                    annulusIdx = -(m + 2)
                    d2Smoothed[annulusFundusOpenRingIdx + m] = \
                        vector.setMagnitude(d2AnnulusOuter[annulusIdx],
                                            vector.magnitude(d1SampledAroundAlong[annulusFundusOpenRingIdx + m][n1]))
                    d2AnnulusNew[annulusIdx] = d2Smoothed[annulusFundusOpenRingIdx + m]

                d2Smoothed[annulusBodyOpenRingIdx + 1] = \
                    vector.setMagnitude(d2AnnulusOuter[elementsAroundHalfEso + 1],
                                        vector.magnitude(nd2[annulusBodyOpenRingIdx + 1]))
                d2AnnulusNew[elementsAroundHalfEso + 1] = d2Smoothed[annulusBodyOpenRingIdx + 1]

        for n2 in range(len(d2Smoothed)):
            d2SampledAroundAlong[n2][n1] = d2Smoothed[n2]
            d2SmoothB4ChangeAroundAlong[n2][n1] = d2SmoothedB4Change[n2]

    # for n2 in range(len(xSampledAroundAlong)):
    #     for n1 in range(len(xSampledAroundAlong[n2])):
    #         node = nodes.createNode(nodeIdentifier, nodetemplate)
    #         cache.setNode(node)
    #         coordinates.setNodeParameters(cache, -1, Node.VALUE_LABEL_VALUE, 1, xSampledAroundAlong[n2][n1])
    #         coordinates.setNodeParameters(cache, -1, Node.VALUE_LABEL_D_DS1, 1, d1SampledAroundAlong[n2][n1])
    #         coordinates.setNodeParameters(cache, -1, Node.VALUE_LABEL_D_DS2, 1, d2SampledAroundAlong[n2][n1])
    #         coordinates.setNodeParameters(cache, -1, Node.VALUE_LABEL_D_DS3, 1, d3SampledAroundAlong[n2][n1])
    #         nodeIdentifier += 1

    # Replace derivatives around annulus
    for n in range(3):
        d1SampledAroundAlong[annulusFundusOpenRingIdx - 1][n1IdxAtBodyStartIdxPlusMinusOne[n]] = \
            d1AnnulusOuter[annulusIdxAtBodyStartIdxMinusOne[n]]
        d1SampledAroundAlong[annulusBodyOpenRingIdx + 1][n1IdxAtBodyStartIdxPlusMinusOne[n]] = \
            d1AnnulusOuter[annulusIdxAtBodyStartIdxPlusOne[n]]

    for m in range(2 * (elementsAroundQuarterEso - 2) + 1):
        annulusIdx = m + 2
        d1SampledAroundAlong[annulusFundusOpenRingIdx + m][elementsAroundHalfDuod - 1] = d1AnnulusOuter[annulusIdx]
        d1SampledAroundAlong[annulusFundusOpenRingIdx + m][elementsAroundHalfDuod + 1] = d1AnnulusOuter[-annulusIdx]

    # calculate d3
    for n2 in range(len(xSampledAroundAlong)):
        for n1 in range(len(xSampledAroundAlong[n2])):
            d3SampledAroundAlong[n2][n1] = vector.normalise(vector.crossproduct3(
                vector.normalise(d1SampledAroundAlong[n2][n1]), vector.normalise(d2SampledAroundAlong[n2][n1])))

    # for n2 in range(len(xSampledAroundAlong)):
    #     for n1 in range(len(xSampledAroundAlong[n2])):
    #         node = nodes.createNode(nodeIdentifier, nodetemplate)
    #         cache.setNode(node)
    #         coordinates.setNodeParameters(cache, -1, Node.VALUE_LABEL_VALUE, 1, xSampledAroundAlong[n2][n1])
    #         coordinates.setNodeParameters(cache, -1, Node.VALUE_LABEL_D_DS1, 1, d1SampledAroundAlong[n2][n1])
    #         coordinates.setNodeParameters(cache, -1, Node.VALUE_LABEL_D_DS2, 1, d2SampledAroundAlong[n2][n1])
    #         coordinates.setNodeParameters(cache, -1, Node.VALUE_LABEL_D_DS3, 1, d3SampledAroundAlong[n2][n1])
    #         nodeIdentifier += 1

    # Calculate curvature around
<<<<<<< HEAD
    d1Curvature = []
    d1Curvature.append([1.0 for n in range(len(xOuter[0]))])  # Will be replaced in later step
    esoCount = 1
    for n2 in range(1, len(xOuter)):
        incompleteRingsWithinEso = elementsAlongFundusApexToCardia < n2 < elementsAlongFundusApexToCardia + \
                                   elementsAroundHalfEso - 2
        completeRingsOnCardia = (n2 == elementsAlongFundusApexToCardia or n2 == elementsAlongFundusApexToCardia +
                                 elementsAroundHalfEso - 2)
        if incompleteRingsWithinEso:
            d2 = o1_d2[-1][esoCount]
            rotAxis = vector.normalise(vector.crossproduct3(vector.normalise(o1_d1[-1][esoCount]),
                                                            vector.normalise(o1_d2[-1][esoCount])))
            rotFrame = matrix.getRotationMatrixFromAxisAngle(rotAxis, math.pi)
            d2Rot = [rotFrame[j][0] * d2[0] + rotFrame[j][1] * d2[1] + rotFrame[j][2] * d2[2] for j in range(3)]
            d1CurvatureFirstHalf = interp.findCurvatureAlongLine(xOuter[n2][:elementsAroundHalfDuod] + [o1_x[-1][esoCount]],
                                                          d1Outer[n2][:elementsAroundHalfDuod] + [d2Rot],
                                                          d3UnitOuter[n2][:elementsAroundHalfDuod] + [rotAxis])
            curvature = interp.getCubicHermiteCurvature(xAnnulusOuter[esoCount], d1AnnulusOuter[esoCount],
                                                        o1_x[-1][esoCount], d2Rot,
                                                        d3UnitOuter[n2][elementsAroundHalfDuod - 1], 0.0)
            d1CurvatureFirstHalf[-2] = curvature

            d3 = vector.normalise(vector.crossproduct3(vector.normalise(o1_d1[-1][-esoCount]),
                                                       vector.normalise(o1_d2[-1][-esoCount])))
            d1CurvatureSecondHalf = interp.findCurvatureAlongLine([o1_x[-1][-esoCount]] +
                                                           xOuter[n2][elementsAroundHalfDuod:] + [xOuter[n2][0]],
                                                           [o1_d2[-1][-esoCount]] +
                                                           d1Outer[n2][elementsAroundHalfDuod:] + [d1Outer[n2][0]],
                                                           [d3] + d3UnitOuter[n2][elementsAroundHalfDuod:] +
                                                           [d3UnitOuter[n2][0]])[:-1]

            curvature = interp.getCubicHermiteCurvature(o1_x[-1][-esoCount], o1_d2[-1][-esoCount],
                                                        xAnnulusOuter[-esoCount], d1AnnulusOuter[-esoCount],
                                                        d3UnitOuter[n2][elementsAroundHalfDuod], 1.0)
            d1CurvatureSecondHalf[1] = curvature
            d1Curvature.append(d1CurvatureFirstHalf[:-1] + d1CurvatureSecondHalf[1:])
            esoCount += 1

        elif completeRingsOnCardia:
            d1CurvatureFirstHalf = interp.findCurvatureAlongLine(xOuter[n2][:elementsAroundHalfDuod],
                                                          d1Outer[n2][:elementsAroundHalfDuod],
                                                          d3UnitOuter[n2][:elementsAroundHalfDuod])

            d1CurvatureSecondHalf = interp.findCurvatureAlongLine(xOuter[n2][elementsAroundHalfDuod + 1:] + [xOuter[n2][0]],
                                                           d1Outer[n2][elementsAroundHalfDuod + 1:] + [d1Outer[n2][0]],
                                                           d3UnitOuter[n2][elementsAroundHalfDuod + 1:] +
                                                           [d3UnitOuter[n2][0]])[:-1]

            midPtCurvature = annulusD2Curvature[0 if n2 == elementsAlongFundusApexToCardia else elementsAroundHalfEso]
            d1Curvature.append(d1CurvatureFirstHalf + [midPtCurvature] + d1CurvatureSecondHalf)
            esoCount += 1
=======
    d1CurvatureAroundAlong = [[0.0 for n in range(elementsCountAroundDuod)]]
    for n2 in range(1, len(xSampledAroundAlong)):
        if annulusFundusOpenRingIdx <= n2 <= annulusBodyOpenRingIdx:
            d1CurvatureLeft = findCurvatureAlongLine(xSampledAroundAlong[n2][0:elementsAroundHalfDuod],
                                                     d1SampledAroundAlong[n2][0:elementsAroundHalfDuod],
                                                     d3SampledAroundAlong[n2][0:elementsAroundHalfDuod])
            d1CurvatureRight = \
                findCurvatureAlongLine(
                    xSampledAroundAlong[n2][elementsAroundHalfDuod + 1:] + [xSampledAroundAlong[n2][0]],
                    d1SampledAroundAlong[n2][elementsAroundHalfDuod + 1:] + [d1SampledAroundAlong[n2][0]],
                    d3SampledAroundAlong[n2][elementsAroundHalfDuod + 1:] + [d3SampledAroundAlong[n2][0]])

            d1Curvature = d1CurvatureLeft + [0.0] + d1CurvatureRight[:-1]
>>>>>>> 1c13798e
        else:
            d1Curvature = findCurvatureAroundLoop(xSampledAroundAlong[n2], d1SampledAroundAlong[n2],
                                                  d3SampledAroundAlong[n2])
        d1CurvatureAroundAlong.append(d1Curvature)

    # Replace curvatures around annulus
    for n in range(3):
        d1CurvatureAroundAlong[annulusFundusOpenRingIdx - 1][n1IdxAtBodyStartIdxPlusMinusOne[n]] = \
            d1AnnulusCurvatureOuter[annulusIdxAtBodyStartIdxMinusOne[n]]
        d1CurvatureAroundAlong[annulusBodyOpenRingIdx + 1][n1IdxAtBodyStartIdxPlusMinusOne[n]] = \
            d1AnnulusCurvatureOuter[annulusIdxAtBodyStartIdxPlusOne[n]]

    for m in range(2 * (elementsAroundQuarterEso - 2) + 1):
        annulusIdx = m + 2
        d1CurvatureAroundAlong[annulusFundusOpenRingIdx + m][elementsAroundHalfDuod - 1] = \
            d1AnnulusCurvatureOuter[annulusIdx]
        d1CurvatureAroundAlong[annulusFundusOpenRingIdx + m][elementsAroundHalfDuod + 1] = \
            d1AnnulusCurvatureOuter[-annulusIdx]

    # Calculate curvature along
<<<<<<< HEAD
    d2CurvatureAlong = []
    for n1 in range(len(xAlongAll)):
        if n1 == elementsAroundHalfDuod:  # Process LC and GC
            # GC
            d2CurvatureAlongGCHalfDuod = interp.findCurvatureAlongLine(xAlongGCHalfDuod, d2AlongGCHalfDuod, d3AlongGCHalfDuod)
            # LC
            d2CurvatureAlongLCHalfDuod = interp.findCurvatureAlongLine(xAlongLCHalfDuod, d2AlongLCHalfDuod, d3AlongLCHalfDuod)
            d2CurvaturesAlongCurvature = d2CurvatureAlongGCHalfDuod + d2CurvatureAlongLCHalfDuod
            d2CurvatureAlong.append(d2CurvaturesAlongCurvature)
        else:
            curvature = interp.findCurvatureAlongLine(xAlongAll[n1], d2AlongAll[n1], d3UnitAlongAll[n1])
            # replace with curvature from annulus
            if n1 == elementsAroundHalfDuod - 1 or n1 == elementsAroundHalfDuod + 1:
                for n2 in range(2, elementsAroundHalfEso - 1):
                    n2Idx = n2 + elementsAlongFundusApexToCardia + 1
                    curvature[n2Idx] = annulusD2Curvature[(n2 + 1 if elementsAroundHalfDuod - 1 else -(n2 + 1))]
            d2CurvatureAlong.append(curvature)

    # Re-arrange back to around followed by along
    for n2 in range(len(xEllipseAroundAll)):
        incompleteRingsWithinEso = elementsAlongFundusApexToCardia < n2 < elementsAlongFundusApexToCardia + \
                                   elementsAroundHalfEso - 2
        for n1 in range(len(xEllipseAroundAll[n2]) + (1 if incompleteRingsWithinEso else 0)):
            if incompleteRingsWithinEso:
                if n1 == elementsAroundHalfDuod:
                    pass
                else:
                    d2Curvature[n2][n1 - (1 if n1 > elementsAroundHalfDuod else 0)] = d2CurvatureAlong[n1][n2]
            elif n2 >= elementsAlongFundusApexToCardia + elementsAroundHalfEso - 2:
                d2Curvature[n2][n1] = \
                    d2CurvatureAlong[n1][n2 - (elementsAroundHalfEso + 1 - 4 if n1 == elementsAroundHalfDuod else 0)]
            else:
                d2Curvature[n2][n1] = d2CurvatureAlong[n1][n2]
=======
    d2AnnulusCurvature = []
    for n in range(elementsCountAroundEso):
        d2AnnulusCurvature.append(interp.getCubicHermiteCurvature(o1_x[-1][n], vector.setMagnitude(o1_d2[-1][n], sf),
                                                                  xAnnulusOuter[n], d2AnnulusNew[n], d3Annulus[n], 1.0))

    d2CurvatureAroundAlong = [[[] for n1 in range(len(xSampledAroundAlong[n2]))]
                              for n2 in range(len(xSampledAroundAlong))]
>>>>>>> 1c13798e

    for n1 in range(elementsCountAroundDuod):
        nx = []
        nd2 = []
        nd3 = []
        if n1 == elementsAroundHalfDuod:
            for n2 in range(annulusFundusOpenRingIdx):
                nx.append(xSampledAroundAlong[n2][n1])
                nd2.append(d2SmoothB4ChangeAroundAlong[n2][n1])
                nd3.append(d3SampledAroundAlong[n2][n1])
            d2CurvatureAlongGC = findCurvatureAlongLine(nx, nd2, nd3)

            nx = []
            nd2 = []
            nd3 = []
            for n2 in range(annulusBodyOpenRingIdx + 1, len(xSampledAroundAlong)):
                nx.append(xSampledAroundAlong[n2][n1])
                nd2.append(d2SmoothB4ChangeAroundAlong[n2][n1])
                nd3.append(d3SampledAroundAlong[n2][n1])
            d2CurvatureAlongLC = findCurvatureAlongLine(nx, nd2, nd3)
            d2CurvatureAlong = d2CurvatureAlongGC + \
                               [0.0 for n in range(2 * (elementsAroundQuarterEso - 2) + 1)] + \
                               d2CurvatureAlongLC

        else:
            for n2 in range(len(xSampledAroundAlong)):
                nx.append(xSampledAroundAlong[n2][n1])
                nd2.append(d2SmoothB4ChangeAroundAlong[n2][n1])
                nd3.append(d3SampledAroundAlong[n2][n1])
            d2CurvatureAlong = findCurvatureAlongLine(nx, nd2, nd3)

            if n1 == elementsAroundHalfDuod - 1:
                d2CurvatureAlong[annulusFundusOpenRingIdx - 1] = \
                    0.5 * (d2CurvatureAlong[annulusFundusOpenRingIdx - 1] + d2AnnulusCurvature[1])
                d2CurvatureAlong[annulusBodyOpenRingIdx + 1] = \
                    0.5 * (d2AnnulusCurvature[elementsAroundHalfEso - 1] +
                           interp.getCubicHermiteCurvature(xAnnulusOuter[elementsAroundHalfEso - 1],
                                                           d2AnnulusNew[elementsAroundHalfEso - 1],
                                                           xSampledAroundAlong[annulusBodyOpenRingIdx + 2][n1],
                                                           d2SampledAroundAlong[annulusBodyOpenRingIdx + 2][n1],
                                                           d3SampledAroundAlong[annulusBodyOpenRingIdx + 1][n1], 0.0))
                for m in range(2 * (elementsAroundQuarterEso - 2) + 1):
                    annulusIdx = m + 2
                    d2CurvatureAlong[annulusFundusOpenRingIdx + m] = \
                        0.5 * (d2AnnulusCurvature[annulusIdx] +
                               d1CurvatureAroundAlong[annulusFundusOpenRingIdx + m][n1])

            if n1 == elementsAroundHalfDuod + 1:
                d2CurvatureAlong[annulusFundusOpenRingIdx - 1] = \
                    0.5 * (d2CurvatureAlong[annulusFundusOpenRingIdx - 1] + d2AnnulusCurvature[-1])
                d2CurvatureAlong[annulusBodyOpenRingIdx + 1] = \
                    0.5 * (d2AnnulusCurvature[elementsAroundHalfEso + 1] +
                           interp.getCubicHermiteCurvature(xAnnulusOuter[elementsAroundHalfEso + 1],
                                                           d2AnnulusNew[elementsAroundHalfEso + 1],
                                                           xSampledAroundAlong[annulusBodyOpenRingIdx + 2][n1],
                                                           d2SampledAroundAlong[annulusBodyOpenRingIdx + 2][n1],
                                                           d3SampledAroundAlong[annulusBodyOpenRingIdx + 1][n1], 0.0))
                for m in range(2 * (elementsAroundQuarterEso - 2) + 1):
                    annulusIdx = m + 2
                    d2CurvatureAlong[annulusFundusOpenRingIdx + m] = \
                        0.5 * (d2AnnulusCurvature[-annulusIdx] +
                               d1CurvatureAroundAlong[annulusFundusOpenRingIdx + m][n1])

        for n2 in range(len(d2CurvatureAlong)):
            d2CurvatureAroundAlong[n2][n1] = d2CurvatureAlong[n2]

    for i in range(annulusFundusOpenRingIdx, annulusBodyOpenRingIdx + 1):
        del xSampledAroundAlong[i][elementsAroundHalfDuod]
        del d1SampledAroundAlong[i][elementsAroundHalfDuod]
        del d2SampledAroundAlong[i][elementsAroundHalfDuod]
        del d3SampledAroundAlong[i][elementsAroundHalfDuod]

    # Remove multiple nodes at apex
    del xSampledAroundAlong[0][1:], d1SampledAroundAlong[0][1:], d2SampledAroundAlong[0][1:], \
        d3SampledAroundAlong[0][1:], d1CurvatureAroundAlong[0][1:], d2CurvatureAroundAlong[0][1:]

    # Set magnitude for d1 at apex
    arcLength = interp.computeCubicHermiteArcLength(xSampledAroundAlong[0][0], d1SampledAroundAlong[0][0],
                                                    xSampledAroundAlong[1][elementsAroundQuarterDuod],
                                                    d2SampledAroundAlong[1][elementsAroundQuarterDuod],
                                                    rescaleDerivatives=True)
    d1SampledAroundAlong[0][0] = vector.setMagnitude(d1SampledAroundAlong[0][0], arcLength)
    d2SampledAroundAlong[0][0] = vector.setMagnitude(d2SampledAroundAlong[0][0], arcLength)

    # Replace d1Curvature with d2Curvature
    d1CurvatureAroundAlong[0][0] = d2CurvatureAroundAlong[0][0]

    # for n2 in range(len(xSampledAroundAlong)):
    #     for n1 in range(len(xSampledAroundAlong[n2])):
    #         node = nodes.createNode(nodeIdentifier, nodetemplate)
    #         cache.setNode(node)
    #         coordinates.setNodeParameters(cache, -1, Node.VALUE_LABEL_VALUE, 1, xSampledAroundAlong[n2][n1])
    #         coordinates.setNodeParameters(cache, -1, Node.VALUE_LABEL_D_DS1, 1, d1SampledAroundAlong[n2][n1])
    #         coordinates.setNodeParameters(cache, -1, Node.VALUE_LABEL_D_DS2, 1, d2SampledAroundAlong[n2][n1])
    #         coordinates.setNodeParameters(cache, -1, Node.VALUE_LABEL_D_DS3, 1, d3SampledAroundAlong[n2][n1])
    #         nodeIdentifier += 1

    # Create inner nodes
    xList = []
    d1List = []
    d2List = []
    d3List = []
    nodeIdx = stomachStartNode
    idxMat = []

    if elementsCountThroughWall > 1:
        thicknessProportionsUI = [0.0, mucosaRelThickness, submucosaRelThickness, circularRelThickness,
                                  longitudinalRelThickness, longitudinalRelThickness]
        thicknessProportions = [thicknessProportion / sum(thicknessProportionsUI[:-1])
                                for thicknessProportion in thicknessProportionsUI]

        xi3List = []
        xi3 = 0.0
        for i in range(len(thicknessProportions) - 1):
            xi3 += thicknessProportions[i]
            xi3List.append(xi3)

    for n2 in range(len(xSampledAroundAlong)):
        idxThroughWall = []
        for n3 in range(elementsCountThroughWall + 1):
            xi3 = xi3List[n3] if elementsCountThroughWall > 1 else 1.0 / elementsCountThroughWall * n3
            idxAround = []
            for n1 in range(len(xSampledAroundAlong[n2])):
                # Coordinates
                norm = vector.normalise(d3SampledAroundAlong[n2][n1])
                xOut = xSampledAroundAlong[n2][n1]
                xIn = [xOut[i] - norm[i] * wallThickness for i in range(3)]
                dWall = [wallThickness * c for c in norm]
                x = interp.interpolateCubicHermite(xIn, dWall, xOut, dWall, xi3)
                xList.append(x)

                # d1
                factor = 1.0 + wallThickness * (1.0 - xi3) * d1CurvatureAroundAlong[n2][n1]
                d1 = [factor * c for c in d1SampledAroundAlong[n2][n1]]
                d1List.append(d1)

                # d2
                factor = 1.0 + wallThickness * (1.0 - xi3) * d2CurvatureAroundAlong[n2][n1]
                d2 = [factor * c for c in d2SampledAroundAlong[n2][n1]]
                d2List.append(d2)

                # d3
                d3 = [c * wallThickness * (thicknessProportions[n3 + 1] if elementsCountThroughWall > 1 else 1.0)
                      for c in norm]
                d3List.append(d3)

                idxAround.append(nodeIdx)
                nodeIdx += 1
            idxThroughWall.append(idxAround)
        idxMat.append(idxThroughWall)

    nodeIdxGC = []
    for n2 in range(len(idxMat)):
        for n3 in range(len(idxMat[n2])):
            if n2 == 0:
                nodeIdxGC += idxMat[n2][n3]
            else:
                nodeIdxGC.append(idxMat[n2][n3][0])

    for n2 in range(1, annulusFundusOpenRingIdx + 1):
        for n3 in range(len(idxMat[n2])):
            nodeIdxGC.append(idxMat[n2][n3][int(0.5 * len(xSampledAroundAlong[n2]))])

    nodeIdxLC = []
    for n2 in range(annulusBodyOpenRingIdx, len(xSampledAroundAlong)):
        for n3 in range(len(idxMat[n2])):
            nodeIdxLC.append(
                idxMat[n2][n3][elementsAroundHalfDuod])

    for n2 in range(len(xList)):
        node = nodes.createNode(nodeIdentifier, nodetemplate)
        cache.setNode(node)
        coordinates.setNodeParameters(cache, -1, Node.VALUE_LABEL_VALUE, 1, xList[n2])
        coordinates.setNodeParameters(cache, -1, Node.VALUE_LABEL_D_DS1, 1, d1List[n2])
        coordinates.setNodeParameters(cache, -1, Node.VALUE_LABEL_D_DS2, 1, d2List[n2])
        coordinates.setNodeParameters(cache, -1, Node.VALUE_LABEL_D_DS3, 1, d3List[n2])
        if useCrossDerivatives:
            coordinates.setNodeParameters(cache, -1, Node.VALUE_LABEL_D2_DS1DS2, 1, zero)
            coordinates.setNodeParameters(cache, -1, Node.VALUE_LABEL_D2_DS1DS3, 1, zero)
            coordinates.setNodeParameters(cache, -1, Node.VALUE_LABEL_D2_DS2DS3, 1, zero)
            coordinates.setNodeParameters(cache, -1, Node.VALUE_LABEL_D3_DS1DS2DS3, 1, zero)
        nodeIdentifier += 1

    annotationGroupsAlong = []
    for i in range(len(elementsAlongSections)):
        elementsCount = elementsAlongSections[i]
        for n in range(elementsCount):
            annotationGroupsAlong.append(annotationGroupAlong[i])

    # Create elements
    fundusMucosaElementIdentifiers = []
    elementIdxMat = []
    n = 0
    for n2 in range(elementsAlongEsophagus):
        elementIdxThroughWall = []
        for n3 in range(elementsThroughEsophagusWall):
            elementIdxAround = []
            for n1 in range(elementsCountAroundEso):
                n += 1
                elementIdxAround.append(n)
            elementIdxThroughWall.append(elementIdxAround)
        elementIdxMat.append(elementIdxThroughWall)

    if useCubicHermiteThroughWall:
        eftfactory = eftfactory_tricubichermite(mesh, useCrossDerivatives)
    else:
        eftfactory = eftfactory_bicubichermitelinear(mesh, useCrossDerivatives)
    eftStandard = eftfactory.createEftBasic()

    elementtemplateStandard = mesh.createElementtemplate()
    elementtemplateStandard.setElementShapeType(Element.SHAPE_TYPE_CUBE)
    elementtemplateStandard.defineField(coordinates, -1, eftStandard)

    elementtemplateX = mesh.createElementtemplate()
    elementtemplateX.setElementShapeType(Element.SHAPE_TYPE_CUBE)

    fundusElements = elementsAlongSections[0]
    radiansPerElementAroundDuod = math.pi * 2.0 / elementsCountAroundDuod

    for e2 in range(len(xSampledAroundAlong) - 1):
        elementIdxThroughWall = []
        if e2 == 0:  # pole
            for e3 in range(elementsCountThroughWall):
                elementIdxAround = []
                for e1 in range(elementsCountAroundDuod):
                    va = e1
                    vb = (e1 + 1) % elementsCountAroundDuod
                    eft1 = eftfactory.createEftShellPoleBottom(va*100, vb*100)
                    elementtemplateX.defineField(coordinates, -1, eft1)
                    element = mesh.createElement(elementIdentifier, elementtemplateX)
                    bni1 = e3 + stomachStartNode
                    bni2 = (elementsCountThroughWall + 1) + stomachStartNode + elementsCountAroundDuod * e3 + e1
                    bni3 = (elementsCountThroughWall + 1) + stomachStartNode + elementsCountAroundDuod * e3 + \
                           (e1 + 1) % elementsCountAroundDuod
                    nodeIdentifiers = [bni1, bni2, bni3, bni1 + 1, bni2 + elementsCountAroundDuod,
                                       bni3 + elementsCountAroundDuod]

                    element.setNodesByIdentifier(eft1, nodeIdentifiers)
                    # set general linear map coefficients
                    radiansAround = e1 * radiansPerElementAroundDuod
                    radiansAroundNext = ((e1 + 1) % elementsCountAroundDuod) * radiansPerElementAroundDuod
                    scalefactors = [
                        -1.0,
                        math.sin(radiansAround), math.cos(radiansAround), radiansPerElementAroundDuod,
                        math.sin(radiansAroundNext), math.cos(radiansAroundNext), radiansPerElementAroundDuod,
                        math.sin(radiansAround), math.cos(radiansAround), radiansPerElementAroundDuod,
                        math.sin(radiansAroundNext), math.cos(radiansAroundNext), radiansPerElementAroundDuod
                    ]
                    element.setScaleFactors(eft1, scalefactors)
                    if e2 < fundusElements and limitingRidge and elementsCountThroughWall > 1 and e3 == 0:
                        fundusMucosaElementIdentifiers.append(elementIdentifier)
                    elementIdxAround.append(elementIdentifier)
                    elementIdentifier += 1
                    annotationGroups = annotationGroupsAlong[e2] + annotationGroupsThroughWall[e3]
                    if annotationGroups:
                        allAnnotationGroups = mergeAnnotationGroups(allAnnotationGroups, annotationGroups)
                        for annotationGroup in annotationGroups:
                            meshGroup = annotationGroup.getMeshGroup(mesh)
                            meshGroup.addElement(element)
                elementIdxThroughWall.append(elementIdxAround)
            elementIdxMat.append(elementIdxThroughWall)

        else:
            e1Range = elementsCountAroundDuod - 2 if (annulusFundusOpenRingIdx - 1 <= e2 <= annulusBodyOpenRingIdx) \
                else len(xSampledAroundAlong[e2])
            for e3 in range(elementsCountThroughWall):
                elementIdxAround = []
                for e1 in range(e1Range):
                    e1IdxBni1 = e1
                    e1IdxBni3 = e1
                    if e1 > elementsAroundHalfDuod - 2:
                        if e2 == annulusFundusOpenRingIdx - 1:
                            e1IdxBni1 = e1 + 2
                            e1IdxBni3 = e1 + 1
                        elif annulusFundusOpenRingIdx - 1 < e2 < annulusBodyOpenRingIdx:
                            e1IdxBni1 = e1 + 1
                            e1IdxBni3 = e1 + 1
                        elif e2 == annulusBodyOpenRingIdx:
                            e1IdxBni1 = e1 + 1
                            e1IdxBni3 = e1 + 2

                    eft1 = eftStandard
                    scaleFactors = []
                    elementtemplate1 = elementtemplateStandard
                    bni111 = idxMat[e2][e3][e1IdxBni1]
                    bni211 = idxMat[e2][e3][(e1IdxBni1 + 1) % len(idxMat[e2][e3])]
                    bni121 = idxMat[e2 + 1][e3][e1IdxBni3]
                    bni221 = idxMat[e2 + 1][e3][(e1IdxBni3 + 1) % len(idxMat[e2 + 1][e3])]
                    bni112 = idxMat[e2][e3 + 1][e1IdxBni1]
                    bni212 = idxMat[e2][e3 + 1][(e1IdxBni1 + 1) % len(idxMat[e2][e3])]
                    bni122 = idxMat[e2 + 1][e3 + 1][e1IdxBni3]
                    bni222 = idxMat[e2 + 1][e3 + 1][(e1IdxBni3 + 1) % len(idxMat[e2 + 1][e3])]
                    nodeIdentifiers = [bni111, bni211, bni121, bni221,
                                       bni112, bni212, bni122, bni222]

                    if e2 == annulusFundusOpenRingIdx - 2:
                        if e1 == elementsAroundHalfDuod - 2:
                            scaleFactors = [-1.0]
                            eft1 = eftfactory.createEftNoCrossDerivatives()
                            setEftScaleFactorIds(eft1, [1], [])
                            remapEftNodeValueLabel(eft1, [4, 8], Node.VALUE_LABEL_D_DS1,
                                                   [(Node.VALUE_LABEL_D_DS1, [1]), (Node.VALUE_LABEL_D_DS2, [1])])
                            remapEftNodeValueLabel(eft1, [4, 8], Node.VALUE_LABEL_D_DS2,
                                                   [(Node.VALUE_LABEL_D_DS2, [1])])
                            elementtemplateX.defineField(coordinates, -1, eft1)
                            elementtemplate1 = elementtemplateX
                            # print(elementIdentifier) # 145

                        elif e1 == elementsAroundHalfDuod - 1:
                            scaleFactors = [-1.0]
                            eft1 = eftfactory.createEftNoCrossDerivatives()
                            setEftScaleFactorIds(eft1, [1], [])
                            remapEftNodeValueLabel(eft1, [3, 7], Node.VALUE_LABEL_D_DS1,
                                                   [(Node.VALUE_LABEL_D_DS1, [1])])
                            remapEftNodeValueLabel(eft1, [3, 7], Node.VALUE_LABEL_D_DS2,
                                                   [(Node.VALUE_LABEL_D_DS2, [1])])
                            remapEftNodeValueLabel(eft1, [4, 8], Node.VALUE_LABEL_D_DS1,
                                                   [(Node.VALUE_LABEL_D_DS1, [1])])
                            remapEftNodeValueLabel(eft1, [4, 8], Node.VALUE_LABEL_D_DS2,
                                                   [(Node.VALUE_LABEL_D_DS2, [1])])
                            elementtemplateX.defineField(coordinates, -1, eft1)
                            elementtemplate1 = elementtemplateX
                            # print('1', elementIdentifier) # 146

                        elif e1 == elementsAroundHalfDuod:
                            scaleFactors = [-1.0]
                            eft1 = eftfactory.createEftNoCrossDerivatives()
                            setEftScaleFactorIds(eft1, [1], [])
                            remapEftNodeValueLabel(eft1, [3, 7], Node.VALUE_LABEL_D_DS1,
                                                   [(Node.VALUE_LABEL_D_DS1, [1])])
                            remapEftNodeValueLabel(eft1, [3, 7], Node.VALUE_LABEL_D_DS2,
                                                   [(Node.VALUE_LABEL_D_DS2, [1])])
                            remapEftNodeValueLabel(eft1, [4, 8], Node.VALUE_LABEL_D_DS2,
                                                   [(Node.VALUE_LABEL_D_DS2, [1])])
                            remapEftNodeValueLabel(eft1, [4, 8], Node.VALUE_LABEL_D_DS1,
                                                   [(Node.VALUE_LABEL_D_DS1, [1])])
                            elementtemplateX.defineField(coordinates, -1, eft1)
                            elementtemplate1 = elementtemplateX
                            # print('2', elementIdentifier) #147

                        elif e1 == elementsAroundHalfDuod + 1:
                            scaleFactors = [-1.0]
                            eft1 = eftfactory.createEftNoCrossDerivatives()
                            setEftScaleFactorIds(eft1, [1], [])
                            remapEftNodeValueLabel(eft1, [3, 7], Node.VALUE_LABEL_D_DS2,
                                                   [(Node.VALUE_LABEL_D_DS2, [1])])
                            remapEftNodeValueLabel(eft1, [3, 7], Node.VALUE_LABEL_D_DS1,
                                                   [(Node.VALUE_LABEL_D_DS1, [1]), (Node.VALUE_LABEL_D_DS2, [])])
                            elementtemplateX.defineField(coordinates, -1, eft1)
                            elementtemplate1 = elementtemplateX
                            # print(elementIdentifier) #148

                    if e2 == annulusFundusOpenRingIdx - 1:
                        if e1 == elementsAroundHalfDuod - 2:
                            scaleFactors = [-1.0]
                            eft1 = eftfactory.createEftNoCrossDerivatives()
                            setEftScaleFactorIds(eft1, [1], [])
                            remapEftNodeValueLabel(eft1, [2, 6], Node.VALUE_LABEL_D_DS1,
                                                   [(Node.VALUE_LABEL_D_DS1, [1]), (Node.VALUE_LABEL_D_DS2, [1])])
                            remapEftNodeValueLabel(eft1, [2, 6], Node.VALUE_LABEL_D_DS2,
                                                   [(Node.VALUE_LABEL_D_DS1, [])])
                            remapEftNodeValueLabel(eft1, [4, 8], Node.VALUE_LABEL_D_DS1,
                                                   [(Node.VALUE_LABEL_D_DS2, [1])])
                            remapEftNodeValueLabel(eft1, [4, 8], Node.VALUE_LABEL_D_DS2,
                                                   [(Node.VALUE_LABEL_D_DS1, [])])
                            elementtemplateX.defineField(coordinates, -1, eft1)
                            elementtemplate1 = elementtemplateX
                            # print(elementIdentifier) # 165

                        elif e1 == elementsAroundHalfDuod - 1:
                            scaleFactors = [-1.0]
                            eft1 = eftfactory.createEftNoCrossDerivatives()
                            setEftScaleFactorIds(eft1, [1], [])
                            remapEftNodeValueLabel(eft1, [1, 5], Node.VALUE_LABEL_D_DS2,
                                                   [(Node.VALUE_LABEL_D_DS1, [1])])
                            remapEftNodeValueLabel(eft1, [1, 5], Node.VALUE_LABEL_D_DS1,
                                                   [(Node.VALUE_LABEL_D_DS1, [1]), (Node.VALUE_LABEL_D_DS2, [])])
                            remapEftNodeValueLabel(eft1, [3, 7], Node.VALUE_LABEL_D_DS2,
                                                   [(Node.VALUE_LABEL_D_DS1, [1])])
                            remapEftNodeValueLabel(eft1, [3, 7], Node.VALUE_LABEL_D_DS1,
                                                   [(Node.VALUE_LABEL_D_DS2, [])])
                            elementtemplateX.defineField(coordinates, -1, eft1)
                            elementtemplate1 = elementtemplateX
                            # print(elementIdentifier) # 166

                    elif (elementsAroundQuarterEso - 2) > 0 and annulusFundusOpenRingIdx <= e2 < annulusFundusOpenRingIdx + 2.0 * (elementsAroundQuarterEso - 2):
                        if e1 == elementsAroundHalfDuod - 2:
                            scaleFactors = [-1.0]
                            eft1 = eftfactory.createEftNoCrossDerivatives()
                            setEftScaleFactorIds(eft1, [1], [])
                            remapEftNodeValueLabel(eft1, [2, 6], Node.VALUE_LABEL_D_DS1,
                                                   [(Node.VALUE_LABEL_D_DS2, [1])])
                            remapEftNodeValueLabel(eft1, [2, 6], Node.VALUE_LABEL_D_DS2,
                                                   [(Node.VALUE_LABEL_D_DS1, [])])
                            remapEftNodeValueLabel(eft1, [4, 8], Node.VALUE_LABEL_D_DS1,
                                                   [(Node.VALUE_LABEL_D_DS2, [1])])
                            remapEftNodeValueLabel(eft1, [4, 8], Node.VALUE_LABEL_D_DS2,
                                                   [(Node.VALUE_LABEL_D_DS1, [])])
                            elementtemplateX.defineField(coordinates, -1, eft1)
                            elementtemplate1 = elementtemplateX
                            # print(elementIdentifier) # 183, 201

                        elif e1 == elementsAroundHalfDuod - 1:
                            scaleFactors = [-1.0]
                            eft1 = eftfactory.createEftNoCrossDerivatives()
                            setEftScaleFactorIds(eft1, [1], [])
                            remapEftNodeValueLabel(eft1, [1, 5], Node.VALUE_LABEL_D_DS2,
                                                   [(Node.VALUE_LABEL_D_DS1, [1])])
                            remapEftNodeValueLabel(eft1, [1, 5], Node.VALUE_LABEL_D_DS1,
                                                   [(Node.VALUE_LABEL_D_DS2, [])])
                            remapEftNodeValueLabel(eft1, [3, 7], Node.VALUE_LABEL_D_DS2,
                                                   [(Node.VALUE_LABEL_D_DS1, [1])])
                            remapEftNodeValueLabel(eft1, [3, 7], Node.VALUE_LABEL_D_DS1,
                                                   [(Node.VALUE_LABEL_D_DS2, [])])
                            elementtemplateX.defineField(coordinates, -1, eft1)
                            elementtemplate1 = elementtemplateX
                            # print(elementIdentifier) # 184, 202

                    if e2 == annulusBodyOpenRingIdx:
                        if e1 == elementsAroundHalfDuod - 2:
                            scaleFactors = [-1.0]
                            eft1 = eftfactory.createEftNoCrossDerivatives()
                            setEftScaleFactorIds(eft1, [1], [])
                            remapEftNodeValueLabel(eft1, [2, 6], Node.VALUE_LABEL_D_DS1,
                                                   [(Node.VALUE_LABEL_D_DS2, [1])])
                            remapEftNodeValueLabel(eft1, [2, 6], Node.VALUE_LABEL_D_DS2,
                                                   [(Node.VALUE_LABEL_D_DS1, [])])
                            remapEftNodeValueLabel(eft1, [4, 8], Node.VALUE_LABEL_D_DS1,
                                                   [(Node.VALUE_LABEL_D_DS1, []), (Node.VALUE_LABEL_D_DS2, [1])])
                            remapEftNodeValueLabel(eft1, [4, 8], Node.VALUE_LABEL_D_DS2,
                                                   [(Node.VALUE_LABEL_D_DS1, [])])
                            elementtemplateX.defineField(coordinates, -1, eft1)
                            elementtemplate1 = elementtemplateX
                            # print(elementIdentifier) # 219

                        elif e1 == elementsAroundHalfDuod - 1:
                            scaleFactors = [-1.0]
                            eft1 = eftfactory.createEftNoCrossDerivatives()
                            setEftScaleFactorIds(eft1, [1], [])
                            remapEftNodeValueLabel(eft1, [1, 5], Node.VALUE_LABEL_D_DS2,
                                                   [(Node.VALUE_LABEL_D_DS1, [1])])
                            remapEftNodeValueLabel(eft1, [1, 5], Node.VALUE_LABEL_D_DS1,
                                                   [(Node.VALUE_LABEL_D_DS2, [])])
                            remapEftNodeValueLabel(eft1, [3, 7], Node.VALUE_LABEL_D_DS2,
                                                   [(Node.VALUE_LABEL_D_DS1, [1])])
                            remapEftNodeValueLabel(eft1, [3, 7], Node.VALUE_LABEL_D_DS1,
                                                   [(Node.VALUE_LABEL_D_DS1, []), (Node.VALUE_LABEL_D_DS2, [])])
                            elementtemplateX.defineField(coordinates, -1, eft1)
                            elementtemplate1 = elementtemplateX
                            # print(elementIdentifier) # 220

                    if e2 == annulusBodyOpenRingIdx + 1:
                        if e1 == elementsAroundHalfDuod - 2:
                            scaleFactors = [-1.0]
                            eft1 = eftfactory.createEftNoCrossDerivatives()
                            setEftScaleFactorIds(eft1, [1], [])
                            remapEftNodeValueLabel(eft1, [2, 6], Node.VALUE_LABEL_D_DS1,
                                                   [(Node.VALUE_LABEL_D_DS1, []), (Node.VALUE_LABEL_D_DS2, [1])])
                            elementtemplateX.defineField(coordinates, -1, eft1)
                            elementtemplate1 = elementtemplateX
                            # print('1', elementIdentifier) #237

                        elif e1 == elementsAroundHalfDuod + 1:
                            eft1 = eftfactory.createEftNoCrossDerivatives()
                            remapEftNodeValueLabel(eft1, [1, 5], Node.VALUE_LABEL_D_DS1,
                                                   [(Node.VALUE_LABEL_D_DS1, []), (Node.VALUE_LABEL_D_DS2, [])])
                            elementtemplateX.defineField(coordinates, -1, eft1)
                            elementtemplate1 = elementtemplateX
                            # print(elementIdentifier) #240

                    element = mesh.createElement(elementIdentifier, elementtemplate1)
                    element.setNodesByIdentifier(eft1, nodeIdentifiers)
                    if scaleFactors:
                        element.setScaleFactors(eft1, scaleFactors)
                    if e2 < fundusElements and limitingRidge and elementsCountThroughWall > 1 and e3 == 0:
                        fundusMucosaElementIdentifiers.append(elementIdentifier)
                    elementIdxAround.append(elementIdentifier)
                    elementIdentifier += 1
                    annotationGroups = annotationGroupsAlong[e2] + annotationGroupsThroughWall[e3]
                    if annotationGroups:
                        allAnnotationGroups = mergeAnnotationGroups(allAnnotationGroups, annotationGroups)
                        for annotationGroup in annotationGroups:
                            meshGroup = annotationGroup.getMeshGroup(mesh)
                            meshGroup.addElement(element)
                elementIdxThroughWall.append(elementIdxAround)
            elementIdxMat.append(elementIdxThroughWall)

    # Annulus
    # Assemble endPoints for annulus
    endPoints_x = [[None] * elementsCountAroundEso for n3 in range(elementsCountThroughWall + 1)]
    endPoints_d1 = [[None] * elementsCountAroundEso for n3 in range(elementsCountThroughWall + 1)]
    endPoints_d2 = [[None] * elementsCountAroundEso for n3 in range(elementsCountThroughWall + 1)]
    endNode_Id = [[None] * elementsCountAroundEso for n3 in range(elementsCountThroughWall + 1)]
    endDerivativesMap = [[None] * elementsCountAroundEso for n3 in range(elementsCountThroughWall + 1)]
    endProportions = []

    for n3 in range(elementsCountThroughWall + 1):
        n1 = 0
        m = -1
        for nAround in range(elementsCountAroundEso):
            if nAround == 0:
                idx = idxMat[annulusFundusOpenRingIdx - 1][n3][elementsAroundHalfDuod]
            elif 0 < nAround < elementsAroundQuarterEso:
                idx = idxMat[annulusFundusOpenRingIdx - 1 + n1][n3][elementsAroundHalfDuod - 1]
                n1 += 1
            elif nAround == elementsAroundQuarterEso or nAround == elementsAroundQuarterEso + elementsAroundHalfEso:
                idx = idxMat[bodyStartIdx][n3][elementsAroundHalfDuod - (1 if nAround == elementsAroundQuarterEso
                                                                         else 0)]
                n1 = 1
            elif elementsAroundQuarterEso < nAround < elementsAroundHalfEso - 1:
                idx = idxMat[bodyStartIdx + n1][n3][elementsAroundHalfDuod - 1]
                n1 += 1
            elif elementsAroundHalfEso - 1 <= nAround <= elementsAroundHalfEso + 1:
                idx = idxMat[annulusBodyOpenRingIdx + 1][n3][elementsAroundHalfDuod + m]
                m += 1
                n1 = 1
            elif elementsAroundHalfEso + 1 < nAround < elementsAroundHalfEso + elementsAroundQuarterEso:
                idx = idxMat[annulusBodyOpenRingIdx + 1 - n1][n3][elementsAroundHalfDuod]
                n1 += 1
            elif elementsAroundHalfEso + elementsAroundQuarterEso < nAround < elementsCountAroundEso - 1:
                idx = idxMat[bodyStartIdx - n1][n3][elementsAroundHalfDuod]
                n1 += 1
            else:
                idx = idxMat[annulusFundusOpenRingIdx - 1][n3][elementsAroundHalfDuod + 1]

            endPoints_x[n3][nAround] = xList[idx - stomachStartNode]
            endPoints_d1[n3][nAround] = d1List[idx - stomachStartNode]
            endPoints_d2[n3][nAround] = d2List[idx - stomachStartNode]
            endNode_Id[n3][nAround] = idx

            if n3 == elementsCountThroughWall:  # outer layer
                endPosition = trackSurfaceStomach.findNearestPosition(endPoints_x[n3][nAround])
                endProportions.append(trackSurfaceStomach.getProportion(endPosition))

    for n3 in range(elementsCountThroughWall + 1):
        for nAround in range(elementsCountAroundEso):
            endDerivativesMap[n3][nAround] = (None, None, None)

    startProportions = []
    for n in range(elementsCountAroundEso):
        startProportions.append(trackSurfaceStomach.getProportion(o1_Positions[n]))

    cardiaGroup = findOrCreateAnnotationGroupForTerm(allAnnotationGroups, region,
                                                     get_stomach_term("cardia of stomach"))
    cardiaMeshGroup = cardiaGroup.getMeshGroup(mesh)
    if cardiaGroup not in allAnnotationGroups:
        allAnnotationGroups.append(cardiaGroup)

    lastDuodenumElementIdentifier = elementIdentifier

    stomachWallAnnotationGroups = []
    if elementsCountThroughWall == 4:
        stomachWallAnnotationGroups = [[mucosaGroup], [submucosaGroup], [circularMuscleGroup],
                                       [longitudinalMuscleGroup]]

    # Remove mucosa layer from annulus
    if elementsCountThroughWall == 4 and limitingRidge:
        o1_x = o1_x[1:]
        o1_d1 = o1_d1[1:]
        o1_d2 = o1_d2[1:]
        o1_NodeId = o1_NodeId[1:]
        endPoints_x = endPoints_x[1:]
        endPoints_d1 = endPoints_d1[1:]
        endPoints_d2 = endPoints_d2[1:]
        endNode_Id = endNode_Id[1:]
        endDerivativesMap = endDerivativesMap[1:]
        stomachWallAnnotationGroups = stomachWallAnnotationGroups[1:]

    nextNodeIdentifier, nextElementIdentifier = createAnnulusMesh3d(
        nodes, mesh, nodeIdentifier, elementIdentifier,
        o1_x, o1_d1, o1_d2, None, o1_NodeId, None,
        endPoints_x, endPoints_d1, endPoints_d2, None, endNode_Id, endDerivativesMap,
        elementsCountRadial=elementsCountAcrossCardia, meshGroups=[stomachMeshGroup, cardiaMeshGroup],
        wallAnnotationGroups=stomachWallAnnotationGroups,
        tracksurface=trackSurfaceStomach,
        startProportions=startProportions, endProportions=endProportions,
        rescaleStartDerivatives=True, rescaleEndDerivatives=True, sampleBlend=0.0, fixMinimumStart=True,
        coordinates=coordinates)

    elementIdxThroughWall = []
    n = lastDuodenumElementIdentifier - 1
    for n3 in range(elementsCountThroughWall):
        elementIdxAround = []
        for n1 in range(elementsCountAroundEso):
            n += 1
            elementIdxAround.append(n)
        elementIdxThroughWall.append(elementIdxAround)
    elementIdxMat.append(elementIdxThroughWall)

    # delete mucosa layer in fundus when there is a limiting ridge
    mesh_destroy_elements_and_nodes_by_identifiers(mesh, fundusMucosaElementIdentifiers)

    # Create annotation groups for dorsal and ventral parts of the stomach
    dorsalGroup = findOrCreateAnnotationGroupForTerm(allAnnotationGroups, region, get_stomach_term("dorsal stomach"))
    ventralGroup = findOrCreateAnnotationGroupForTerm(allAnnotationGroups, region, get_stomach_term("ventral stomach"))
    dorsalMeshGroup = dorsalGroup.getMeshGroup(mesh)
    ventralMeshGroup = ventralGroup.getMeshGroup(mesh)

    for e2 in range(len(elementIdxMat)):
        for e3 in range(len(elementIdxMat[e2])):
            for e1 in range(len(elementIdxMat[e2][e3])):
                elementIdx = elementIdxMat[e2][e3][e1]
                element = mesh.findElementByIdentifier(elementIdx)
                if e1 < 0.5 * len(elementIdxMat[e2][e3]):
                    ventralMeshGroup.addElement(element)
                else:
                    dorsalMeshGroup.addElement(element)
    if dorsalGroup not in allAnnotationGroups:
        allAnnotationGroups.append(dorsalGroup)
    if ventralGroup not in allAnnotationGroups:
        allAnnotationGroups.append(ventralGroup)

    nodesOnLCMargin = []
    for n2 in range(elementsAlongEsophagus + 1):
        for n3 in range(elementsThroughEsophagusWall + 1):
            nodeIdxOnLCMargin = 1 + elementsAroundHalfEso + \
                                n2 * (elementsThroughEsophagusWall + 1) * elementsCountAroundEso + \
                                n3 * elementsCountAroundEso
            nodesOnLCMargin.append(nodeIdxOnLCMargin)
    allNodesOnLC = nodesOnLCMargin + nodeIdxLC

    nearLCGroup = AnnotationGroup(region, ("elements adjacent to lesser curvature", "None"))

    elementIter = mesh.createElementiterator()
    element = elementIter.next()
    while element.isValid():
        eft = element.getElementfieldtemplate(coordinates, -1)
        nodeIdentifiers = get_element_node_identifiers(element, eft)
        for n in range(len(nodeIdentifiers)):
            if nodeIdentifiers[n] in allNodesOnLC:
                nearLCGroup.getMeshGroup(mesh).addElement(element)
                break
        element = elementIter.next()
    allAnnotationGroups.append(nearLCGroup)

    return allAnnotationGroups, nextNodeIdentifier, nextElementIdentifier, elementsAlongSections<|MERGE_RESOLUTION|>--- conflicted
+++ resolved
@@ -22,7 +22,7 @@
 from scaffoldmaker.annotation.esophagus_terms import get_esophagus_term
 from scaffoldmaker.annotation.smallintestine_terms import get_smallintestine_term
 from scaffoldmaker.annotation.stomach_terms import get_stomach_term
-from scaffoldmaker.meshtypes.meshtype_1d_network_layout1 import MeshType_1d_network_layout1
+from scaffoldmaker.meshtypes.meshtype_1d_path1 import MeshType_1d_path1
 from scaffoldmaker.meshtypes.meshtype_3d_ostium1 import MeshType_3d_ostium1, generateOstiumMesh
 from scaffoldmaker.meshtypes.scaffold_base import Scaffold_base
 from scaffoldmaker.scaffoldpackage import ScaffoldPackage
@@ -36,8 +36,7 @@
 from scaffoldmaker.utils.geometry import sampleEllipsePoints
 from scaffoldmaker.utils.tracksurface import TrackSurface
 from scaffoldmaker.utils.zinc_utils import exnode_string_from_nodeset_field_parameters, \
-    mesh_destroy_elements_and_nodes_by_identifiers, get_nodeset_path_field_parameters, \
-    get_nodeset_path_ordered_field_parameters
+    mesh_destroy_elements_and_nodes_by_identifiers, get_nodeset_path_field_parameters
 
 
 class MeshType_3d_stomach1(Scaffold_base):
@@ -47,18 +46,14 @@
     of the stomach. D2 of the central path points to the greater curvature of the stomach and magnitude of D2 and D3
     are the radii of the stomach in the respective direction.
     """
-    parameterSetStructureStrings = {
-        'Human 1': ScaffoldPackage(MeshType_1d_network_layout1, {
+    centralPathDefaultScaffoldPackages = {
+        'Human 1': ScaffoldPackage(MeshType_1d_path1, {
             'scaffoldSettings': {
-<<<<<<< HEAD
-                "Structure": "1-2-3-4-5-6-7-8"
-=======
                 'Coordinate dimensions': 3,
                 'D2 derivatives': True,
                 'D3 derivatives': True,
                 'Length': 1.0,
                 'Number of elements': 12
->>>>>>> 1c13798e
             },
             'meshEdits': exnode_string_from_nodeset_field_parameters(
                 [Node.VALUE_LABEL_VALUE, Node.VALUE_LABEL_D_DS1, Node.VALUE_LABEL_D_DS2, Node.VALUE_LABEL_D2_DS1DS2, Node.VALUE_LABEL_D_DS3, Node.VALUE_LABEL_D2_DS1DS3], [
@@ -114,26 +109,8 @@
                     'ontId': get_smallintestine_term('duodenum')[1]
                 }]
         }),
-
-        'Human 2': ScaffoldPackage(MeshType_1d_network_layout1, {
+        'Human 2': ScaffoldPackage(MeshType_1d_path1, {
             'scaffoldSettings': {
-<<<<<<< HEAD
-                "Structure": "1-2-3.2, 4-3-5-6-7-8-9-10"
-            },
-            'meshEdits': exnode_string_from_nodeset_field_parameters(
-                [Node.VALUE_LABEL_VALUE, Node.VALUE_LABEL_D_DS1, Node.VALUE_LABEL_D_DS2, Node.VALUE_LABEL_D2_DS1DS2, Node.VALUE_LABEL_D_DS3, Node.VALUE_LABEL_D2_DS1DS3], [
-                (1, [[8.00,-110.19,1129.24], [5.59,-4.49,-11.63], [3.50,-0.38,1.83], [-7.43,-2.71,-11.05], [-1.20,-4.84,1.29], [0.31,-0.85,0.00]]), 
-                (2, [[25.31,-116.23,1119.25], [27.85,-6.64,-5.89], [3.77,6.09,10.97], [-7.43,-2.71,-11.05], [-1.34,-11.88,7.06], [0.31,-0.85,0.00]]), 
-                (3, [[61.43,-121.54,1122.53], [[-2.01,-23.40,-36.85],[42.96,-3.86,12.04]], [[39.28,-6.90,2.24],[-2.29,6.36,10.19]], [[-7.43,-2.71,-11.05],[0.00,0.00,0.00]], [[-7.56,-35.53,22.98],[-2.98,-11.98,6.81]], [[0.31,-0.85,0.00],[0.00,0.00,0.00]]]), 
-                (4, [ [  61.47, -101.30, 1152.18 ], [   1.92, -17.01, -22.36 ], [ 15.88,  -0.53,   2.00 ], [  -1.47, -0.53,  -7.23 ], [ -4.20, -32.38, 24.81 ], [  1.62, -4.46,  0.00 ] ] ),
-                (5, [ [  56.78, -147.38, 1078.66 ], [ -18.57, -19.78, -33.63 ], [ 37.34, -13.52, -12.67 ], [ -13.50, -4.91,  -7.49 ], [ -4.91, -35.87, 23.81 ], [ -1.83,  5.03,  0.00 ] ] ),
-                (6, [ [  32.14, -159.44, 1058.12 ], [ -25.49,  -7.02, -11.18 ], [ 12.92, -15.68, -19.60 ], [ -13.60, -4.95,  -0.11 ], [ -1.59, -27.21, 20.72 ], [ -3.42,  9.40,  0.00 ] ] ),
-                (7, [ [  10.36, -162.05, 1054.83 ], [ -21.12,   0.81,  -0.05 ], [ -0.49, -14.00, -17.23 ], [  -8.70, -3.17,   5.66 ], [ -0.74, -18.17, 14.78 ], [ -2.45,  6.74,  0.00 ] ] ),
-                (8, [ [  -8.74, -158.28, 1057.63 ], [ -14.76,   6.59,   2.22 ], [ -6.11, -10.23, -10.22 ], [  -2.39,  4.12,   5.11 ], [ -3.26, -12.00, 13.95 ], [ -1.56,  6.63, -3.36 ] ] ),
-                (9, [ [ -18.83, -150.69, 1059.20 ], [ -11.47,  11.36,   1.06 ], [ -6.41,  -5.88,  -6.34 ], [  -0.18,  2.75,   2.61 ], [ -4.20,  -5.07,  8.95 ], [ -1.21,  4.57, -2.38 ] ] ),
-                (10, [ [ -30.74, -135.24, 1059.32 ], [ -10.69,  13.10,  -0.80 ], [ -6.40,  -5.57,  -5.67 ], [   1.20, -0.04,  -0.56 ], [ -5.80,  -4.09, 10.56 ], [  0.50,  1.74, -3.24 ] ] ) ] ),
-
-=======
                 'Coordinate dimensions': 3,
                 'D2 derivatives': True,
                 'D3 derivatives': True,
@@ -157,7 +134,6 @@
                 (13, [[-30.740,-135.240,1059.320], [-3.618,11.918,-3.109], [-7.329,-3.791,-6.004], [-2.074,-0.221,-4.524], [-7.127,0.091,8.642], [-4.400,2.442,0.567]])
                 ]),
                 
->>>>>>> 1c13798e
             'userAnnotationGroups': [
                 {
                     '_AnnotationGroup': True,
@@ -195,18 +171,13 @@
                     'ontId': get_smallintestine_term('duodenum')[1]
                 }]
         }),
-
-        'Mouse 1': ScaffoldPackage(MeshType_1d_network_layout1, {
+        'Mouse 1': ScaffoldPackage(MeshType_1d_path1, {
             'scaffoldSettings': {
-<<<<<<< HEAD
-                "Structure": "1-2-3-4-5-6-7-8-9"
-=======
                 'Coordinate dimensions': 3,
                 'D2 derivatives': True,
                 'D3 derivatives': True,
                 'Length': 1.0,
                 'Number of elements': 11
->>>>>>> 1c13798e
             },
             'meshEdits': exnode_string_from_nodeset_field_parameters(
                 [Node.VALUE_LABEL_VALUE, Node.VALUE_LABEL_D_DS1, Node.VALUE_LABEL_D_DS2, Node.VALUE_LABEL_D2_DS1DS2, Node.VALUE_LABEL_D_DS3, Node.VALUE_LABEL_D2_DS1DS3], [
@@ -261,18 +232,13 @@
                     'ontId': get_smallintestine_term('duodenum')[1]
                 }]
         }),
-
-        'Pig 1': ScaffoldPackage(MeshType_1d_network_layout1, {
+        'Pig 1': ScaffoldPackage(MeshType_1d_path1, {
             'scaffoldSettings': {
-<<<<<<< HEAD
-                "Structure": "1-2-3-4-5-6-7-8"
-=======
                 'Coordinate dimensions': 3,
                 'D2 derivatives': True,
                 'D3 derivatives': True,
                 'Length': 1.0,
                 'Number of elements': 10
->>>>>>> 1c13798e
             },
             'meshEdits': exnode_string_from_nodeset_field_parameters(
                 [Node.VALUE_LABEL_VALUE, Node.VALUE_LABEL_D_DS1, Node.VALUE_LABEL_D_DS2, Node.VALUE_LABEL_D2_DS1DS2, Node.VALUE_LABEL_D_DS3, Node.VALUE_LABEL_D2_DS1DS3], [
@@ -326,18 +292,13 @@
                     'ontId': get_smallintestine_term('duodenum')[1]
                 }]
         }),
-
-        'Rat 1': ScaffoldPackage(MeshType_1d_network_layout1, {
+        'Rat 1': ScaffoldPackage(MeshType_1d_path1, {
             'scaffoldSettings': {
-<<<<<<< HEAD
-                "Structure": "1-2-3-4-5-6-7-8-9"
-=======
                 'Coordinate dimensions': 3,
                 'D2 derivatives': True,
                 'D3 derivatives': True,
                 'Length': 1.0,
                 'Number of elements': 12
->>>>>>> 1c13798e
             },
             'meshEdits': exnode_string_from_nodeset_field_parameters(
                 [Node.VALUE_LABEL_VALUE, Node.VALUE_LABEL_D_DS1, Node.VALUE_LABEL_D_DS2, Node.VALUE_LABEL_D2_DS1DS2, Node.VALUE_LABEL_D_DS3, Node.VALUE_LABEL_D2_DS1DS3], [
@@ -393,18 +354,13 @@
                     'ontId': get_smallintestine_term('duodenum')[1]
                 }]
         }),
-
-        'Material': ScaffoldPackage(MeshType_1d_network_layout1, {
+        'Material': ScaffoldPackage(MeshType_1d_path1, {
             'scaffoldSettings': {
-<<<<<<< HEAD
-                "Structure": "1-2-3-4-5-6-7-8"
-=======
                 'Coordinate dimensions': 3,
                 'D2 derivatives': True,
                 'D3 derivatives': True,
                 'Length': 1.0,
                 'Number of elements': 15
->>>>>>> 1c13798e
             },
             'meshEdits': exnode_string_from_nodeset_field_parameters(
                 [Node.VALUE_LABEL_VALUE, Node.VALUE_LABEL_D_DS1, Node.VALUE_LABEL_D_DS2, Node.VALUE_LABEL_D2_DS1DS2, Node.VALUE_LABEL_D_DS3, Node.VALUE_LABEL_D2_DS1DS3], [
@@ -672,22 +628,22 @@
     @classmethod
     def getDefaultOptions(cls, parameterSetName='Default'):
         if 'Human 2' in parameterSetName:
-            centralPathOption = cls.parameterSetStructureStrings['Human 2']
+            centralPathOption = cls.centralPathDefaultScaffoldPackages['Human 2']
             ostiumOption = cls.ostiumDefaultScaffoldPackages['Human 2']
         elif 'Mouse 1' in parameterSetName:
-            centralPathOption = cls.parameterSetStructureStrings['Mouse 1']
+            centralPathOption = cls.centralPathDefaultScaffoldPackages['Mouse 1']
             ostiumOption = cls.ostiumDefaultScaffoldPackages['Mouse 1']
         elif 'Pig 1' in parameterSetName:
-            centralPathOption = cls.parameterSetStructureStrings['Pig 1']
+            centralPathOption = cls.centralPathDefaultScaffoldPackages['Pig 1']
             ostiumOption = cls.ostiumDefaultScaffoldPackages['Pig 1']
         elif 'Rat 1' in parameterSetName:
-            centralPathOption = cls.parameterSetStructureStrings['Rat 1']
+            centralPathOption = cls.centralPathDefaultScaffoldPackages['Rat 1']
             ostiumOption = cls.ostiumDefaultScaffoldPackages['Rat 1']
         elif 'Material' in parameterSetName:
-            centralPathOption = cls.parameterSetStructureStrings['Material']
+            centralPathOption = cls.centralPathDefaultScaffoldPackages['Material']
             ostiumOption = cls.ostiumDefaultScaffoldPackages['Material']
         else:
-            centralPathOption = cls.parameterSetStructureStrings['Human 1']
+            centralPathOption = cls.centralPathDefaultScaffoldPackages['Human 1']
             ostiumOption = cls.ostiumDefaultScaffoldPackages['Human 1']
 
         options = {
@@ -768,26 +724,16 @@
     @classmethod
     def getOptionValidScaffoldTypes(cls, optionName):
         if optionName == 'Central path':
-<<<<<<< HEAD
-            return [MeshType_1d_network_layout1]
-        if optionName == 'Gastro-esophagal junction':
-=======
             return [MeshType_1d_path1]
         if optionName == 'Gastro-esophageal junction':
->>>>>>> 1c13798e
             return [MeshType_3d_ostium1]
         return []
 
     @classmethod
     def getOptionScaffoldTypeParameterSetNames(cls, optionName, scaffoldType):
         if optionName == 'Central path':
-<<<<<<< HEAD
-            return list(cls.parameterSetStructureStrings.keys())
-        if optionName == 'Gastro-esophagal junction':
-=======
             return list(cls.centralPathDefaultScaffoldPackages.keys())
         if optionName == 'Gastro-esophageal junction':
->>>>>>> 1c13798e
             return list(cls.ostiumDefaultScaffoldPackages.keys())
         assert scaffoldType in cls.getOptionValidScaffoldTypes(optionName), \
             cls.__name__ + '.getOptionScaffoldTypeParameterSetNames.  ' + \
@@ -806,15 +752,9 @@
                 ' in option ' + str(optionName) + ' of scaffold ' + cls.getName()
         if optionName == 'Central path':
             if not parameterSetName:
-<<<<<<< HEAD
-                parameterSetName = list(cls.parameterSetStructureStrings.keys())[0]
-            return copy.deepcopy(cls.parameterSetStructureStrings[parameterSetName])
-        if optionName == 'Gastro-esophagal junction':
-=======
                 parameterSetName = list(cls.centralPathDefaultScaffoldPackages.keys())[0]
             return copy.deepcopy(cls.centralPathDefaultScaffoldPackages[parameterSetName])
         if optionName == 'Gastro-esophageal junction':
->>>>>>> 1c13798e
             if not parameterSetName:
                 parameterSetName = list(cls.ostiumDefaultScaffoldPackages.keys())[0]
             return copy.deepcopy(cls.ostiumDefaultScaffoldPackages[parameterSetName])
@@ -823,17 +763,10 @@
     @classmethod
     def checkOptions(cls, options):
         if not options['Central path'].getScaffoldType() in cls.getOptionValidScaffoldTypes('Central path'):
-<<<<<<< HEAD
-            options['Central path'] = cls.getOptionScaffoldPackage('Central path', MeshType_1d_network_layout1)
-        if not options['Gastro-esophagal junction'].getScaffoldType() in cls.getOptionValidScaffoldTypes(
-                'Gastro-esophagal junction'):
-            options['Gastro-esophagal junction'] = cls.getOptionScaffoldPackage('Gastro-esophagal junction',
-=======
             options['Central path'] = cls.getOptionScaffoldPackage('Central path', MeshType_1d_path1)
         if not options['Gastro-esophageal junction'].getScaffoldType() in cls.getOptionValidScaffoldTypes(
                 'Gastro-esophageal junction'):
             options['Gastro-esophageal junction'] = cls.getOptionScaffoldPackage('Gastro-esophageal junction',
->>>>>>> 1c13798e
                                                                                 MeshType_3d_ostium1)
         if options['Number of elements around esophagus'] < 8:
             options['Number of elements around esophagus'] = 8
@@ -890,7 +823,7 @@
         """
         cls.updateSubScaffoldOptions(options)
         geometricCentralPath = options['Central path']
-        materialCentralPath = cls.parameterSetStructureStrings['Material']
+        materialCentralPath = cls.centralPathDefaultScaffoldPackages['Material']
         limitingRidge = options['Limiting ridge']
         elementsCountThroughWall = options['Number of elements through wall']
 
@@ -1278,13 +1211,8 @@
     """
     def __init__(self, region, centralPath, stomachTermsAlong=[None]):
         """
-<<<<<<< HEAD
-        :param region: Zinc region to define model in.
-        :param centralPath: Central path subscaffold from meshtype_1d_network_layout1
-=======
         :param region: Zinc region needed to create path region to define path in.
         :param centralPath: Central path subscaffold from meshtype_1d_path1
->>>>>>> 1c13798e
         :param stomachTermsAlong: Annotation terms along length of stomach
         """
         # Extract length of each group along stomach from central path
@@ -1301,8 +1229,6 @@
         tmpFieldmodule = self._path_region.getFieldmodule()
         tmpNodes = tmpFieldmodule.findNodesetByFieldDomainType(Field.DOMAIN_TYPE_NODES)
         tmpCoordinates = tmpFieldmodule.findFieldByName('coordinates')
-        pathNetworkMesh = centralPath.getConstructionObject()
-        networkSegments = pathNetworkMesh.getNetworkSegments()
 
         for termName in stomachTermsAlong:
             tmpGroup = tmpFieldmodule.findFieldByName(termName).castGroup() if termName else None
@@ -1342,46 +1268,6 @@
         self.cd13Groups = cd13Groups
 
 
-<<<<<<< HEAD
-def findD1CurvatureAround(xAround, d1Around, normsAround):
-    """
-    Rearrange points around so that the group of points starts from left side of the annulus to the greater curvature
-    and ends on the right side of the annulus. This put points in consecutive order for calculating curvature.
-    The calculated curvatures are then re-arranged such that it starts from the greater curvature and goes to the right
-    side of the annulus, followed by the left side of the annulus and closing the loop back at the greater curvature.
-    :param xAround: points around a loop joining to the annulus.
-    :param d1Around: derivative of points.
-    :param normsAround: radial normal at each point.
-    :return: curvature in the original order.
-    """
-    xLoop = xAround[int(len(xAround) * 0.5 + 1):] + xAround[: int(len(xAround) * 0.5 + 1)]
-    d1Loop = d1Around[int(len(d1Around) * 0.5 + 1):] + d1Around[: int(len(d1Around) * 0.5 + 1)]
-    normsLoop = normsAround[int(len(d1Around) * 0.5 + 1):] + normsAround[: int(len(d1Around) * 0.5 + 1)]
-    curvature = interp.findCurvatureAlongLine(xLoop, d1Loop, normsLoop)
-    # Rearrange to correct order
-    d1CurvatureAround = curvature[int(len(xAround) * 0.5):] + curvature[: int(len(xAround) * 0.5):]
-
-    return d1CurvatureAround
-
-
-def findDerivativeBetweenPoints(v1, v2):
-    """
-    Find vector difference between two points and rescale vector difference using cubic hermite arclength
-    between the points to derive the derivative between the points.
-    :param v1: start vector
-    :param v2: end vector
-    :return: derivative of between v1 and v2
-    """
-    d = [v2[c] - v1[c] for c in range(3)]
-    arcLengthAround = interp.computeCubicHermiteArcLength(v1, d, v2, d, True)
-    d = [c * arcLengthAround for c in vector.normalise(d)]
-
-    return d
-
-def createStomachMesh3d(region, fm, coordinates, stomachTermsAlong, allAnnotationGroups,
-                        elementCountGroupList, centralPath, options, nodeIdentifier, elementIdentifier,
-                        splitCoordinates, materialCoordinates=False):
-=======
 def findCurvatureAroundLoop(nx, nd, radialVectors):
     """
     Calculate curvature for points lying along a loop.
@@ -1425,7 +1311,6 @@
 
 def createStomachMesh3d(region, fm, coordinates, stomachTermsAlong, allAnnotationGroups, centralPath, options,
                         nodeIdentifier, elementIdentifier, elementsAlongSections = [], materialCoordinates=False):
->>>>>>> 1c13798e
     """
     Generates a stomach scaffold in the region using a central path and parameter options.
     :param region: Region to create elements in.
@@ -1829,57 +1714,7 @@
     for n in range(elementsCountAroundEso):
         d3 = vector.normalise(vector.crossproduct3(vector.normalise(d1AnnulusOuter[n]), d2AnnulusNorm[n]))
         d3Annulus.append(d3)
-<<<<<<< HEAD
-    annulusD2Curvature = interp.findCurvatureAroundLoop(xAnnulusOuter, d2AnnulusOuter, d3Annulus)
-
-    # Adjust annulus derivatives
-    # Make d2 on second half of eso point towards duodenum
-    for n1 in range(elementsAroundHalfEso - 1):
-        idx = n1 + elementsAroundHalfEso + 1
-        rotAxis = d3Annulus[idx]
-        rotAngle = math.pi
-        rotFrame = matrix.getRotationMatrixFromAxisAngle(rotAxis, rotAngle)
-        d2 = d2AnnulusOuter[idx]
-        d2AnnulusOuter[idx] = [rotFrame[j][0] * d2[0] + rotFrame[j][1] * d2[1] +
-                               rotFrame[j][2] * d2[2] for j in range(3)]
-
-    # Make d1 on first half of eso point towards esophagus
-    for n1 in range(1, elementsAroundHalfEso):
-        rotAxis = d3Annulus[n1]
-        rotAngle = math.pi
-        rotFrame = matrix.getRotationMatrixFromAxisAngle(rotAxis, rotAngle)
-        d1 = d1AnnulusOuter[n1]
-        d1AnnulusOuter[n1] = [rotFrame[j][0] * d1[0] + rotFrame[j][1] * d1[1] +
-                              rotFrame[j][2] * d1[2] for j in range(3)]
-
-    # Flip d1 and d2 on xAnnulusOuter[0]
-    d1 = d1AnnulusOuter[0]  # original d1
-    rotAxis = d3Annulus[0]
-    rotAngle = math.pi
-    rotFrame = matrix.getRotationMatrixFromAxisAngle(rotAxis, rotAngle)
-    d1Rot = [rotFrame[j][0] * d1[0] + rotFrame[j][1] * d1[1] + rotFrame[j][2] * d1[2] for j in range(3)]
-
-    d2 = d2AnnulusOuter[0]  # original d2
-    rotAngle = math.pi
-    rotFrame = matrix.getRotationMatrixFromAxisAngle(rotAxis, rotAngle)
-    d2Rot = [rotFrame[j][0] * d2[0] + rotFrame[j][1] * d2[1] + rotFrame[j][2] * d2[2] for j in range(3)]
-
-    d2AnnulusOuter[0] = d1Rot  # d2 is now d1
-    d1AnnulusOuter[0] = d2Rot  # d1 is now d2 - curvature = annulusD2Curvature[0]
-
-    # Flip d1 and d2 on xAnnulusOuter[halfEso]
-    d1 = d1AnnulusOuter[elementsAroundHalfEso]  # original d1
-    d2 = d2AnnulusOuter[elementsAroundHalfEso]  # original d2
-    d2AnnulusOuter[elementsAroundHalfEso] = d1  # d2 is now d1
-    d1AnnulusOuter[elementsAroundHalfEso] = d2  # d1 is now d2 - curvature = annulusD2Curvature[halfEso]
-
-    # x along GC and LC row - needs to be in 2 parts
-    # GC
-    xAlongGCHalfDuod = []
-    endGCEsoP2 = trackSurfaceStomach.getProportion(o1_Positions[0])[1]
-=======
     d1AnnulusCurvatureOuter = findCurvatureAroundLoop(xAnnulusOuter, d1AnnulusOuter, d3Annulus)
->>>>>>> 1c13798e
 
     # for m in range(len(xAnnulusOuter)):
     #     node = nodes.createNode(nodeIdentifier, nodetemplate)
@@ -2298,59 +2133,6 @@
     #         nodeIdentifier += 1
 
     # Calculate curvature around
-<<<<<<< HEAD
-    d1Curvature = []
-    d1Curvature.append([1.0 for n in range(len(xOuter[0]))])  # Will be replaced in later step
-    esoCount = 1
-    for n2 in range(1, len(xOuter)):
-        incompleteRingsWithinEso = elementsAlongFundusApexToCardia < n2 < elementsAlongFundusApexToCardia + \
-                                   elementsAroundHalfEso - 2
-        completeRingsOnCardia = (n2 == elementsAlongFundusApexToCardia or n2 == elementsAlongFundusApexToCardia +
-                                 elementsAroundHalfEso - 2)
-        if incompleteRingsWithinEso:
-            d2 = o1_d2[-1][esoCount]
-            rotAxis = vector.normalise(vector.crossproduct3(vector.normalise(o1_d1[-1][esoCount]),
-                                                            vector.normalise(o1_d2[-1][esoCount])))
-            rotFrame = matrix.getRotationMatrixFromAxisAngle(rotAxis, math.pi)
-            d2Rot = [rotFrame[j][0] * d2[0] + rotFrame[j][1] * d2[1] + rotFrame[j][2] * d2[2] for j in range(3)]
-            d1CurvatureFirstHalf = interp.findCurvatureAlongLine(xOuter[n2][:elementsAroundHalfDuod] + [o1_x[-1][esoCount]],
-                                                          d1Outer[n2][:elementsAroundHalfDuod] + [d2Rot],
-                                                          d3UnitOuter[n2][:elementsAroundHalfDuod] + [rotAxis])
-            curvature = interp.getCubicHermiteCurvature(xAnnulusOuter[esoCount], d1AnnulusOuter[esoCount],
-                                                        o1_x[-1][esoCount], d2Rot,
-                                                        d3UnitOuter[n2][elementsAroundHalfDuod - 1], 0.0)
-            d1CurvatureFirstHalf[-2] = curvature
-
-            d3 = vector.normalise(vector.crossproduct3(vector.normalise(o1_d1[-1][-esoCount]),
-                                                       vector.normalise(o1_d2[-1][-esoCount])))
-            d1CurvatureSecondHalf = interp.findCurvatureAlongLine([o1_x[-1][-esoCount]] +
-                                                           xOuter[n2][elementsAroundHalfDuod:] + [xOuter[n2][0]],
-                                                           [o1_d2[-1][-esoCount]] +
-                                                           d1Outer[n2][elementsAroundHalfDuod:] + [d1Outer[n2][0]],
-                                                           [d3] + d3UnitOuter[n2][elementsAroundHalfDuod:] +
-                                                           [d3UnitOuter[n2][0]])[:-1]
-
-            curvature = interp.getCubicHermiteCurvature(o1_x[-1][-esoCount], o1_d2[-1][-esoCount],
-                                                        xAnnulusOuter[-esoCount], d1AnnulusOuter[-esoCount],
-                                                        d3UnitOuter[n2][elementsAroundHalfDuod], 1.0)
-            d1CurvatureSecondHalf[1] = curvature
-            d1Curvature.append(d1CurvatureFirstHalf[:-1] + d1CurvatureSecondHalf[1:])
-            esoCount += 1
-
-        elif completeRingsOnCardia:
-            d1CurvatureFirstHalf = interp.findCurvatureAlongLine(xOuter[n2][:elementsAroundHalfDuod],
-                                                          d1Outer[n2][:elementsAroundHalfDuod],
-                                                          d3UnitOuter[n2][:elementsAroundHalfDuod])
-
-            d1CurvatureSecondHalf = interp.findCurvatureAlongLine(xOuter[n2][elementsAroundHalfDuod + 1:] + [xOuter[n2][0]],
-                                                           d1Outer[n2][elementsAroundHalfDuod + 1:] + [d1Outer[n2][0]],
-                                                           d3UnitOuter[n2][elementsAroundHalfDuod + 1:] +
-                                                           [d3UnitOuter[n2][0]])[:-1]
-
-            midPtCurvature = annulusD2Curvature[0 if n2 == elementsAlongFundusApexToCardia else elementsAroundHalfEso]
-            d1Curvature.append(d1CurvatureFirstHalf + [midPtCurvature] + d1CurvatureSecondHalf)
-            esoCount += 1
-=======
     d1CurvatureAroundAlong = [[0.0 for n in range(elementsCountAroundDuod)]]
     for n2 in range(1, len(xSampledAroundAlong)):
         if annulusFundusOpenRingIdx <= n2 <= annulusBodyOpenRingIdx:
@@ -2364,7 +2146,6 @@
                     d3SampledAroundAlong[n2][elementsAroundHalfDuod + 1:] + [d3SampledAroundAlong[n2][0]])
 
             d1Curvature = d1CurvatureLeft + [0.0] + d1CurvatureRight[:-1]
->>>>>>> 1c13798e
         else:
             d1Curvature = findCurvatureAroundLoop(xSampledAroundAlong[n2], d1SampledAroundAlong[n2],
                                                   d3SampledAroundAlong[n2])
@@ -2385,41 +2166,6 @@
             d1AnnulusCurvatureOuter[-annulusIdx]
 
     # Calculate curvature along
-<<<<<<< HEAD
-    d2CurvatureAlong = []
-    for n1 in range(len(xAlongAll)):
-        if n1 == elementsAroundHalfDuod:  # Process LC and GC
-            # GC
-            d2CurvatureAlongGCHalfDuod = interp.findCurvatureAlongLine(xAlongGCHalfDuod, d2AlongGCHalfDuod, d3AlongGCHalfDuod)
-            # LC
-            d2CurvatureAlongLCHalfDuod = interp.findCurvatureAlongLine(xAlongLCHalfDuod, d2AlongLCHalfDuod, d3AlongLCHalfDuod)
-            d2CurvaturesAlongCurvature = d2CurvatureAlongGCHalfDuod + d2CurvatureAlongLCHalfDuod
-            d2CurvatureAlong.append(d2CurvaturesAlongCurvature)
-        else:
-            curvature = interp.findCurvatureAlongLine(xAlongAll[n1], d2AlongAll[n1], d3UnitAlongAll[n1])
-            # replace with curvature from annulus
-            if n1 == elementsAroundHalfDuod - 1 or n1 == elementsAroundHalfDuod + 1:
-                for n2 in range(2, elementsAroundHalfEso - 1):
-                    n2Idx = n2 + elementsAlongFundusApexToCardia + 1
-                    curvature[n2Idx] = annulusD2Curvature[(n2 + 1 if elementsAroundHalfDuod - 1 else -(n2 + 1))]
-            d2CurvatureAlong.append(curvature)
-
-    # Re-arrange back to around followed by along
-    for n2 in range(len(xEllipseAroundAll)):
-        incompleteRingsWithinEso = elementsAlongFundusApexToCardia < n2 < elementsAlongFundusApexToCardia + \
-                                   elementsAroundHalfEso - 2
-        for n1 in range(len(xEllipseAroundAll[n2]) + (1 if incompleteRingsWithinEso else 0)):
-            if incompleteRingsWithinEso:
-                if n1 == elementsAroundHalfDuod:
-                    pass
-                else:
-                    d2Curvature[n2][n1 - (1 if n1 > elementsAroundHalfDuod else 0)] = d2CurvatureAlong[n1][n2]
-            elif n2 >= elementsAlongFundusApexToCardia + elementsAroundHalfEso - 2:
-                d2Curvature[n2][n1] = \
-                    d2CurvatureAlong[n1][n2 - (elementsAroundHalfEso + 1 - 4 if n1 == elementsAroundHalfDuod else 0)]
-            else:
-                d2Curvature[n2][n1] = d2CurvatureAlong[n1][n2]
-=======
     d2AnnulusCurvature = []
     for n in range(elementsCountAroundEso):
         d2AnnulusCurvature.append(interp.getCubicHermiteCurvature(o1_x[-1][n], vector.setMagnitude(o1_d2[-1][n], sf),
@@ -2427,7 +2173,6 @@
 
     d2CurvatureAroundAlong = [[[] for n1 in range(len(xSampledAroundAlong[n2]))]
                               for n2 in range(len(xSampledAroundAlong))]
->>>>>>> 1c13798e
 
     for n1 in range(elementsCountAroundDuod):
         nx = []
