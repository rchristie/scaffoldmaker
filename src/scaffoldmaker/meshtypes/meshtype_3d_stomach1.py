"""
Generates a 3-D stomach mesh along the central line, with variable
numbers of elements around esophagus and duodenum, along and through
wall, with variable radius and thickness along.
"""

from __future__ import division

import copy
import math

from opencmiss.utils.zinc.field import findOrCreateFieldCoordinates, findOrCreateFieldGroup, \
    findOrCreateFieldStoredString, findOrCreateFieldStoredMeshLocation, findOrCreateFieldNodeGroup
from opencmiss.utils.zinc.finiteelement import get_element_node_identifiers
from opencmiss.zinc.element import Element
from opencmiss.zinc.field import Field
from opencmiss.zinc.node import Node
from scaffoldmaker.annotation.annotationgroup import AnnotationGroup, mergeAnnotationGroups, \
    getAnnotationGroupForTerm, findOrCreateAnnotationGroupForTerm
from scaffoldmaker.annotation.stomach_terms import get_stomach_term
from scaffoldmaker.meshtypes.meshtype_1d_path1 import MeshType_1d_path1, extractPathParametersFromRegion
from scaffoldmaker.meshtypes.meshtype_3d_ostium1 import MeshType_3d_ostium1, generateOstiumMesh
from scaffoldmaker.meshtypes.scaffold_base import Scaffold_base
from scaffoldmaker.scaffoldpackage import ScaffoldPackage
from scaffoldmaker.utils import interpolation as interp
from scaffoldmaker.utils import matrix
from scaffoldmaker.utils import vector
from scaffoldmaker.utils.annulusmesh import createAnnulusMesh3d
from scaffoldmaker.utils.bifurcation import get_bifurcation_triple_point
from scaffoldmaker.utils.eft_utils import scaleEftNodeValueLabels, setEftScaleFactorIds, remapEftNodeValueLabel
from scaffoldmaker.utils.eftfactory_bicubichermitelinear import eftfactory_bicubichermitelinear
from scaffoldmaker.utils.eftfactory_tricubichermite import eftfactory_tricubichermite
from scaffoldmaker.utils.eft_utils import scaleEftNodeValueLabels, setEftScaleFactorIds, remapEftNodeValueLabel, \
    remapEftNodeValueLabelsVersion
from scaffoldmaker.utils.geometry import createEllipsePoints
from scaffoldmaker.utils.tracksurface import TrackSurface
<<<<<<< HEAD
from scaffoldmaker.utils.zinc_utils import exnodeStringFromNodeValues, mesh_destroy_elements_and_nodes_by_identifiers
from scaffoldmaker.utils import interpolation as interp
from scaffoldmaker.utils import matrix
from scaffoldmaker.utils import vector
=======
from scaffoldmaker.utils.zinc_utils import exnodeStringFromNodeValues
>>>>>>> 08422036


class MeshType_3d_stomach1(Scaffold_base):
    """
    Generates a 3-D stomach mesh with variable numbers of elements around the esophagus and duodenum,
    along the central line, and through wall. The stomach is created using a central path as the longitudinal axis
    of the stomach. D2 of the central path points to the greater curvature of the stomach and magnitude of D2 and D3
    are the radii of the stomach in the respective direction. D2 on the first node of the central path provide
    the radius of the fundus dome.
    """
    centralPathDefaultScaffoldPackages = {
        'Human 1': ScaffoldPackage(MeshType_1d_path1, {
            'scaffoldSettings': {
                'Coordinate dimensions': 3,
                'D2 derivatives': True,
                'D3 derivatives': True,
                'Length': 1.0,
                'Number of elements': 7
            },
            'meshEdits': exnodeStringFromNodeValues(
                [Node.VALUE_LABEL_VALUE, Node.VALUE_LABEL_D_DS1, Node.VALUE_LABEL_D_DS2, Node.VALUE_LABEL_D2_DS1DS2, Node.VALUE_LABEL_D_DS3, Node.VALUE_LABEL_D2_DS1DS3], [
                [ [  70.8, 72.3, 0.0 ], [ -17.0, -47.9, 0.0 ], [  39.3, -13.9, 0.0 ], [  -3.7, -5.9, 0.0 ], [ 0.0, 0.0, 38.7 ], [ 0.0, 0.0,  4.5] ],
                [ [  51.1, 30.7, 0.0 ], [ -22.3, -34.9, 0.0 ], [  32.2, -20.5, 0.0 ], [ -10.6, -7.2, 0.0 ], [ 0.0, 0.0, 41.4 ], [ 0.0, 0.0,  0.9] ],
                [ [  27.8,  2.7, 0.0 ], [ -27.7, -18.4, 0.0 ], [  18.7, -28.2, 0.0 ], [ -15.1, -2.0, 0.0 ], [ 0.0, 0.0, 40.9 ], [ 0.0, 0.0, -5.0] ],
                [ [  -0.3, -5.8, 0.0 ], [ -28.0,  -2.6, 0.0 ], [   2.3, -25.6, 0.0 ], [ -12.9,  4.6, 0.0 ], [ 0.0, 0.0, 32.3 ], [ 0.0, 0.0, -9.4] ],
                [ [ -26.5, -2.9, 0.0 ], [ -20.6,   8.0, 0.0 ], [  -7.5, -19.2, 0.0 ], [  -6.4,  8.0, 0.0 ], [ 0.0, 0.0, 22.1 ], [ 0.0, 0.0, -6.8] ],
                [ [ -40.6,  7.4, 0.0 ], [ -11.0,  12.5, 0.0 ], [ -11.6, -10.2, 0.0 ], [  -0.4,  7.8, 0.0 ], [ 0.0, 0.0, 17.6 ], [ 0.0, 0.0, -5.9] ],
                [ [ -48.1, 21.0, 0.0 ], [  -6.4,  15.7, 0.0 ], [  -8.6,  -3.5, 0.0 ], [   0.4,  4.4, 0.0 ], [ 0.0, 0.0, 10.5 ], [ 0.0, 0.0, -3.1] ],
                [ [ -52.9, 38.6, 0.0 ], [  -3.2,  19.3, 0.0 ], [ -11.1,  -1.9, 0.0 ], [  -5.5, -1.1, 0.0 ], [ 0.0, 0.0, 12.0 ], [ 0.0, 0.0,  6.1] ] ] ),

            'userAnnotationGroups': [
                {
                    '_AnnotationGroup': True,
                    'dimension': 1,
                    'identifierRanges': '1',
                    'name': get_stomach_term('fundus of stomach')[0],
                    'ontId': get_stomach_term('fundus of stomach')[1]
                },
                {
                    '_AnnotationGroup': True,
                    'dimension': 1,
                    'identifierRanges': '2-3',
                    'name': get_stomach_term('body of stomach')[0],
                    'ontId': get_stomach_term('body of stomach')[1]
                },
                {
                    '_AnnotationGroup': True,
                    'dimension': 1,
                    'identifierRanges': '4-5',
                    'name': get_stomach_term('pyloric antrum')[0],
                    'ontId': get_stomach_term('pyloric antrum')[1]
                },
                {
                    '_AnnotationGroup': True,
                    'dimension': 1,
                    'identifierRanges': '6',
                    'name': get_stomach_term('pyloric canal')[0],
                    'ontId': get_stomach_term('pyloric canal')[1]
                },
                {
                    '_AnnotationGroup': True,
                    'dimension': 1,
                    'identifierRanges': '7',
                    'name': get_stomach_term('duodenum')[0],
                    'ontId': get_stomach_term('duodenum')[1]
                }]
        }),
        'Mouse 1': ScaffoldPackage(MeshType_1d_path1, {
            'scaffoldSettings': {
                'Coordinate dimensions': 3,
                'D2 derivatives': True,
                'D3 derivatives': True,
                'Length': 1.0,
                'Number of elements': 8
            },
            'meshEdits': exnodeStringFromNodeValues(
                [Node.VALUE_LABEL_VALUE, Node.VALUE_LABEL_D_DS1, Node.VALUE_LABEL_D_DS2, Node.VALUE_LABEL_D2_DS1DS2,
                 Node.VALUE_LABEL_D_DS3, Node.VALUE_LABEL_D2_DS1DS3], [
                [ [  0.9,  3.7, 0.0 ], [ -0.8, -3.6, 0.0 ], [  3.2, -0.6, 0.0 ], [ -1.3, -0.5, 0.0 ], [ 0.0, 0.0, 2.6 ], [ 0.0, 0.0,  0.9 ] ], 
                [ [ -0.1,  0.7, 0.0 ], [ -1.2, -2.4, 0.0 ], [  2.0, -1.5, 0.0 ], [ -1.1, -1.3, 0.0 ], [ 0.0, 0.0, 3.1 ], [ 0.0, 0.0,  0.1 ] ], 
                [ [ -1.4, -1.1, 0.0 ], [ -1.6, -1.1, 0.0 ], [  1.0, -3.0, 0.0 ], [ -1.3, -0.8, 0.0 ], [ 0.0, 0.0, 3.0 ], [ 0.0, 0.0, -0.2 ] ], 
                [ [ -2.9, -1.6, 0.0 ], [ -1.6,  0.2, 0.0 ], [ -0.6, -3.3, 0.0 ], [ -1.4,  0.2, 0.0 ], [ 0.0, 0.0, 2.8 ], [ 0.0, 0.0, -0.1 ] ], 
                [ [ -4.3, -0.8, 0.0 ], [ -1.2,  1.1, 0.0 ], [ -1.8, -2.5, 0.0 ], [ -0.8,  1.1, 0.0 ], [ 0.0, 0.0, 2.9 ], [ 0.0, 0.0, -0.1 ] ], 
                [ [ -5.2,  0.6, 0.0 ], [ -0.8,  1.6, 0.0 ], [ -2.2, -1.1, 0.0 ], [  0.2,  1.1, 0.0 ], [ 0.0, 0.0, 2.5 ], [ 0.0, 0.0, -0.7 ] ], 
                [ [ -5.9,  2.3, 0.0 ], [ -0.5,  1.3, 0.0 ], [ -1.3, -0.4, 0.0 ], [  0.6,  0.3, 0.0 ], [ 0.0, 0.0, 1.4 ], [ 0.0, 0.0, -0.7 ] ], 
                [ [ -6.2,  3.2, 0.0 ], [ -0.4,  0.9, 0.0 ], [ -0.8, -0.3, 0.0 ], [  0.1, -0.0, 0.0 ], [ 0.0, 0.0, 0.9 ], [ 0.0, 0.0, -0.2 ] ], 
                [ [ -6.8,  4.1, 0.0 ], [ -0.7,  0.9, 0.0 ], [ -1.1, -0.5, 0.0 ], [ -0.7, -0.4, 0.0 ], [ 0.0, 0.0, 1.1 ], [ 0.0, 0.0,  0.6 ] ] ] ),

            'userAnnotationGroups': [
                {
                    '_AnnotationGroup': True,
                    'dimension': 1,
                    'identifierRanges': '1-3',
                    'name': get_stomach_term('fundus of stomach')[0],
                    'ontId': get_stomach_term('fundus of stomach')[1]
                },
                {
                    '_AnnotationGroup': True,
                    'dimension': 1,
                    'identifierRanges': '4-5',
                    'name': get_stomach_term('body of stomach')[0],
                    'ontId': get_stomach_term('body of stomach')[1]
                },
                {
                    '_AnnotationGroup': True,
                    'dimension': 1,
                    'identifierRanges': '6',
                    'name': get_stomach_term('pyloric antrum')[0],
                    'ontId': get_stomach_term('pyloric antrum')[1]
                },
                {
                    '_AnnotationGroup': True,
                    'dimension': 1,
                    'identifierRanges': '7',
                    'name': get_stomach_term('pyloric canal')[0],
                    'ontId': get_stomach_term('pyloric canal')[1]
                },
                {
                    '_AnnotationGroup': True,
                    'dimension': 1,
                    'identifierRanges': '8',
                    'name': get_stomach_term('duodenum')[0],
                    'ontId': get_stomach_term('duodenum')[1]
                }]
        }),
        'Rat 1': ScaffoldPackage(MeshType_1d_path1, {
            'scaffoldSettings': {
                'Coordinate dimensions': 3,
                'D2 derivatives': True,
                'D3 derivatives': True,
                'Length': 1.0,
                'Number of elements': 8
            },
            'meshEdits': exnodeStringFromNodeValues(
                [Node.VALUE_LABEL_VALUE, Node.VALUE_LABEL_D_DS1, Node.VALUE_LABEL_D_DS2, Node.VALUE_LABEL_D2_DS1DS2, Node.VALUE_LABEL_D_DS3, Node.VALUE_LABEL_D2_DS1DS3], [
                [ [  11.3, 13.4, 0.0 ], [  0.3, -13.4, 0.0 ], [  9.4,  -1.3, 0.0 ], [ -1.0, -5.6, 0.0 ], [ 0.0, 0.0, 7.4 ], [ 0.0, 0.0,  1.5 ] ],
                [ [   9.3,  2.1, 0.0 ], [ -4.4,  -8.7, 0.0 ], [  7.4,  -6.1, 0.0 ], [ -3.0, -3.9, 0.0 ], [ 0.0, 0.0, 8.5 ], [ 0.0, 0.0,  0.7 ] ],
                [ [   4.0, -3.6, 0.0 ], [ -6.8,  -3.8, 0.0 ], [  3.7,  -9.4, 0.0 ], [ -4.9, -2.4, 0.0 ], [ 0.0, 0.0, 9.0 ], [ 0.0, 0.0,  0.1 ] ],
                [ [  -3.4, -5.1, 0.0 ], [ -6.4,   0.6, 0.0 ], [ -2.4, -10.9, 0.0 ], [ -5.0,  0.9, 0.0 ], [ 0.0, 0.0, 8.8 ], [ 0.0, 0.0, -0.5 ] ],
                [ [  -8.1, -3.2, 0.0 ], [ -4.4,   3.8, 0.0 ], [ -6.7,  -8.3, 0.0 ], [ -2.5,  3.4, 0.0 ], [ 0.0, 0.0, 8.1 ], [ 0.0, 0.0, -1.2 ] ],
                [ [ -11.4,  2.3, 0.0 ], [ -1.4,   6.4, 0.0 ], [ -6.9,  -4.0, 0.0 ], [  1.9,  4.2, 0.0 ], [ 0.0, 0.0, 6.2 ], [ 0.0, 0.0, -2.8 ] ],
                [ [ -10.7,  8.9, 0.0 ], [  0.3,   5.0, 0.0 ], [ -2.9,   0.0, 0.0 ], [  0.9,  1.1, 0.0 ], [ 0.0, 0.0, 2.4 ], [ 0.0, 0.0, -0.6 ] ],
                [ [ -10.7, 12.2, 0.0 ], [ -0.3,   3.0, 0.0 ], [ -3.5,  -0.3, 0.0 ], [ -0.3, -0.1, 0.0 ], [ 0.0, 0.0, 3.4 ], [ 0.0, 0.0,  0.4 ] ],
                [ [ -11.3, 14.8, 0.0 ], [ -0.9,   2.2, 0.0 ], [ -3.5,  -0.3, 0.0 ], [  0.3,  0.1, 0.0 ], [ 0.0, 0.0, 3.4 ], [ 0.0, 0.0, -0.4 ] ] ] ),

            'userAnnotationGroups': [
                {
                    '_AnnotationGroup': True,
                    'dimension': 1,
                    'identifierRanges': '1-3',
                    'name': get_stomach_term('fundus of stomach')[0],
                    'ontId': get_stomach_term('fundus of stomach')[1]
                },
                {
                    '_AnnotationGroup': True,
                    'dimension': 1,
                    'identifierRanges': '4-5',
                    'name': get_stomach_term('body of stomach')[0],
                    'ontId': get_stomach_term('body of stomach')[1]
                },
                {
                    '_AnnotationGroup': True,
                    'dimension': 1,
                    'identifierRanges': '6',
                    'name': get_stomach_term('pyloric antrum')[0],
                    'ontId': get_stomach_term('pyloric antrum')[1]
                },
                {
                    '_AnnotationGroup': True,
                    'dimension': 1,
                    'identifierRanges': '7',
                    'name': get_stomach_term('pyloric canal')[0],
                    'ontId': get_stomach_term('pyloric canal')[1]
                },
                {
                    '_AnnotationGroup': True,
                    'dimension': 1,
                    'identifierRanges': '8',
                    'name': get_stomach_term('duodenum')[0],
                    'ontId': get_stomach_term('duodenum')[1]
                }]
        }),
    }

    ostiumDefaultScaffoldPackages = {
        'Human 1': ScaffoldPackage(MeshType_3d_ostium1, {
            'scaffoldSettings': {
                'Number of vessels': 1,
                'Number of elements across common': 2,
                'Number of elements around ostium': 8,
                'Number of elements along': 2,
                'Number of elements through wall': 4,
                'Unit scale': 1.0,
                'Outlet': False,
                'Ostium diameter': 25.0,
                'Ostium length': 15.0,
                'Ostium wall thickness': 5.0,
                'Ostium wall relative thicknesses': [0.55, 0.15, 0.25, 0.05],
                'Ostium inter-vessel distance': 0.0,
                'Ostium inter-vessel height': 0.0,
                'Use linear through ostium wall': True,
                'Vessel end length factor': 1.0,
                'Vessel inner diameter': 5.0,
                'Vessel wall thickness': 5.0,
                'Vessel wall relative thicknesses': [0.55, 0.15, 0.25, 0.05],
                'Vessel angle 1 degrees': 0.0,
                'Vessel angle 1 spread degrees': 0.0,
                'Vessel angle 2 degrees': 0.0,
                'Use linear through vessel wall': True,
                'Use cross derivatives': False,
                'Refine': False,
                'Refine number of elements around': 4,
                'Refine number of elements along': 4,
                'Refine number of elements through wall': 1
            },
        }),
        'Mouse 1': ScaffoldPackage(MeshType_3d_ostium1, {
            'scaffoldSettings': {
                'Number of vessels': 1,
                'Number of elements across common': 2,
                'Number of elements around ostium': 12,
                'Number of elements along': 2,
                'Number of elements through wall': 4,
                'Unit scale': 1.0,
                'Outlet': False,
                'Ostium diameter': 1.5,
                'Ostium length': 1.5,
                'Ostium wall thickness': 0.45,
                'Ostium wall relative thicknesses': [0.75, 0.05, 0.15, 0.05],
                'Ostium inter-vessel distance': 0.0,
                'Ostium inter-vessel height': 0.0,
                'Use linear through ostium wall': True,
                'Vessel end length factor': 1.0,
                'Vessel inner diameter': 0.5,
                'Vessel wall thickness': 0.45,
                'Vessel wall relative thicknesses': [0.75, 0.05, 0.15, 0.05],
                'Vessel angle 1 degrees': 0.0,
                'Vessel angle 1 spread degrees': 0.0,
                'Vessel angle 2 degrees': 0.0,
                'Use linear through vessel wall': True,
                'Use cross derivatives': False,
                'Refine': False,
                'Refine number of elements around': 4,
                'Refine number of elements along': 4,
                'Refine number of elements through wall': 1
            },
        }),
        'Rat 1': ScaffoldPackage(MeshType_3d_ostium1, {
            'scaffoldSettings': {
                'Number of vessels': 1,
                'Number of elements across common': 2,
                'Number of elements around ostium': 12,
                'Number of elements along': 2,
                'Number of elements through wall': 4,
                'Unit scale': 1.0,
                'Outlet': False,
                'Ostium diameter': 5.0,
                'Ostium length': 5.0,
                'Ostium wall thickness': 0.5,
                'Ostium wall relative thicknesses': [0.65, 0.12, 0.18, 0.05],
                'Ostium inter-vessel distance': 0.0,
                'Ostium inter-vessel height': 0.0,
                'Use linear through ostium wall': True,
                'Vessel end length factor': 1.0,
                'Vessel inner diameter': 2.0,
                'Vessel wall thickness': 0.5,
                'Vessel wall relative thicknesses': [0.65, 0.12, 0.18, 0.05],
                'Vessel angle 1 degrees': 0.0,
                'Vessel angle 1 spread degrees': 0.0,
                'Vessel angle 2 degrees': 0.0,
                'Use linear through vessel wall': True,
                'Use cross derivatives': False,
                'Refine': False,
                'Refine number of elements around': 4,
                'Refine number of elements along': 4,
                'Refine number of elements through wall': 1
            },
        }),
    }

    @staticmethod
    def getName():
        return '3D Stomach 1'

    @staticmethod
    def getParameterSetNames():
        return [
            'Default',
            'Human 1',
            'Mouse 1',
            'Rat 1']

    @classmethod
    def getDefaultOptions(cls, parameterSetName='Default'):
        if 'Mouse 1' in parameterSetName:
            centralPathOption = cls.centralPathDefaultScaffoldPackages['Mouse 1']
            ostiumOption = cls.ostiumDefaultScaffoldPackages['Mouse 1']
        elif 'Rat 1' in parameterSetName:
            centralPathOption = cls.centralPathDefaultScaffoldPackages['Rat 1']
            ostiumOption = cls.ostiumDefaultScaffoldPackages['Rat 1']
        else:
            centralPathOption = cls.centralPathDefaultScaffoldPackages['Human 1']
            ostiumOption = cls.ostiumDefaultScaffoldPackages['Human 1']

        options = {
            'Central path': copy.deepcopy(centralPathOption),
            'Number of elements around esophagus': 8,
            'Number of elements around duodenum': 12,
            'Number of elements between cardia and duodenum': 6,
            'Number of elements across cardia': 1,
            'Number of elements through wall': 4,
            'Wall thickness': 5.0,
            'Mucosa relative thickness': 0.55,
            'Submucosa relative thickness': 0.15,
            'Circular muscle layer relative thickness': 0.25,
            'Longitudinal muscle layer relative thickness': 0.05,
            'Limiting ridge': False,
            'Gastro-esophagal junction': copy.deepcopy(ostiumOption),
            'Gastro-esophagal junction position along factor': 0.35,
            'Cardia derivative factor': 1.0,
            'Use linear through wall': True,
            'Refine': False,
            'Refine number of elements surface': 4,
            'Refine number of elements through wall': 1
        }
        if 'Mouse 1' in parameterSetName:
            options['Number of elements around esophagus'] = 12
            options['Number of elements around duodenum'] = 14
            options['Number of elements between cardia and duodenum'] = 2
            options['Wall thickness'] = 0.45
            options['Mucosa relative thickness'] = 0.75
            options['Submucosa relative thickness'] = 0.05
            options['Circular muscle layer relative thickness'] = 0.15
            options['Longitudinal muscle layer relative thickness'] = 0.05
            options['Gastro-esophagal junction position along factor'] = 0.53
            options['Cardia derivative factor'] = 0.3
            options['Limiting ridge'] = True
        elif 'Rat 1' in parameterSetName:
            options['Number of elements around esophagus'] = 12
            options['Number of elements around duodenum'] = 14
            options['Number of elements between cardia and duodenum'] = 2
            options['Wall thickness'] = 0.5
            options['Mucosa relative thickness'] = 0.65
            options['Submucosa relative thickness'] = 0.12
            options['Circular muscle layer relative thickness'] = 0.18
            options['Longitudinal muscle layer relative thickness'] = 0.05
            options['Gastro-esophagal junction position along factor'] = 0.55
            options['Cardia derivative factor'] = 0.2
            options['Limiting ridge'] = True

        cls.updateSubScaffoldOptions(options)
        return options

    @staticmethod
    def getOrderedOptionNames():
        return [
            'Central path',
            'Number of elements around esophagus',
            'Number of elements around duodenum',
            'Number of elements between cardia and duodenum',
            'Number of elements across cardia',
            'Number of elements through wall',
            'Wall thickness',
            'Mucosa relative thickness',
            'Submucosa relative thickness',
            'Circular muscle layer relative thickness',
            'Longitudinal muscle layer relative thickness',
            'Limiting ridge',
            'Gastro-esophagal junction',
            'Gastro-esophagal junction position along factor',
            'Cardia derivative factor',
            'Use linear through wall',
            'Refine',
            'Refine number of elements surface',
            'Refine number of elements through wall']

    @classmethod
    def getOptionValidScaffoldTypes(cls, optionName):
        if optionName == 'Central path':
            return [MeshType_1d_path1]
        if optionName == 'Gastro-esophagal junction':
            return [MeshType_3d_ostium1]
        return []

    @classmethod
    def getOptionScaffoldTypeParameterSetNames(cls, optionName, scaffoldType):
        if optionName == 'Central path':
            return list(cls.centralPathDefaultScaffoldPackages.keys())
        if optionName == 'Gastro-esophagal junction':
            return list(cls.ostiumDefaultScaffoldPackages.keys())
        assert scaffoldType in cls.getOptionValidScaffoldTypes(optionName), \
            cls.__name__ + '.getOptionScaffoldTypeParameterSetNames.  ' + \
            'Invalid option \'' + optionName + '\' scaffold type ' + scaffoldType.getName()
        return scaffoldType.getParameterSetNames()

    @classmethod
    def getOptionScaffoldPackage(cls, optionName, scaffoldType, parameterSetName=None):
        '''
        :param parameterSetName:  Name of valid parameter set for option Scaffold, or None for default.
        :return: ScaffoldPackage.
        '''
        if parameterSetName:
            assert parameterSetName in cls.getOptionScaffoldTypeParameterSetNames(optionName, scaffoldType), \
                'Invalid parameter set ' + str(parameterSetName) + ' for scaffold ' + str(scaffoldType.getName()) + \
                ' in option ' + str(optionName) + ' of scaffold ' + cls.getName()
        if optionName == 'Central path':
            if not parameterSetName:
                parameterSetName = list(cls.centralPathDefaultScaffoldPackages.keys())[0]
            return copy.deepcopy(cls.centralPathDefaultScaffoldPackages[parameterSetName])
        if optionName == 'Gastro-esophagal junction':
            if not parameterSetName:
                parameterSetName = list(cls.ostiumDefaultScaffoldPackages.keys())[0]
            return copy.deepcopy(cls.ostiumDefaultScaffoldPackages[parameterSetName])
        assert False, cls.__name__ + '.getOptionScaffoldPackage:  Option ' + optionName + ' is not a scaffold'

    @classmethod
    def checkOptions(cls, options):
        if not options['Central path'].getScaffoldType() in cls.getOptionValidScaffoldTypes('Central path'):
            options['Central path'] = cls.getOptionScaffoldPackage('Central path', MeshType_1d_path1)
        if not options['Gastro-esophagal junction'].getScaffoldType() in cls.getOptionValidScaffoldTypes(
                'Gastro-esophagal junction'):
            options['Gastro-esophagal junction'] = cls.getOptionScaffoldPackage('Gastro-esophagal junction',
                                                                                MeshType_3d_ostium1)
        if options['Number of elements around esophagus'] < 8:
            options['Number of elements around esophagus'] = 8
        if options['Number of elements around esophagus'] % 4 > 0:
            options['Number of elements around esophagus'] = options['Number of elements around esophagus'] // 4 * 4
        if options['Number of elements around duodenum'] < 12:
            options['Number of elements around duodenum'] = 12
        if options['Number of elements around duodenum'] % 2:
            options['Number of elements around duodenum'] += 1
        if options['Number of elements between cardia and duodenum'] < 2:
            options['Number of elements between cardia and duodenum'] = 2
        if options['Number of elements through wall'] != (1 or 4):
            options['Number of elements through wall'] = 4
        if options['Cardia derivative factor'] <= 0.0:
            options['Cardia derivative factor'] = 0.1
        for key in [
            'Refine number of elements surface',
            'Refine number of elements through wall']:
            if options[key] < 1:
                options[key] = 1

        cls.updateSubScaffoldOptions(options)

    @classmethod
    def updateSubScaffoldOptions(cls, options):
        '''
        Update ostium sub-scaffold options which depend on parent options.
        '''
        wallThickness = options['Wall thickness']
        ostiumOptions = options['Gastro-esophagal junction']
        ostiumSettings = ostiumOptions.getScaffoldSettings()
        ostiumSettings['Ostium wall thickness'] = wallThickness
        elementsCountThroughWall = options['Number of elements through wall']
        ostiumSettings['Number of elements through wall'] = elementsCountThroughWall
        if elementsCountThroughWall == 1:
            ostiumSettings['Ostium wall relative thicknesses'] = [1.0]
            ostiumSettings['Vessel wall relative thicknesses'] = [1.0]
        else:
            mucosaRelThickness = options['Mucosa relative thickness']
            submucosaRelThickness = options['Submucosa relative thickness']
            circularRelThickness = options['Circular muscle layer relative thickness']
            longRelThickness = options['Longitudinal muscle layer relative thickness']
            relThicknesses = [mucosaRelThickness, submucosaRelThickness, circularRelThickness, longRelThickness]
            ostiumSettings['Ostium wall relative thicknesses'] = relThicknesses
            ostiumSettings['Vessel wall relative thicknesses'] = relThicknesses

    @classmethod
    def generateBaseMesh(cls, region, options):
        """
        Generate the base tricubic Hermite mesh. See also generateMesh().
        :param region: Zinc region to define model in. Must be empty.
        :param options: Dict containing options. See getDefaultOptions().
        :return: None
        """
        cls.updateSubScaffoldOptions(options)
        centralPath = options['Central path']
        elementsCountAroundEso = options['Number of elements around esophagus']
        elementsCountAroundDuod = options['Number of elements around duodenum']
        elementsAlongCardiaToDuod = options['Number of elements between cardia and duodenum']
        elementsCountThroughWall = options['Number of elements through wall']
        wallThickness = options['Wall thickness']
        mucosaRelThickness = options['Mucosa relative thickness']
        submucosaRelThickness = options['Submucosa relative thickness']
        circularRelThickness = options['Circular muscle layer relative thickness']
        longitudinalRelThickness = options['Longitudinal muscle layer relative thickness']
        useCrossDerivatives = False
        useCubicHermiteThroughWall = not (options['Use linear through wall'])

        GEJPositionAlongFactor = options['Gastro-esophagal junction position along factor']
        GEJOptions = options['Gastro-esophagal junction']
        GEJSettings = GEJOptions.getScaffoldSettings()
        elementsAlongEsophagus = GEJSettings['Number of elements along']
        elementsThroughEsophagusWall = GEJSettings['Number of elements through wall']
        limitingRidge = options['Limiting ridge']
        elementsCountAcrossCardia = options['Number of elements across cardia']
        cardiaDerivativeFactor = options['Cardia derivative factor']

        elementsCountAlongTrackSurface = 20
        elementsAroundHalfEso = int(elementsCountAroundEso * 0.5)
        elementsAroundQuarterEso = int(elementsCountAroundEso * 0.25)
        elementsAroundHalfDuod = int(elementsCountAroundDuod * 0.5)
        elementsCountAlong = elementsAlongCardiaToDuod + elementsAroundHalfEso + 1
        zero = [0.0, 0.0, 0.0]

        fm = region.getFieldmodule()
        fm.beginChange()

        coordinates = findOrCreateFieldCoordinates(fm)
        nodes = fm.findNodesetByFieldDomainType(Field.DOMAIN_TYPE_NODES)
        nodetemplate = nodes.createNodetemplate()
        nodetemplate.defineField(coordinates)
        nodetemplate.setValueNumberOfVersions(coordinates, -1, Node.VALUE_LABEL_VALUE, 1)
        nodetemplate.setValueNumberOfVersions(coordinates, -1, Node.VALUE_LABEL_D_DS1, 1)
        nodetemplate.setValueNumberOfVersions(coordinates, -1, Node.VALUE_LABEL_D_DS2, 1)
        if useCrossDerivatives:
            nodetemplate.setValueNumberOfVersions(coordinates, -1, Node.VALUE_LABEL_D2_DS1DS2, 1)
        if useCubicHermiteThroughWall:
            nodetemplate.setValueNumberOfVersions(coordinates, -1, Node.VALUE_LABEL_D_DS3, 1)
            if useCrossDerivatives:
                nodetemplate.setValueNumberOfVersions(coordinates, -1, Node.VALUE_LABEL_D2_DS1DS3, 1)
                nodetemplate.setValueNumberOfVersions(coordinates, -1, Node.VALUE_LABEL_D2_DS2DS3, 1)
                nodetemplate.setValueNumberOfVersions(coordinates, -1, Node.VALUE_LABEL_D3_DS1DS2DS3, 1)

        cache = fm.createFieldcache()
        mesh = fm.findMeshByDimension(3)

        nodeIdentifier = 1
        elementIdentifier = 1

        # Extract length of each group along stomach from central path
        arcLengthOfGroupsAlong = []
        stomachTermsAlong = [None, 'fundus of stomach', 'body of stomach', 'pyloric antrum', 'pyloric canal', 'duodenum']
        for i in range(len(stomachTermsAlong)):
            tmpRegion = region.createRegion()
            centralPath.generate(tmpRegion)
            cxGroup, cd1Group, cd2Group, cd3Group, cd12Group, cd13Group = \
                extractPathParametersFromRegion(tmpRegion, [Node.VALUE_LABEL_VALUE, Node.VALUE_LABEL_D_DS1,
                                                            Node.VALUE_LABEL_D_DS2, Node.VALUE_LABEL_D_DS3,
                                                            Node.VALUE_LABEL_D2_DS1DS2, Node.VALUE_LABEL_D2_DS1DS3],
                                                groupName=stomachTermsAlong[i])

            arcLength = 0.0
            for e in range(len(cxGroup) - 1):
                arcLength += interp.getCubicHermiteArcLength(cxGroup[e], cd1Group[e],
                                                             cxGroup[e + 1], cd1Group[e + 1])
            arcLengthOfGroupsAlong.append(arcLength)

            if i == 0:
                cx = cxGroup
                cd1 = cd1Group
                cd2 = cd2Group
                cd3 = cd3Group
                cd12 = cd12Group
                cd13 = cd13Group
            del tmpRegion

        sx, sd1, se, sxi, ssf = interp.sampleCubicHermiteCurves(cx, cd1, elementsCountAlongTrackSurface)
        sd2, sd12 = interp.interpolateSampleCubicHermite(cd2, cd12, se, sxi, ssf)
        sd3, sd13 = interp.interpolateSampleCubicHermite(cd3, cd13, se, sxi, ssf)

        # Create annotation groups for stomach sections
        allAnnotationGroups = []
        stomachCentralPathLength = sum(arcLengthOfGroupsAlong[1:])
        fundusEndPositionAlongFactor = arcLengthOfGroupsAlong[1] / stomachCentralPathLength
        arcLengthRatioForGroupsFromFundusEnd = []
        for i in range(2, len(stomachTermsAlong)):
            arcLengthRatio = (arcLengthOfGroupsAlong[i]) / (stomachCentralPathLength - arcLengthOfGroupsAlong[1])
            arcLengthRatioForGroupsFromFundusEnd.append(arcLengthRatio)

        stomachGroup = AnnotationGroup(region, get_stomach_term("stomach"))
        fundusGroup = AnnotationGroup(region, get_stomach_term("fundus of stomach"))
        bodyGroup = AnnotationGroup(region, get_stomach_term("body of stomach"))
        antrumGroup = AnnotationGroup(region, get_stomach_term("pyloric antrum"))
        pylorusGroup = AnnotationGroup(region, get_stomach_term("pyloric canal"))
        duodenumGroup = AnnotationGroup(region, get_stomach_term("duodenum"))

        annotationGroupAlong = [[stomachGroup, fundusGroup],
                                [stomachGroup, bodyGroup],
                                [stomachGroup, antrumGroup],
                                [stomachGroup, pylorusGroup],
                                [stomachGroup, duodenumGroup]]

        longitudinalMuscleGroup = AnnotationGroup(region, get_stomach_term("longitudinal muscle layer of stomach"))
        circularMuscleGroup = AnnotationGroup(region, get_stomach_term("circular muscle layer of stomach"))
        submucosaGroup = AnnotationGroup(region, get_stomach_term("submucosa of stomach"))
        mucosaGroup = AnnotationGroup(region, get_stomach_term("mucosa of stomach"))

        if elementsCountThroughWall == 1:
            annotationGroupsThroughWall = [[]]
        else:
            annotationGroupsThroughWall = [[mucosaGroup],
                                           [submucosaGroup],
                                           [circularMuscleGroup],
                                           [longitudinalMuscleGroup]]

        # annotation fiducial points
        markerGroup = findOrCreateFieldGroup(fm, "marker")
        markerName = findOrCreateFieldStoredString(fm, name="marker_name")
        markerLocation = findOrCreateFieldStoredMeshLocation(fm, mesh, name="marker_location")

        nodes = fm.findNodesetByFieldDomainType(Field.DOMAIN_TYPE_NODES)
        markerPoints = findOrCreateFieldNodeGroup(markerGroup, nodes).getNodesetGroup()
        markerTemplateInternal = nodes.createNodetemplate()
        markerTemplateInternal.defineField(markerName)
        markerTemplateInternal.defineField(markerLocation)

        # Fundus diameter
        fundusRadius = vector.magnitude(sd2[0])
        lengthElementAlongTrackSurface = stomachCentralPathLength / elementsCountAlongTrackSurface
        elementsAlongFundus = int(fundusRadius / lengthElementAlongTrackSurface)

        d2Apex = []
        d2 = sd2[0]
        for n1 in range(elementsCountAroundDuod):
            rotAngle = n1 * 2.0 * math.pi / elementsCountAroundDuod
            rotAxis = vector.normalise(vector.crossproduct3(vector.normalise(sd2[0]), vector.normalise(sd3[0])))
            rotFrame = matrix.getRotationMatrixFromAxisAngle(rotAxis, rotAngle)
            d2Rot = [rotFrame[j][0] * d2[0] + rotFrame[j][1] * d2[1] + rotFrame[j][2] * d2[2] for j in range(3)]
            d2Apex.append(d2Rot)

        xEllipses = []
        d1Ellipses = []
        for n in range(elementsAlongFundus + 1, len(sx)):
            px, pd1 = createEllipsePoints(sx[n], 2 * math.pi, sd2[n], sd3[n], elementsCountAroundDuod,
                                          startRadians=0.0)
            xEllipses.append(px)
            d1Ellipses.append(pd1)

        # Find d2
        d2Raw = []
        for n1 in range(elementsCountAroundDuod):
            xAlong = []
            d2Along = []
            for n2 in range(len(xEllipses) - 1):
                v1 = xEllipses[n2][n1]
                v2 = xEllipses[n2 + 1][n1]
                d2 = findDerivativeBetweenPoints(v1, v2)
                xAlong.append(v1)
                d2Along.append(d2)
            xAlong.append(xEllipses[-1][n1])
            d2Along.append(d2)
            d2Smoothed = interp.smoothCubicHermiteDerivativesLine(xAlong, d2Along)
            d2Raw.append(d2Smoothed)

        # Rearrange d2
        d2Ellipses = []
        for n2 in range(len(xEllipses)):
            d2Around = []
            for n1 in range(elementsCountAroundDuod):
                d2 = d2Raw[n1][n2]
                d2Around.append(d2)
            d2Ellipses.append(d2Around)

        # Merge fundus apex and body
        xAll = [[sx[0]] * elementsCountAroundDuod] + xEllipses
        d2All = [d2Apex] + d2Ellipses

        # Spread out elements
        xRaw = []
        d2Raw = []
        for n1 in range(elementsCountAroundDuod):
            xAlong = []
            d2Along = []
            for n2 in range(len(xAll)):
                xAlong.append(xAll[n2][n1])
                d2Along.append(d2All[n2][n1])
            xSampledAlong, d2SampledAlong = interp.sampleCubicHermiteCurves(xAlong, d2Along,
                                                                            elementsCountAlongTrackSurface,
                                                                            arcLengthDerivatives=True)[0:2]
            d2Smoothed = interp.smoothCubicHermiteDerivativesLine(xSampledAlong, d2SampledAlong)
            xRaw.append(xSampledAlong)
            d2Raw.append(d2Smoothed)

        # Rearrange x and d2
        xSampledAll = []
        d1SampledAll = []
        d2SampledAll = []
        for n2 in range(elementsCountAlongTrackSurface + 1):
            xAround = []
            d1Around = []
            d2Around = []
            for n1 in range(elementsCountAroundDuod):
                x = xRaw[n1][n2]
                d2 = d2Raw[n1][n2]
                xAround.append(x)
                d2Around.append(d2)

                # Calculate d1
                if n2 > 0:
                    v1 = xRaw[n1][n2]
                    v2 = xRaw[n1 + 1 if n1 < elementsCountAroundDuod - 2 else 0][n2]
                    d1 = findDerivativeBetweenPoints(v1, v2)
                    d1Around.append(d1)
                else:
                    d1Around.append(d2Raw[int(elementsCountAroundDuod * 0.75)][0])

            if n2 > 0:
                d1Smoothed = interp.smoothCubicHermiteDerivativesLoop(xAround, d1Around)
            else:
                d1Smoothed = d1Around

            xSampledAll.append(xAround)
            d1SampledAll.append(d1Smoothed)
            d2SampledAll.append(d2Around)

        # Create tracksurface
        xTrackSurface = []
        d1TrackSurface = []
        d2TrackSurface = []
        for n2 in range(elementsCountAlongTrackSurface + 1):
            for n1 in range(elementsCountAroundDuod):
                xTrackSurface.append(xSampledAll[n2][n1])
                d1TrackSurface.append(d1SampledAll[n2][n1])
                d2TrackSurface.append(d2SampledAll[n2][n1])

        trackSurfaceStomach = TrackSurface(elementsCountAroundDuod, elementsCountAlongTrackSurface,
                                           xTrackSurface, d1TrackSurface, d2TrackSurface, loop1=True)

        # Set up gastro-esophagal junction
        GEJSettings['Number of elements around ostium'] = elementsCountAroundEso
        GEJPosition = trackSurfaceStomach.createPositionProportion(0.5, GEJPositionAlongFactor)
        xCentre, d1Centre, d2Centre = trackSurfaceStomach.evaluateCoordinates(GEJPosition, derivatives=True)
        axis1 = d1Centre

        esophagusGroup = AnnotationGroup(region, get_stomach_term("esophagus"))
        esophagusMeshGroup = esophagusGroup.getMeshGroup(mesh)
        esophagogastricJunctionGroup = AnnotationGroup(region, get_stomach_term("esophagogastric junction"))
        esophagogastricJunctionMeshGroup = esophagogastricJunctionGroup.getMeshGroup(mesh)
        stomachMeshGroup = stomachGroup.getMeshGroup(mesh)
        allAnnotationGroups += [esophagusGroup, esophagogastricJunctionGroup]

        ostiumWallAnnotationGroups = []
        if elementsCountThroughWall == 4:
            esophagusMucosaGroup = AnnotationGroup(region, get_stomach_term("esophagus mucosa"))
            esophagusSubmucosaGroup = AnnotationGroup(region, get_stomach_term("submucosa of esophagus"))
            esophagusCircularGroup = AnnotationGroup(region, get_stomach_term("esophagus smooth muscle circular layer"))
            esophagusLongitudinalGroup = AnnotationGroup(region, get_stomach_term("esophagus smooth muscle longitudinal layer"))

            ostiumWallAnnotationGroups = [[esophagusMucosaGroup, mucosaGroup],
                                          [esophagusSubmucosaGroup, submucosaGroup],
                                          [esophagusCircularGroup, circularMuscleGroup],
                                          [esophagusLongitudinalGroup, longitudinalMuscleGroup]]

            allAnnotationGroups += [esophagusMucosaGroup, esophagusSubmucosaGroup,
                                    esophagusCircularGroup, esophagusLongitudinalGroup]

        nextNodeIdentifier, nextElementIdentifier, (o1_x, o1_d1, o1_d2, o1_d3, o1_NodeId, o1_Positions) = \
            generateOstiumMesh(region, GEJSettings, trackSurfaceStomach, GEJPosition, axis1,
                               nodeIdentifier, elementIdentifier,
                               vesselMeshGroups=[[stomachMeshGroup, esophagusMeshGroup]],
                               ostiumMeshGroups=[stomachMeshGroup, esophagogastricJunctionMeshGroup],
                               wallAnnotationGroups= ostiumWallAnnotationGroups)

        stomachStartNode = nextNodeIdentifier
        stomachStartElement = nextElementIdentifier
        nodeIdentifier = nextNodeIdentifier
        elementIdentifier = nextElementIdentifier

        fundusEndPosition = trackSurfaceStomach.createPositionProportion(0.0, fundusEndPositionAlongFactor)
        xFundusEnd, d1FundusEnd, d2FundusEnd = trackSurfaceStomach.evaluateCoordinates(fundusEndPosition, derivatives=True)
        elementsAlongFundus = elementsAroundQuarterEso + (0 if limitingRidge else 1)

        # From fundus end to duodenum
        elementsAlongFundusEndToDuod = elementsCountAlong - elementsAlongFundus
        xAlongDownFundus = []
        d2AlongDownFundus = []
        xAlongDownFundus.append(xFundusEnd)
        d2AlongDownFundus.append(d2FundusEnd)
        startIdx = fundusEndPositionAlongFactor * elementsCountAlongTrackSurface
        startIdx = math.ceil(startIdx) + (1 if startIdx - math.ceil(startIdx) == 0 else 0)
        for n2 in range(startIdx, len(xSampledAll)):
            xAlongDownFundus.append(xSampledAll[n2][0])
            d2AlongDownFundus.append(d2SampledAll[n2][0])

        # From esophagus to fundus end
        elementsAlongGCFromEsoToFundusEnd = elementsAroundHalfDuod - 2 + elementsAlongFundus
        xAlongUpFundus = []
        d2AlongUpFundus = []
        xAlongUpFundus.append(o1_x[1][0])
        d2AlongUpFundus.append([cardiaDerivativeFactor * c for c in o1_d2[1][0]])

        # From esophagus to fundus apex
        esoStartProportion2 = trackSurfaceStomach.getProportion(o1_Positions[0])[1]
        elementsAlongUpstreamOfEso = int(elementsCountAlongTrackSurface * esoStartProportion2)
        arcLengthEsoApex = 0.0
        for n2 in range(elementsAlongUpstreamOfEso):
            nAlong = elementsAlongUpstreamOfEso - n2
            v1 = xSampledAll[nAlong][elementsAroundHalfDuod]
            v2 = xSampledAll[nAlong - 1][elementsAroundHalfDuod]
            d = [v2[c] - v1[c] for c in range(3)]
            arcLengthAround = interp.computeCubicHermiteArcLength(v1, d, v2, d, True)
            arcLengthEsoApex += arcLengthAround
            d2 = [c * arcLengthAround for c in vector.normalise(d)]
            xAlongUpFundus.append(v1)
            d2AlongUpFundus.append(d2)

        # From fundus apex to end
        for n2 in range(startIdx + (1 if limitingRidge else 0)):
            xAlongUpFundus.append(xSampledAll[n2][0])
            d2AlongUpFundus.append(d2SampledAll[n2][0])

        if limitingRidge:
            # Sample from esophagus to fundus end
            xAlongGCEsoToFundusEnd, d2AlongGCEsoToFundusEnd = \
                interp.sampleCubicHermiteCurvesSmooth(xAlongUpFundus, d2AlongUpFundus,
                                                      elementsAlongGCFromEsoToFundusEnd,
                                                      derivativeMagnitudeStart=vector.magnitude(d2AlongUpFundus[0]))[0:2]

            # Sample from limiting ridge to duodenum
            xAlongDownFundus[0] = xAlongGCEsoToFundusEnd[-1]
            d2AlongDownFundus[0] = d2AlongGCEsoToFundusEnd[-1]

            if xAlongDownFundus[0] == xAlongDownFundus[1]:
                del xAlongDownFundus[1], d2AlongDownFundus[1]

            xAlongGCFundusEndToDuod, d2AlongGCFundusEndToDuod = \
                interp.sampleCubicHermiteCurves(xAlongDownFundus, d2AlongDownFundus, elementsAlongFundusEndToDuod,
                                                addLengthStart=0.5 * vector.magnitude(d2AlongDownFundus[0]),
                                                lengthFractionStart=0.5, arcLengthDerivatives=True)[0:2]

        else:
            # Sample from end of fundus to duodenum
            xAlongGCFundusEndToDuod, d2AlongGCFundusEndToDuod = \
                interp.sampleCubicHermiteCurves(xAlongDownFundus, d2AlongDownFundus, elementsAlongFundusEndToDuod,
                                                arcLengthDerivatives=True)[0:2]
            # Sample from ostium to end of fundus
            # Provide first element size for transition
            xAlongUpFundus[-1] = xAlongGCFundusEndToDuod[0]
            d2AlongUpFundus[-1] = d2AlongGCFundusEndToDuod[0]
            xAlongGCEsoToFundusEnd, d2AlongGCEsoToFundusEnd = \
                interp.sampleCubicHermiteCurvesSmooth(xAlongUpFundus, d2AlongUpFundus,
                                                      elementsAlongGCFromEsoToFundusEnd,
                                                      derivativeMagnitudeStart=vector.magnitude(d2AlongUpFundus[0]),
                                                      derivativeMagnitudeEnd=vector.magnitude(d2AlongUpFundus[-1]))[0:2]

        xEsoToDuodGC = xAlongGCEsoToFundusEnd[:-1] + xAlongGCFundusEndToDuod
        d2EsoToDuodGC = d2AlongGCEsoToFundusEnd[:-1] + d2AlongGCFundusEndToDuod

        # Use element spacing on greater curvature to decide where annotation groups should sit
        arcLengthGCFromFundusEnd = 0.0
        arcLengthsGCFromFundusEnd = []
        for n2 in range(len(xAlongGCFundusEndToDuod) - 1):
            arcLengthGCFromFundusEnd += interp.getCubicHermiteArcLength(xAlongGCFundusEndToDuod[n2],
                                                                        d2AlongGCFundusEndToDuod[n2],
                                                                        xAlongGCFundusEndToDuod[n2 + 1],
                                                                        d2AlongGCFundusEndToDuod[n2 + 1])
            arcLengthsGCFromFundusEnd.append(arcLengthGCFromFundusEnd)
        arcLengthGCFundusEndToDuod = arcLengthGCFromFundusEnd

        # Move along elements on GC and assign to annotation group
        elementsCountAlongGroups = []
        elementsCountAlongGroups.append(elementsAlongFundus)
        groupLength = 0.0
        e = 0
        elementsCount = 1
        length = arcLengthsGCFromFundusEnd[e]
        for i in range(len(arcLengthRatioForGroupsFromFundusEnd)):
            groupLength += arcLengthRatioForGroupsFromFundusEnd[i] * arcLengthGCFundusEndToDuod
            if e == len(arcLengthsGCFromFundusEnd) - 2:
                elementsCount += 1
                elementsCountAlongGroups.append(elementsCount)
            else:
                while length < groupLength:
                    elementsCount += 1
                    e += 1
                    length = arcLengthsGCFromFundusEnd[e]

                # check which end is grouplength closer to
                distToUpperEnd = abs(length - groupLength)
                distToLowerEnd = abs(groupLength - arcLengthsGCFromFundusEnd[e - 1])
                if distToLowerEnd < distToUpperEnd:
                    elementsCount -= 1
                    elementsCountAlongGroups.append(elementsCount)
                    e -= 1
                    length = arcLengthsGCFromFundusEnd[e]
                else:
                    elementsCountAlongGroups.append(elementsCount)
            elementsCount = 0

        annotationGroupsAlong = []
        for i in range(len(elementsCountAlongGroups)):
            elementsCount = elementsCountAlongGroups[i]
            for n in range(elementsCount):
                annotationGroupsAlong.append(annotationGroupAlong[i])

        arcLength = 0.0
        for e in range(len(xEsoToDuodGC) - 1):
            arcLength += interp.getCubicHermiteArcLength(xEsoToDuodGC[e], d2EsoToDuodGC[e],
                                                         xEsoToDuodGC[e + 1], d2EsoToDuodGC[e + 1])
            if arcLength > arcLengthEsoApex:
                nodesCountFromEsoToApex = e + 2
                break

        ptsOnTrackSurfaceGC = []
        xAroundEllipse = []
        d1AroundEllipse = []
        for n2 in range(elementsCountAlongTrackSurface + 1):
            ptsOnTrackSurfaceGC.append(xSampledAll[n2][0])

        # Ring upstream of 6 point junction
        # First half
        n2 = elementsAroundHalfEso - 1
        ostiumIdx = n2
        GCIdx = elementsAroundHalfDuod - 1 + n2
        GCPosition, d1GC = findClosestPositionAndDerivativeOnTrackSurface(xEsoToDuodGC[GCIdx], ptsOnTrackSurfaceGC,
                                                                          trackSurfaceStomach, 0.0,
                                                                          elementsCountAlongTrackSurface)
        GCProportion1, GCProportion2 = trackSurfaceStomach.getProportion(GCPosition)
        endPosition = o1_Positions[ostiumIdx]
        rotFrame = matrix.getRotationMatrixFromAxisAngle(vector.normalise(o1_d1[1][ostiumIdx]), math.pi)
        d2 = o1_d2[1][ostiumIdx]
        d1EndOstium = [rotFrame[j][0] * d2[0] + rotFrame[j][1] * d2[1] + rotFrame[j][2] * d2[2] for j in range(3)]
        endProportion1, endProportion2 = trackSurfaceStomach.getProportion(endPosition)

        xFirstHalf = \
            getSmoothedSampledPointsOnTrackSurface(trackSurfaceStomach, 0.0, GCProportion2, endProportion1,
                                                   endProportion2, elementsAroundHalfDuod + 1,
                                                   startDerivative=d1GC, endDerivative=d1EndOstium,
                                                   endDerivativeMagnitude=cardiaDerivativeFactor * vector.magnitude(d2))[0]
        # Second half
        ostiumIdx2 = -n2
        startPosition = o1_Positions[ostiumIdx2]
        d1StartOstium = o1_d2[1][ostiumIdx2]
        startProportion1, startProportion2 = trackSurfaceStomach.getProportion(startPosition)
        xSecondHalf = \
            getSmoothedSampledPointsOnTrackSurface(trackSurfaceStomach, startProportion1, startProportion2, 1.0,
                                                   GCProportion2, elementsAroundHalfDuod + 1,
                                                   startDerivative=d1StartOstium, endDerivative=d1GC,
                                                   startDerivativeMagnitude=cardiaDerivativeFactor *
                                                                            vector.magnitude(d1StartOstium))[0]

        xAroundBefore6Pt = xFirstHalf[:-1] + xSecondHalf[1:-1]

        # Rings downstream of 6 pt junction
        for idx in range(-(elementsCountAlong - elementsAroundHalfEso - 1), 0):
            # Search for point on central path and use that to make ellipse
            xStart = xEsoToDuodGC[idx]
            startPosition, d1Start = findClosestPositionAndDerivativeOnTrackSurface(xEsoToDuodGC[idx],
                                                                                    ptsOnTrackSurfaceGC,
                                                                                    trackSurfaceStomach, 0.0,
                                                                                    elementsCountAlongTrackSurface)
            startProportion2 = trackSurfaceStomach.getProportion(startPosition)[1]
            if 0.0 < startProportion2 < 1.0:
                closestIdxOnCentralPath = interp.getNearestPointIndex(sx, xStart)
                if 0 < closestIdxOnCentralPath < len(sx) - 1:
                    # Check if xStart is closer to upstream or downstream of closestIdx
                    xOnGCPrevElem = [sx[closestIdxOnCentralPath - 1][c] + sd2[closestIdxOnCentralPath - 1][c] for c in range(3)]
                    distBetweenXOnGCPrevElem = vector.magnitude([xStart[c] - xOnGCPrevElem[c] for c in range(3)])
                    xOnGCNextElem = [sx[closestIdxOnCentralPath + 1][c] + sd2[closestIdxOnCentralPath + 1][c] for c in range(3)]
                    distBetweenXOnGCNextElem = vector.magnitude([xStart[c] - xOnGCNextElem[c] for c in range(3)])
                    eiLowerLimit = closestIdxOnCentralPath - (1 if distBetweenXOnGCNextElem > distBetweenXOnGCPrevElem else 0)
                elif closestIdxOnCentralPath == len(sx) - 1:
                    eiLowerLimit = closestIdxOnCentralPath - 1
                elif closestIdxOnCentralPath == 0:
                    eiLowerLimit = closestIdxOnCentralPath

                xiLowerLimit = 0.0
                xiUpperLimit = 1.0
                xOnGCLowerLimit = [sx[eiLowerLimit][c] + sd2[eiLowerLimit][c] for c in range(3)]
                xOnGCUpperLimit = [sx[eiLowerLimit + 1][c] + sd2[eiLowerLimit + 1][c] for c in range(3)]
                distBetweenXAndXStartPrev = vector.magnitude([xStart[c] - xOnGCLowerLimit[c] for c in range(3)])

                # Search for point on central path which is orthogonal to xStart
                tol = 1e-8
                xLowerLimit = sx[eiLowerLimit]
                d1LowerLimit = sd1[eiLowerLimit]
                d2LowerLimit = sd2[eiLowerLimit]
                d12LowerLimit = sd12[eiLowerLimit]
                xUpperLimit = sx[eiLowerLimit + 1]
                d1UpperLimit = sd1[eiLowerLimit + 1]
                d2UpperLimit = sd2[eiLowerLimit + 1]
                d12UpperLimit = sd12[eiLowerLimit + 1]

                for iter in range(100):
                    xiGuess = 0.5 * (xiLowerLimit + xiUpperLimit)
                    x = interp.interpolateCubicHermite(xLowerLimit, d1LowerLimit, xUpperLimit, d1UpperLimit, xiGuess)
                    d2 = interp.interpolateCubicHermite(d2LowerLimit, d12LowerLimit, d2UpperLimit, d12UpperLimit, xiGuess)
                    xGuess = [x[c] + d2[c] for c in range(3)]
                    distBetweenXAndXStart = vector.magnitude([xStart[c] - xGuess[c] for c in range(3)])
                    distBetweenXOnGCLowerLimitAndXStart = vector.magnitude([xStart[c] - xOnGCLowerLimit[c] for c in range(3)])
                    distBetweenXOnGCUpperLimitAndXStart = vector.magnitude([xStart[c] - xOnGCUpperLimit[c] for c in range(3)])

                    if abs(distBetweenXAndXStart - distBetweenXAndXStartPrev) < tol:
                        xProjection = x
                        xiProjection = xiGuess
                        break
                    elif distBetweenXOnGCLowerLimitAndXStart < distBetweenXOnGCUpperLimitAndXStart:
                        xiUpperLimit = xiGuess
                        xOnGCUpperLimit = xGuess
                        distBetweenXAndXStartPrev = distBetweenXAndXStart
                    else:
                        xiLowerLimit = xiGuess
                        xOnGCLowerLimit = xGuess
                        distBetweenXAndXStartPrev = distBetweenXAndXStart

                if iter > 98:
                    print('Search for projection on central path - Max iters reached:', iter)

                axis1 = interp.interpolateCubicHermite(sd2[eiLowerLimit], sd12[eiLowerLimit],
                                                       sd2[eiLowerLimit + 1], sd12[eiLowerLimit + 1], xiProjection)
                axis2 = interp.interpolateCubicHermite(sd3[eiLowerLimit], sd13[eiLowerLimit],
                                                       sd3[eiLowerLimit + 1], sd13[eiLowerLimit + 1], xiProjection)
                xAround, d1Around = createEllipsePoints(xProjection, 2 * math.pi, axis1, axis2, elementsCountAroundDuod,
                                                        startRadians=0.0)

            elif startProportion2 == 0:
                xAround, d1Around = createEllipsePoints(sx[0], 2 * math.pi, sd2[0], sd3[0], elementsCountAroundDuod,
                                                        startRadians=0.0)
            elif startProportion2 == 1.0:
                xAround, d1Around = createEllipsePoints(sx[-1], 2 * math.pi, sd2[-1], sd3[-1], elementsCountAroundDuod,
                                                        startRadians=0.0)

            d1Around = interp.smoothCubicHermiteDerivativesLoop(xAround, d1Around,
                                                                magnitudeScalingMode=interp.DerivativeScalingMode.HARMONIC_MEAN)
            xAroundEllipse.append(xAround)
            d1AroundEllipse.append(d1Around)

            # Average adjacent ring with first downstream ring that is not adjacent to esophagus
            if idx == -(elementsCountAlong - elementsAroundHalfEso - 1):
                xAve = []
                xAve.append(xEsoToDuodGC[idx - 1])

                for n in range(1, elementsCountAroundDuod):
                    startPosition = trackSurfaceStomach.findNearestPosition(xAround[n])
                    startProportion1, startProportion2 = trackSurfaceStomach.getProportion(startPosition)
                    if n == elementsAroundHalfDuod:
                        endPosition = o1_Positions[elementsAroundHalfEso]
                    else:
                        endPosition = trackSurfaceStomach.findNearestPosition(xAroundBefore6Pt[n + (0 if n < elementsAroundHalfDuod else 1)])
                    endProportion1, endProportion2 = trackSurfaceStomach.getProportion(endPosition)
                    xSampled = getSmoothedSampledPointsOnTrackSurface(trackSurfaceStomach, startProportion1,
                                                                      startProportion2, endProportion1, endProportion2, 2)[0]
                    xAve.append(xSampled[1])

                # Find 6 pt junction
                p1x_6pt = o1_x[1][elementsAroundHalfEso]
                d = o1_d2[1][elementsAroundHalfEso]
                rotFrame = matrix.getRotationMatrixFromAxisAngle(o1_d1[1][elementsAroundHalfEso], math.pi)
                p1d = [rotFrame[j][0] * d[0] + rotFrame[j][1] * d[1] + rotFrame[j][2] * d[2] for j in range(3)]
                p1d_6pt = [cardiaDerivativeFactor * c for c in p1d]

                p2x_6pt = xAve[int(len(xAve) * 0.5) + 1]
                p2d_6pt = findDerivativeBetweenPoints(p2x_6pt, xAve[int(len(xAve) * 0.5) + 2])

                p3x_6pt = xAve[int(len(xAve) * 0.5) - 1]
                p3d_6pt = findDerivativeBetweenPoints(p3x_6pt, xAve[int(len(xAve) * 0.5) - 2])

                x6pt = get_bifurcation_triple_point(p1x_6pt, p1d_6pt, p2x_6pt, p2d_6pt, p3x_6pt, p3d_6pt)[0]

        # Gradually vary derivative magnitude at annulus to create smooth transition of nodes around the cardia
        # between triple point to 6pt junction
        distBetween6ptJunctionOstium = vector.magnitude([o1_x[1][elementsAroundHalfEso][c] - x6pt[c] for c in range(3)])
        distAnnulusAtQuarterEso = cardiaDerivativeFactor * vector.magnitude(o1_d2[1][elementsAroundQuarterEso])

        n = 0
        xAlongAround = []
        d1AlongAround = []
        for n2 in range(elementsAroundQuarterEso + 1, elementsAroundHalfEso):
            xi = n / elementsAroundQuarterEso
            derivativeMagnitude = xi * distBetween6ptJunctionOstium + (1 - xi) * distAnnulusAtQuarterEso
            ostiumIdx = n2
            GCIdx = elementsAroundHalfDuod - 1 + n2
            GCPosition, d1GC = findClosestPositionAndDerivativeOnTrackSurface(xEsoToDuodGC[GCIdx], ptsOnTrackSurfaceGC,
                                                                              trackSurfaceStomach, 0.0,
                                                                              elementsCountAlongTrackSurface)
            GCProportion1, GCProportion2 = trackSurfaceStomach.getProportion(GCPosition)
            endPosition = o1_Positions[ostiumIdx]
            rotFrame = matrix.getRotationMatrixFromAxisAngle(vector.normalise(o1_d1[1][ostiumIdx]), math.pi)
            d2 = o1_d2[1][ostiumIdx]
            d1EndOstium = [rotFrame[j][0] * d2[0] + rotFrame[j][1] * d2[1] + rotFrame[j][2] * d2[2] for j in range(3)]
            endProportion1, endProportion2 = trackSurfaceStomach.getProportion(endPosition)

            xFirstHalf, d1FirstHalf = \
                getSmoothedSampledPointsOnTrackSurface(trackSurfaceStomach, 0.0, GCProportion2, endProportion1,
                                                       endProportion2, elementsAroundHalfDuod + 1,
                                                       startDerivative=d1GC, endDerivative=d1EndOstium,
                                                       endDerivativeMagnitude=derivativeMagnitude)
            # Second half
            ostiumIdx2 = -n2
            startPosition = o1_Positions[ostiumIdx2]
            d1StartOstium = o1_d2[1][ostiumIdx2]
            startProportion1, startProportion2 = trackSurfaceStomach.getProportion(startPosition)
            xSecondHalf, d1SecondHalf = \
                getSmoothedSampledPointsOnTrackSurface(trackSurfaceStomach, startProportion1, startProportion2, 1.0,
                                                       GCProportion2, elementsAroundHalfDuod + 1,
                                                       startDerivative=d1StartOstium, endDerivative=d1GC,
                                                       startDerivativeMagnitude=derivativeMagnitude)

            xAround = xFirstHalf[:-1] + xSecondHalf[1:-1]
            d1Around = d1FirstHalf[:-1] + d1SecondHalf[1:-1]

            n += 1
            xAlongAround.append(xAround)
            d1AlongAround.append(d1Around)

        # Resample ring with 6pt junction to improve smoothness
        idx = -(elementsCountAlong - elementsAroundHalfEso - 1)
        xAve = []
        dAve = []
        xAve.append(xEsoToDuodGC[idx - 1])

        for n1 in range(1, elementsCountAroundDuod + 1):
            startPosition = trackSurfaceStomach.findNearestPosition(xAlongAround[-1][n1])
            startProportion1, startProportion2 = trackSurfaceStomach.getProportion(startPosition)
            endPosition = trackSurfaceStomach.findNearestPosition(xAroundEllipse[0][n1 + (0 if n1 < elementsAroundHalfDuod + 1 else -1)])
            endProportion1, endProportion2 = trackSurfaceStomach.getProportion(endPosition)
            xSampled = getSmoothedSampledPointsOnTrackSurface(trackSurfaceStomach, startProportion1,
                                                              startProportion2, endProportion1, endProportion2, 2)[0]
            xAve.append(xSampled[1])

        xAve[int(len(xAve) * 0.5)] = x6pt
        del xAve[int(len(xAve) * 0.5) + 1]

        for n1 in range(len(xAve)):
            v1 = xAve[n1]
            v2 = xAve[(n1 + 1) % len(xAve)]
            d1 = findDerivativeBetweenPoints(v1, v2)
            dAve.append(d1)
        dAve = interp.smoothCubicHermiteDerivativesLoop(xAve, dAve)
        xAlongAround.append(xAve)
        d1AlongAround.append(dAve)

        xAlongAround += xAroundEllipse
        d1AlongAround += d1AroundEllipse

        # Sample 2 loops next to annulus from point on GC to point on first ring on xAlongAround
        ptsOnTrackSurfaceEsoToFundus = []
        for n2 in range(elementsCountAlongTrackSurface + 1):
            ptsOnTrackSurfaceEsoToFundus.append(xSampledAll[n2][elementsAroundHalfDuod])

        xLoopsRight = []
        xLoopsLeft = []
        for nLoop in range(1, elementsAroundHalfDuod - 1):
            GCIdx = nLoop + 1
            if GCIdx < nodesCountFromEsoToApex:
                ptsOnTrackSurface = ptsOnTrackSurfaceEsoToFundus
                proportion1 = 0.5
            else:
                ptsOnTrackSurface = ptsOnTrackSurfaceGC
                proportion1 = 0.0
            d2GC = findClosestPositionAndDerivativeOnTrackSurface(xEsoToDuodGC[GCIdx],
                                                                  ptsOnTrackSurface,
                                                                  trackSurfaceStomach, proportion1,
                                                                  elementsCountAlongTrackSurface)[1]
            if GCIdx < nodesCountFromEsoToApex:
                rotFrame = matrix.getRotationMatrixFromAxisAngle(vector.normalise(d2EsoToDuodGC[GCIdx]), math.pi)
                d2GCRot = [rotFrame[j][0] * d2GC[0] + rotFrame[j][1] * d2GC[1] + rotFrame[j][2] * d2GC[2] for j in range(3)]
                d2GC = d2GCRot

            for nSide in range(2):
                if nSide == 0:
                    xEnd = xAlongAround[0][elementsAroundHalfDuod - nLoop]
                    d2End = [xAlongAround[1][elementsAroundHalfDuod - nLoop][c] -
                             xAlongAround[0][elementsAroundHalfDuod - nLoop][c] for c in range(3)]
                else:
                    rotFrame = matrix.getRotationMatrixFromAxisAngle(vector.normalise(d2EsoToDuodGC[GCIdx]), math.pi)
                    d2GCRot = [rotFrame[j][0] * d2GC[0] + rotFrame[j][1] * d2GC[1] + rotFrame[j][2] * d2GC[2] for j in range(3)]
                    d2GC = d2GCRot

                    xEnd = xAlongAround[0][elementsAroundHalfDuod + 1 + nLoop]
                    d2End = [xAlongAround[1][elementsAroundHalfDuod + nLoop + 1][c] -
                             xAlongAround[0][elementsAroundHalfDuod + (1 if elementsCountAroundEso > 8 else 2) + nLoop][c] for c in range(3)]

                nx = [xEsoToDuodGC[GCIdx], xEnd]
                nd2 = [d2GC, d2End]
                x, d2 = interp.sampleCubicHermiteCurves(nx, nd2, elementsAroundQuarterEso + 2, arcLengthDerivatives=True)[0:2]

                # Find closest sampled points onto track surface
                xProjectedPoints = []
                d2ProjectedPoints = []
                xProjectedPoints.append(xEsoToDuodGC[GCIdx])
                d2ProjectedPoints.append(d2GC)
                for n2 in range(1, len(x)):
                    projectedPosition = trackSurfaceStomach.findNearestPosition(x[n2])
                    xProjected = trackSurfaceStomach.evaluateCoordinates(projectedPosition)
                    xProjectedPoints.append(xProjected)

                for n2 in range(1, len(xProjectedPoints) - 1):
                    d2 = findDerivativeBetweenPoints(xProjectedPoints[n2], xProjectedPoints[n2 + 1])
                    d2ProjectedPoints.append(d2)
                d2ProjectedPoints.append(d2End)

                # Sample points again
                xLoop = interp.sampleCubicHermiteCurves(xProjectedPoints, d2ProjectedPoints,
                                                        elementsAroundQuarterEso + 2,
                                                        addLengthEnd=0.5 * vector.magnitude(d2ProjectedPoints[-1]),
                                                        lengthFractionEnd=0.5, arcLengthDerivatives=True)[0]
                (xLoopsRight if nSide == 0 else xLoopsLeft).append(xLoop)

        # Find triple point
        xTriplePts = [[None], [None]]  # Right, left
        d1TriplePts = [[None], [None]]
        d2TriplePts = [[None], [None]]
        d3TriplePtsNorm = [[None], [None]]

        for nSide in range(2):
            ostiumIdx = elementsAroundQuarterEso if nSide == 0 else -elementsAroundQuarterEso
            p1x = o1_x[1][ostiumIdx]
            d = o1_d2[1][ostiumIdx]
            rotFrame = matrix.getRotationMatrixFromAxisAngle(o1_d1[1][ostiumIdx], math.pi)
            p1d = [rotFrame[j][0] * d[0] + rotFrame[j][1] * d[1] + rotFrame[j][2] * d[2] for j in range(3)]
            p1d = [cardiaDerivativeFactor * c for c in p1d]

            xLoops = xLoopsRight if nSide == 0 else xLoopsLeft
            p2x = xLoops[0][elementsAroundQuarterEso + 1]  # downstream bifurcation
            p2d = findDerivativeBetweenPoints(xLoops[0][elementsAroundQuarterEso + 1],
                                              xLoops[1][elementsAroundQuarterEso + 1])

            p3x = xLoops[0][elementsAroundQuarterEso]
            p3d = findDerivativeBetweenPoints(xLoops[0][elementsAroundQuarterEso],
                                              xLoops[1][elementsAroundQuarterEso])

            xTriplePts[nSide], d1TriplePts[nSide], d2TriplePts[nSide] = get_bifurcation_triple_point(p1x, p1d,
                                                                                                     p2x, p2d,
                                                                                                     p3x, p3d)
            d3TriplePtsNorm[nSide] = vector.normalise(
                vector.crossproduct3(vector.normalise(d1TriplePts[nSide]),
                                     vector.normalise(d2TriplePts[nSide])))

            # Make sure triple point is on track surface
            triplePointPosition = trackSurfaceStomach.findNearestPosition(xTriplePts[nSide])
            xTriplePts[nSide] = trackSurfaceStomach.evaluateCoordinates(triplePointPosition)

        # Sample points from GC to bottom of loops to create nodes running on row 2
        xBifurcationRings = []
        d1BifurcationRings = []
        xUp = []
        d1Up = []
        for n2 in range(elementsAroundQuarterEso):
            xAroundRight = []
            d1AroundRight = []
            xAroundLeft = []
            d1AroundLeft = []
            loopIdx = n2 + 2
            ostiumIdx = loopIdx + (0 if n2 < elementsAroundQuarterEso - 1 else -1)
            GCIdx = elementsAlongGCFromEsoToFundusEnd - elementsAroundQuarterEso + n2 + (2 if limitingRidge else 1)
            d1GC = findClosestPositionAndDerivativeOnTrackSurface(xEsoToDuodGC[GCIdx], ptsOnTrackSurfaceGC,
                                                                  trackSurfaceStomach, 0.0,
                                                                  elementsCountAlongTrackSurface)[1]
            for nSide in range(2):
                if nSide == 0:  # Right side
                    xAroundRight.append(xEsoToDuodGC[GCIdx])
                    d1AroundRight.append(d1GC)
                    xOnLastLoopRight = xLoopsRight[-1][loopIdx]
                    d1OnLastLoopRight = findDerivativeBetweenPoints(xLoopsRight[-1][loopIdx], xLoopsRight[-2][loopIdx])

                    nx = [xEsoToDuodGC[GCIdx], xOnLastLoopRight]
                    nd1 = [d1GC, d1OnLastLoopRight]
                    x, d1 = interp.sampleCubicHermiteCurves(nx, nd1, 2, arcLengthDerivatives=True)[0:2]

                    # Find closest sampled points onto track surface
                    projectedPosition = trackSurfaceStomach.findNearestPosition(x[1])
                    x[1] = trackSurfaceStomach.evaluateCoordinates(projectedPosition)
                    d1[1] = findDerivativeBetweenPoints(x[1], x[2])

                    # Sample points again
                    x, d1 = interp.sampleCubicHermiteCurves(x, d1, 2, arcLengthDerivatives=True)[0:2]
                    xAroundRight.append(x[1])
                    d1AroundRight.append(d1[1])

                    for n in range(len(xLoopsRight) - 1):
                        xAroundRight.append(xLoopsRight[-(1 + n)][loopIdx])
                        d1AroundRight.append(findDerivativeBetweenPoints(xLoopsRight[-(1 + n)][loopIdx], xLoopsRight[-(1 + n + 1)][loopIdx]))

                    if loopIdx < elementsAroundQuarterEso:  # additional elements upstream of triple point
                        xLoop = xLoopsRight[0][loopIdx]
                        xLoopPosition = trackSurfaceStomach.findNearestPosition(xLoop)
                        xLoopProportion1, xLoopProportion2 = trackSurfaceStomach.getProportion(xLoopPosition)
                        xOstium = o1_x[1][ostiumIdx]
                        ostiumPosition = o1_Positions[ostiumIdx]
                        ostiumProportion1, ostiumProportion2 = trackSurfaceStomach.getProportion(ostiumPosition)
                        d = findDerivativeBetweenPoints(xLoop, xOstium)
                        endDerivativeMag = vector.magnitude(o1_d2[1][ostiumIdx]) * cardiaDerivativeFactor
                        xSampled, dSampled = \
                            getSmoothedSampledPointsOnTrackSurface(trackSurfaceStomach, xLoopProportion1,
                                                                   xLoopProportion2, ostiumProportion1,
                                                                   ostiumProportion2, 2,
                                                                   endDerivativeMagnitude=endDerivativeMag)[0:2]
                        xAroundRight += xSampled[:2]
                        d1AroundRight += dSampled[:2]

                    else:  # connected to triple point
                        xAroundRight += [xLoopsRight[0][loopIdx]] + [xTriplePts[0]]
                        d1AroundRight += [findDerivativeBetweenPoints(xLoopsRight[0][loopIdx], xTriplePts[0])] + \
                                         [d1TriplePts[0]]

                else:  # left side
                    if loopIdx < elementsAroundQuarterEso:  # additional elements upstream of triple point
                        xLoop = xLoopsLeft[0][loopIdx]
                        xLoopPosition = trackSurfaceStomach.findNearestPosition(xLoop)
                        xLoopProportion1, xLoopProportion2 = trackSurfaceStomach.getProportion(xLoopPosition)
                        xOstium = o1_x[1][-ostiumIdx]
                        ostiumPosition = o1_Positions[-ostiumIdx]
                        ostiumProportion1, ostiumProportion2 = trackSurfaceStomach.getProportion(ostiumPosition)
                        d = findDerivativeBetweenPoints(xOstium, xLoop)
                        startDerivativeMag = vector.magnitude(o1_d2[1][-ostiumIdx]) * cardiaDerivativeFactor
                        xSampled, dSampled = \
                            getSmoothedSampledPointsOnTrackSurface(trackSurfaceStomach, ostiumProportion1,
                                                                   ostiumProportion2, xLoopProportion1,
                                                                   xLoopProportion2, 2,
                                                                   startDerivativeMagnitude=startDerivativeMag)[0:2]
                        xAroundLeft.append(xSampled[1])
                        d1AroundLeft.append(dSampled[1])
                    else:
                        xAroundLeft.append(xTriplePts[1])
                        d1AroundLeft.append(d1TriplePts[1])

                    for n in range(len(xLoopsLeft) - 1):
                        xAroundLeft.append(xLoopsLeft[n][loopIdx])
                        d1AroundLeft.append(findDerivativeBetweenPoints(xLoopsLeft[n][loopIdx], xLoopsLeft[n + 1][loopIdx]))

                    xOnLastLoopLeft = xLoopsLeft[-1][loopIdx]
                    d1OnLastLoopLeft = findDerivativeBetweenPoints(xLoopsLeft[-2][loopIdx], xLoopsLeft[-1][loopIdx])

                    nx = [xOnLastLoopLeft, xEsoToDuodGC[GCIdx]]
                    nd1 = [d1OnLastLoopLeft, d1GC]
                    x, d1 = interp.sampleCubicHermiteCurves(nx, nd1, 2, arcLengthDerivatives=True)[0:2]

                    # Find closest sampled points onto track surface
                    projectedPosition = trackSurfaceStomach.findNearestPosition(x[1])
                    x[1] = trackSurfaceStomach.evaluateCoordinates(projectedPosition)
                    d1[1] = findDerivativeBetweenPoints(x[1], x[2])

                    # Sample points again
                    x, d1 = interp.sampleCubicHermiteCurves(x, d1, 2, arcLengthDerivatives=True)[0:2]
                    xAroundLeft += [xOnLastLoopLeft] + [x[1]] + [xEsoToDuodGC[GCIdx]]
                    d1AroundLeft += [findDerivativeBetweenPoints(xOnLastLoopLeft, x[1])] + [d1[1]] + [d1GC]

            xAround = xAroundRight + xAroundLeft[:-1]
            d1Around = d1AroundRight + d1AroundLeft[:-1]
            xUp.append(xAround)
            d1Up.append(d1Around)

            if loopIdx >= elementsAroundQuarterEso:
                xBifurcationRings.append(xAround)
                d1BifurcationRings.append(d1Around)

        # Row 2
        xRow2Right = []
        d1Row2Right = []
        xRow2Left = []
        d1Row2Left = []

        for nSide in range(2):
            loopIdx = 1
            ostiumIdx = 1
            if nSide == 0:
                xRow2Right.append(xUp[0][1])
                d1Row2Right.append(findDerivativeBetweenPoints(xUp[0][1], xLoopsRight[-1][1]))
                # Append rows upwards in loops
                for n in range(len(xLoopsRight) - 1):
                    xRow2Right.append(xLoopsRight[-(1 + n)][1])
                    d1Row2Right.append(
                        findDerivativeBetweenPoints(xLoopsRight[-(1 + n)][1], xLoopsRight[-(1 + n + 1)][1]))

                xLoop = xLoopsRight[0][loopIdx]
                xLoopPosition = trackSurfaceStomach.findNearestPosition(xLoop)
                xLoopProportion1, xLoopProportion2 = trackSurfaceStomach.getProportion(xLoopPosition)
                xOstium = o1_x[1][ostiumIdx]
                ostiumPosition = o1_Positions[ostiumIdx]
                ostiumProportion1, ostiumProportion2 = trackSurfaceStomach.getProportion(ostiumPosition)
                d = findDerivativeBetweenPoints(xLoop, xOstium)
                endDerivativeMag = vector.magnitude(o1_d2[1][ostiumIdx]) * cardiaDerivativeFactor
                xSampled, dSampled = \
                    getSmoothedSampledPointsOnTrackSurface(trackSurfaceStomach, xLoopProportion1,
                                                           xLoopProportion2, ostiumProportion1,
                                                           ostiumProportion2, 2,
                                                           endDerivativeMagnitude=endDerivativeMag)[0:2]
                xRow2Right += xSampled[0:2]
                d1Row2Right += [findDerivativeBetweenPoints(xSampled[0], xSampled[1])] + [dSampled[1]]

            else:
                xLoop = xLoopsLeft[0][loopIdx]
                xLoopPosition = trackSurfaceStomach.findNearestPosition(xLoop)
                xLoopProportion1, xLoopProportion2 = trackSurfaceStomach.getProportion(xLoopPosition)
                xOstium = o1_x[1][-ostiumIdx]
                ostiumPosition = o1_Positions[-ostiumIdx]
                ostiumProportion1, ostiumProportion2 = trackSurfaceStomach.getProportion(ostiumPosition)
                d = findDerivativeBetweenPoints(xOstium, xLoop)
                startDerivativeMag = vector.magnitude(o1_d2[1][-ostiumIdx]) * cardiaDerivativeFactor

                xSampled, dSampled = \
                    getSmoothedSampledPointsOnTrackSurface(trackSurfaceStomach, ostiumProportion1, ostiumProportion2,
                                                           xLoopProportion1, xLoopProportion2, 2,
                                                           startDerivativeMagnitude=startDerivativeMag)[0:2]
                xRow2Left += xSampled[1:]
                d1Row2Left += [dSampled[1]] + [findDerivativeBetweenPoints(xSampled[1], xSampled[2])]

                for n in range(1, len(xLoopsLeft)):
                    xRow2Left.append(xLoopsLeft[n][loopIdx])
                    d1Row2Left.append(findDerivativeBetweenPoints(xLoopsLeft[n - 1][loopIdx], xLoopsLeft[n][loopIdx]))

                xRow2Left.append(xUp[0][-1])
                d1Row2Left.append(findDerivativeBetweenPoints(xLoopsLeft[-1][1], xUp[0][-1]))

        # Smooth derivatives from triple point to 6 point junction
        # Start from GC at upstream bifurcation ring to annulus to 6 point junction ring on right then left
        xLoopTripleTo6Pt = []
        dLoopTripleTo6Pt = []

        xLoopTripleTo6Pt += xBifurcationRings[0][0:int(len(xBifurcationRings[0]) * 0.5) + 1]
        for n2 in range(elementsAroundQuarterEso - 1):
            xLoopTripleTo6Pt.append(xAlongAround[n2][int(len(xAlongAround[n2]) * 0.5)])
            junctionIdx = n2 + 1
        xLoopTripleTo6Pt += xAlongAround[junctionIdx][int(len(xAlongAround[junctionIdx]) * 0.5):] + \
                            xAlongAround[junctionIdx][0: int(len(xAlongAround[junctionIdx]) * 0.5 + 1)]
        for n2 in range(elementsAroundQuarterEso - 1):  # Note order here - going upstream
            idx = junctionIdx - 1 - n2
            xLoopTripleTo6Pt.append(xAlongAround[idx][int(len(xAlongAround[idx]) * 0.5) + 1])
        xLoopTripleTo6Pt += xBifurcationRings[0][int(len(xBifurcationRings[0]) * 0.5 + 1):]

        for n in range(len(xLoopTripleTo6Pt)):
            d = findDerivativeBetweenPoints(xLoopTripleTo6Pt[n], xLoopTripleTo6Pt[(n + 1) % len(xLoopTripleTo6Pt)])
            dLoopTripleTo6Pt.append(d)
        dSmoothLoopTripleTo6Pt = interp.smoothCubicHermiteDerivativesLoop(xLoopTripleTo6Pt, dLoopTripleTo6Pt)

        # Smooth derivatives around top loop
        # Starts from GC at downstream bifurcation ring to annulus and back
        xLoopGCTriplePt = []
        dLoopGCTriplePt = []

        xLoopGCTriplePt += xBifurcationRings[1][:int(len(xBifurcationRings[1]) * 0.5) + 1]

        for n2 in range(elementsAroundQuarterEso - 2):
            idx = -(3 + n2)
            xLoopGCTriplePt.append(xUp[idx][int(len(xUp[idx]) * 0.5)])

        xLoopGCTriplePt += [xRow2Right[-1]] + [xEsoToDuodGC[1]] + [xRow2Left[0]]

        for n2 in range(elementsAroundQuarterEso - 2):
            xLoopGCTriplePt.append(xUp[n2][int(len(xUp[n2]) * 0.5) + 1])

        xLoopGCTriplePt += xBifurcationRings[1][int(len(xBifurcationRings[1]) * 0.5) + 1:]

        for n in range(len(xLoopGCTriplePt)):
            d = findDerivativeBetweenPoints(xLoopGCTriplePt[n], xLoopGCTriplePt[(n + 1) % len(xLoopGCTriplePt)])
            dLoopGCTriplePt.append(d)
        dSmoothLoopGCTriplePt = interp.smoothCubicHermiteDerivativesLoop(xLoopGCTriplePt, dLoopGCTriplePt)

        # Assemble nodes and d1
        xOuter = []
        d1Outer = []
        countUp = 0
        countDown = 0

        for n2 in range(elementsCountAlong + 1):
            xAround = []
            d1Around = []
            if n2 == 0:
                for i in range(elementsAroundHalfDuod - 2):
                    xAround.append(xEsoToDuodGC[i + 1])
                    d1Around.append(d2EsoToDuodGC[i + 1])

            elif n2 == 1:
                xAround = [xEsoToDuodGC[i + n2 + 1]] + xRow2Right[1:] + xRow2Left[:-1]
                d1Around = [d2EsoToDuodGC[i + n2 + 1]] + d1Row2Right[1:] + d1Row2Left[:-1]

            elif n2 > 1 and n2 < elementsAroundQuarterEso + 2:
                xAround = xUp[countUp]
                if n2 < elementsAroundQuarterEso:  # upstream of triple pt
                    d1Around = d1Up[countUp]
                    d1Around = smoothD1Around(xAround, d1Around)

                elif n2 == elementsAroundQuarterEso:  # upstream bifurcation
                    # take smoothed d1 from dSmoothTripleTo6Pt
                    d1Around = dSmoothLoopTripleTo6Pt[: int(len(xBifurcationRings[0]) * 0.5) + 1] + \
                               dSmoothLoopTripleTo6Pt[-int(len(xBifurcationRings[0]) * 0.5):]

                elif n2 > elementsAroundQuarterEso:  # downstream bifurcation
                    # take smoothed d1 from dSmoothGCToTriplePt
                    d1Around = dSmoothLoopGCTriplePt[: int(len(xBifurcationRings[1]) * 0.5) + 1] + \
                               dSmoothLoopGCTriplePt[-int(len(xBifurcationRings[1]) * 0.5):]
                countUp += 1

            elif n2 > elementsAroundQuarterEso + 1:
                xAround = xAlongAround[countDown]
                d1Around = d1AlongAround[countDown]

                if n2 < elementsAroundHalfEso + 1:
                    d1Around = smoothD1Around(xAround, d1Around)

                elif n2 == elementsAroundHalfEso + 1:  # 6 point junction ring
                    # take smoothed d1 from dSmoothedTripleTo6Pt
                    startRightIdx = int(len(xBifurcationRings[0]) * 0.5 + elementsAroundQuarterEso + len(xAlongAround[junctionIdx]) * 0.5)
                    endRightIdx = startRightIdx + int(len(xAlongAround[junctionIdx]) * 0.5) + 1
                    startLeftIdx = startRightIdx - int(len(xAlongAround[junctionIdx]) * 0.5) + 1
                    d1Around = dSmoothLoopTripleTo6Pt[startRightIdx: endRightIdx] + \
                               dSmoothLoopTripleTo6Pt[startLeftIdx: startRightIdx]
                countDown += 1

            xOuter.append(xAround)
            d1Outer.append(d1Around)

        # Calculate d2
        xRegularLoops = []
        d2RegularLoops = []
        d2RegularOrderedLoops = []

        for n1 in range(elementsAroundHalfDuod - 2):
            xRegularLoop = []
            d1RegularRightLoop = []
            d2RegularLoop = []
            for n2 in range(elementsCountAlong):
                idx = -(1 + n2)
                xRegularLoop.append(xOuter[idx][int(len(xOuter[idx]) * 0.5 - 1 - n1)])
                d1RegularRightLoop.append(d1Outer[idx][int(len(xOuter[idx]) * 0.5 - 1 - n1)])
            xRegularLoop.append(xEsoToDuodGC[n1 + 2])
            for n2 in range(elementsCountAlong):
                xRegularLoop.append(xOuter[n2 + 1][int(len(xOuter[n2 + 1]) * 0.5 + n1 + (1 if n2 >= elementsAroundHalfEso else 2))])

            for n in range(len(xRegularLoop) - 1):
                d = findDerivativeBetweenPoints(xRegularLoop[n], xRegularLoop[n + 1])
                d2RegularLoop.append(d)
            d2RegularLoop.append(d)

            d2SmoothRegularLoop = interp.smoothCubicHermiteDerivativesLine(xRegularLoop, d2RegularLoop)
            d2SmoothRegularOrderedLoop = copy.deepcopy(d2SmoothRegularLoop)

            # Switch direction on right side
            for n2 in range(elementsCountAlong):
                rotAxis = vector.normalise(vector.crossproduct3(vector.normalise(d1RegularRightLoop[n2]), d2SmoothRegularLoop[n2]))
                rotFrame = matrix.getRotationMatrixFromAxisAngle(rotAxis, math.pi)
                d = d2SmoothRegularLoop[n2]
                d2SmoothRegularLoop[n2] = [rotFrame[j][0] * d[0] + rotFrame[j][1] * d[1] + rotFrame[j][2] * d[2] for j in range(3)]
            xRegularLoops.append(xRegularLoop)
            d2RegularLoops.append(d2SmoothRegularLoop)
            d2RegularOrderedLoops.append(d2SmoothRegularOrderedLoop)

        # Smooth d2 along row 2
        xLoop2Right = []
        d1Loop2Right = []
        d2Loop2Right = []

        for n2 in range(len(xAlongAround) + len(xUp) - 1):
            idx = -(1 + n2)
            xLoop2Right.append(xOuter[idx][1])
            d1Loop2Right.append(d1Outer[idx][1])
        xLoop2Right += xRow2Right
        d1Loop2Right += d1Row2Right

        for n in range(len(xLoop2Right) - 1):
            d = findDerivativeBetweenPoints(xLoop2Right[n], xLoop2Right[n + 1])
            d2Loop2Right.append(d)
        d2Loop2Right.append(d1Row2Right[-1])
        d2Loop2Right = interp.smoothCubicHermiteDerivativesLine(xLoop2Right, d2Loop2Right, fixEndDirection=True)

        # Switch direction of d2 for downstream nodes
        for n2 in range(len(xAlongAround) + len(xUp)):
            rotAxis = vector.normalise(
                vector.crossproduct3(vector.normalise(d1Loop2Right[n2]), d2Loop2Right[n2]))
            rotFrame = matrix.getRotationMatrixFromAxisAngle(rotAxis, math.pi)
            d = d2Loop2Right[n2]
            d2Loop2Right[n2] = [rotFrame[j][0] * d[0] + rotFrame[j][1] * d[1] + rotFrame[j][2] * d[2] for j in range(3)]
            idxSwitchToD1 = n2

        # Left
        xLoop2Left = []
        d2Loop2Left = []
        xLoop2Left += xRow2Left
        for n2 in range(3, len(xOuter)):
            xLoop2Left.append(xOuter[n2][-1])

        d2Loop2Left.append(d1Row2Left[0])
        for n in range(1, len(xLoop2Left) - 1):
            d = findDerivativeBetweenPoints(xLoop2Left[n], xLoop2Left[n + 1])
            d2Loop2Left.append(d)
        d2Loop2Left.append(d)

        d2Loop2Left = interp.smoothCubicHermiteDerivativesLine(xLoop2Left, d2Loop2Left, fixStartDirection=True)

        # Smooth lower curvature
        xLC = []
        d2LC = []
        for n2 in range(elementsAroundHalfEso + 1, elementsCountAlong + 1):
            xLC.append(xOuter[n2][int(len(xOuter[n2]) * 0.5)])

        for n in range(len(xLC) - 1):
            d = findDerivativeBetweenPoints(xLC[n], xLC[n + 1])
            d2LC.append(d)
        d2LC.append(d)

        d2LC = interp.smoothCubicHermiteDerivativesLine(xLC, d2LC, fixStartDirection=True)

        # Smooth greater curvature
        d2GC = []
        for n in range(len(xEsoToDuodGC) - 1):
            d = findDerivativeBetweenPoints(xEsoToDuodGC[n], xEsoToDuodGC[n + 1])
            d2GC.append(d)
        d2GC.append(d)
        d2GC = interp.smoothCubicHermiteDerivativesLine(xEsoToDuodGC, d2GC, fixStartDirection=True)

        # Update d1 for upstream nodes
        for n1 in range(1, len(xRow2Right)):
            d1Outer[1][n1] = d2Loop2Right[idxSwitchToD1 + n1]
        for n1 in range(1, len(xRow2Left)):
            d1Outer[1][int(len(d1Outer[1]) * 0.5) + n1] = d2Loop2Left[n1 - 1]

        # Assemble d2
        d2Outer = []
        for n2 in range(elementsCountAlong + 1):
            d2Around = []
            if n2 == 0:
                d2Around.append(dSmoothLoopGCTriplePt[int(len(dSmoothLoopGCTriplePt) * 0.5)])
                for n1 in range(len(xOuter[0]) - 1):
                    d2Around.append(d2RegularLoops[n1][int(len(xRegularLoops[n1]) * 0.5)])
                    nextIdx = n1 + 1

            elif n2 == 1:  # Row 2
                d2Around.append(d2RegularLoops[nextIdx][int(len(xRegularLoops[nextIdx]) * 0.5)])

                for n1 in range(nextIdx, -1, -1):
                    d2Around.append(d2RegularLoops[n1][int(len(d2RegularLoops[n1]) * 0.5) - n2])

                # right point on annulus
                d2 = dSmoothLoopGCTriplePt[int(len(xLoopGCTriplePt) * 0.5) - n2]
                rotAxis = vector.normalise(vector.crossproduct3(vector.normalise(d1Outer[n2][int(len(d1Outer[n2]) * 0.5)]), vector.normalise(d2)))
                rotFrame = matrix.getRotationMatrixFromAxisAngle(rotAxis, math.pi)
                d2Around.append([rotFrame[j][0] * d2[0] + rotFrame[j][1] * d2[1] + rotFrame[j][2] * d2[2] for j in range(3)])

                # left point on annulus
                d2Around.append(dSmoothLoopGCTriplePt[int(len(xLoopGCTriplePt) * 0.5) + n2])

                for n1 in range(nextIdx + 1):
                    d2Around.append(d2RegularLoops[n1][int(len(d2RegularLoops[n1]) * 0.5) + n2])

            elif n2 > 1 and n2 < elementsAroundQuarterEso + 2:
                # GC before triple point & triple point
                d2Around.append(d2GC[len(xOuter[0]) + n2])

                # Row 2 right
                d2Around.append(d2Loop2Right[-(len(xOuter[0]) + n2)])

                # Regular up right
                for n1 in range(nextIdx, -1, -1):
                    d2Around.append(d2RegularLoops[n1][int(len(d2RegularLoops[n1]) * 0.5) - n2])

                # Annulus right
                d2 = dSmoothLoopGCTriplePt[int(len(xLoopGCTriplePt) * 0.5) - n2 + (1 if n2 > elementsAroundQuarterEso else 0)]
                if n2 <= elementsAroundQuarterEso:  # Rotate to point towards duodenum
                    rotAxis = vector.normalise(vector.crossproduct3(vector.normalise(d1Outer[n2][int(len(d1Outer[n2]) * 0.5)]),
                                                                    vector.normalise(d2)))
                    rotFrame = matrix.getRotationMatrixFromAxisAngle(rotAxis, math.pi)
                    d2Around.append(
                        [rotFrame[j][0] * d2[0] + rotFrame[j][1] * d2[1] + rotFrame[j][2] * d2[2] for j in range(3)])
                else:
                    d2Around.append(d2)  # just take d2 as-is cos we are going to remove this point later

                # Annulus left
                d2Around.append(dSmoothLoopGCTriplePt[int(len(xLoopGCTriplePt) * 0.5) + n2 - (1 if n2 > elementsAroundQuarterEso else 0)])

                # Regular down left
                for n1 in range(nextIdx + 1):
                    d2Around.append(d2RegularLoops[n1][int(len(d2RegularLoops[n1]) * 0.5) + n2])

                # Row 2 left
                d2Around.append(d2Loop2Left[len(xOuter[0]) + n2 - 1])

            elif n2 > elementsAroundQuarterEso + 1:
                # GC downstream of triple point
                d2Around.append(d2GC[len(xOuter[0]) + n2])

                # Row 2 right
                d2Around.append(d2Loop2Right[-(len(xOuter[0]) + n2)])

                # Regular up right
                for n1 in range(nextIdx, -1, -1):
                    d2Around.append(d2RegularLoops[n1][int(len(d2RegularLoops[n1]) * 0.5) - n2])

                if n2 <= elementsAroundHalfEso + 1:
                    # Annulus right between triple and 6 pt
                    idx = int(len(xBifurcationRings[0]) * 0.5 + n2 - elementsAroundQuarterEso - 1)
                    if n2 == elementsAroundHalfEso + 1:
                        d1 = dSmoothLoopTripleTo6Pt[idx]
                        d1Outer[n2][int(len(d1Outer[n2]) * 0.5)] = d1
                    else:
                        d2Around.append(dSmoothLoopTripleTo6Pt[idx])

                    # Annulus left - Rotated to point towards duodenum
                    d2 = dSmoothLoopTripleTo6Pt[-idx]
                    if n2 < elementsAroundHalfEso + 1:
                        rotAxis = vector.normalise(
                            vector.crossproduct3(vector.normalise(d1Outer[n2][int(len(d1Outer[n2]) * 0.5 + 1)]),
                                                 vector.normalise(d2)))
                    else:  # use d2 on previous overlapping point to rotate
                        rotAxis = vector.normalise(
                            vector.crossproduct3(vector.normalise(d1), vector.normalise(d2)))
                    rotFrame = matrix.getRotationMatrixFromAxisAngle(rotAxis, math.pi)
                    d2Around.append(
                        [rotFrame[j][0] * d2[0] + rotFrame[j][1] * d2[1] + rotFrame[j][2] * d2[2] for j in
                         range(3)])

                elif n2 > elementsAroundHalfEso + 1:
                    # LC - beyond 6 pt junction
                    d2Around.append(d2LC[n2 - (elementsAroundHalfEso + 1)])

                # Regular down left
                for n1 in range(nextIdx + 1):
                    d2Around.append(d2RegularLoops[n1][int(len(d2RegularLoops[n1]) * 0.5) + n2])

                # Row 2 left
                d2Around.append(d2Loop2Left[len(xOuter[0]) + n2 - 1])
            d2Outer.append(d2Around)

        # remove triple point on both sides from downstream ring
        n2Idx = elementsAroundQuarterEso + 1
        n1Idx = int(len(xOuter[n2Idx]) * 0.5)
        del xOuter[n2Idx][n1Idx: n1Idx + 2], d1Outer[n2Idx][n1Idx: n1Idx + 2], d2Outer[n2Idx][n1Idx: n1Idx + 2]

        d3UnitOuter = []
        for n2 in range(elementsCountAlong + 1):
            d3Around = []
            for n1 in range(len(xOuter[n2])):
                d3Around.append(vector.normalise(
                    vector.crossproduct3(vector.normalise(d1Outer[n2][n1]), vector.normalise(d2Outer[n2][n1]))))
            d3UnitOuter.append(d3Around)

        # Calculate curvatures
        # Curvature along GC
        xGC = []
        dGC = []
        norms = []
        for n1 in range(len(xOuter[0])):
            xGC.append(xOuter[0][n1])
            dGC.append(d1Outer[0][n1])
            norms.append(d3UnitOuter[0][n1])
        for n2 in range(1, elementsCountAlong + 1):
            xGC.append(xOuter[n2][0])
            dGC.append(d1Outer[n2][0] if n2 == 1 else d2Outer[n2][0])
            norms.append(d3UnitOuter[n2][0])
        curvatureAlongGC = findCurvatureAlongLine(xGC, dGC, norms)  # 1st len(xOuter[0]) + 1 are for d1, the rest for d2

        # Curvature along rows adjacent to GC - calculate with left and use for right as well
        norms = []
        for n in range(int(len(xOuter[1]) * 0.5)):  # d1
            norms.append(d3UnitOuter[1][n + int(len(xOuter[1]) * 0.5) + 1])
        for n2 in range(2, elementsCountAlong + 1):  # d2
            norms.append(d3UnitOuter[n2][-1])
        curvatureAlong2Left = findCurvatureAlongLine(xLoop2Left, d2Loop2Left, norms)

        # Curvature along LC
        norms = []
        for n in range(elementsAroundHalfEso + 1, elementsCountAlong + 1):
            norms.append(d3UnitOuter[n][int(len(xOuter[n]) * 0.5)])
        curvatureAlongLC = findCurvatureAlongLine(xLC[1:], d2LC[1:], norms)

        # Curvature along path from triple point to 6 point junction
        norms = []
        idxToAnnulus = elementsAroundHalfDuod + 1
        norms += d3UnitOuter[elementsAroundQuarterEso][:idxToAnnulus]

        for n2 in range(elementsAroundQuarterEso):
            idx = elementsAroundQuarterEso + 2 + n2
            if idx < elementsAroundHalfEso + 1:
                norms.append(d3UnitOuter[idx][idxToAnnulus - 1])
        norms += d3UnitOuter[elementsAroundHalfEso + 1][idxToAnnulus - 1:] + \
                 d3UnitOuter[elementsAroundHalfEso + 1][: idxToAnnulus]

        for n2 in range(elementsAroundQuarterEso - 1):
            idx = elementsAroundHalfEso - n2
            norms.append(d3UnitOuter[idx][idxToAnnulus])
        norms += d3UnitOuter[elementsAroundQuarterEso][idxToAnnulus:]
        curvatureLoopTripleTo6Pt = findCurvatureAroundLoop(xLoopTripleTo6Pt, dSmoothLoopTripleTo6Pt, norms)

        # Curvature along path from GC to triple point
        norms = []
        norms += d3UnitOuter[elementsAroundQuarterEso + 1][:idxToAnnulus - 1]
        for n2 in range(elementsAroundQuarterEso):
            idx = elementsAroundQuarterEso - n2
            norms.append(d3UnitOuter[idx][int(len(xOuter[idx]) * 0.5)])
        norms.append(d3UnitOuter[0][0])
        for n2 in range(1, elementsAroundQuarterEso + 1):
            norms.append(d3UnitOuter[n2][int(len(xOuter[n2]) * 0.5) + 1])
        norms += d3UnitOuter[elementsAroundQuarterEso + 1][idxToAnnulus - 1:]
        curvatureLoopGCTriplePt = findCurvatureAroundLoop(xLoopGCTriplePt, dSmoothLoopGCTriplePt, norms)

        # Curvature around regular loops
        curvatureRegularLoops = []
        for n1 in range(elementsAroundHalfDuod - 2):
            norms = []
            for n2 in range(elementsCountAlong):
                idx = -(1 + n2)
                norms.append(d3UnitOuter[idx][int(len(xOuter[idx]) * 0.5 - 1 - n1)])
            if n1 < elementsAroundHalfDuod - 3:
                norms.append(d3UnitOuter[0][n1 + 1])
            else:
                norms.append(d3UnitOuter[idx][0])
            for n2 in range(elementsCountAlong):
                norms.append(d3UnitOuter[n2 + 1][int(
                    len(xOuter[n2 + 1]) * 0.5 + n1 + (1 if n2 >= elementsAroundHalfEso else 2))])
            curvatureLoop = findCurvatureAlongLine(xRegularLoops[n1], d2RegularOrderedLoops[n1], norms)
            curvatureRegularLoops.append(curvatureLoop)

        # Assemble curvatures
        d1Curvature = []
        d2Curvature = []
        for n2 in range(elementsCountAlong + 1):
            d1CurvatureAround = []
            d2CurvatureAround = []
            if n2 == 0:  # GC
                for i in range(elementsAroundHalfDuod - 2):
                    d1CurvatureAround.append(curvatureAlongGC[i])
                d2CurvatureAround.append(curvatureLoopGCTriplePt[int(len(curvatureLoopGCTriplePt) * 0.5)])
                for n1 in range(len(xOuter[0]) - 1):
                    d2CurvatureAround.append(curvatureRegularLoops[n1][int(len(curvatureRegularLoops[n1]) * 0.5)])
                    nextIdx = n1 + 1
            elif n2 == 1:  # Row 2
                d1CurvatureAround.append(curvatureAlongGC[i + n2])
                for n in range(int(len(xOuter[1]) * 0.5) - 1, -1, -1):
                    d1CurvatureAround.append(curvatureAlong2Left[n])
                d1CurvatureAround += curvatureAlong2Left[:int(len(xOuter[1]) * 0.5)]
                d2CurvatureAround.append(curvatureRegularLoops[nextIdx][int(len(curvatureRegularLoops[nextIdx]) * 0.5)])

                for n1 in range(nextIdx, -1, -1):
                    d2CurvatureAround.append(curvatureRegularLoops[n1][int(len(curvatureRegularLoops[n1]) * 0.5) - n2])
                # right point on annulus
                d2CurvatureAround.append(curvatureLoopGCTriplePt[int(len(curvatureLoopGCTriplePt) * 0.5) - n2])
                # left point on annulus
                d2CurvatureAround.append(curvatureLoopGCTriplePt[int(len(curvatureLoopGCTriplePt) * 0.5) + n2])
                for n1 in range(nextIdx + 1):
                    d2CurvatureAround.append(curvatureRegularLoops[n1][int(len(curvatureRegularLoops[n1]) * 0.5) + n2])

            elif n2 > 1 and n2 < elementsAroundQuarterEso + 2:  # Before triple pt & triple point
                xAround = xOuter[n2]
                if n2 < elementsAroundQuarterEso:  # upstream of triple pt
                    d1Around = d1Outer[n2]
                    normsAround = d3UnitOuter[n2]
                    d1CurvatureAround = findD1CurvatureAround(xAround, d1Around, normsAround)

                elif n2 == elementsAroundQuarterEso:  # upstream bifurcation
                    # take smoothed d1 from dSmoothTripleTo6Pt
                    d1CurvatureAround = curvatureLoopTripleTo6Pt[: int(len(xBifurcationRings[0]) * 0.5) + 1] + \
                                        curvatureLoopTripleTo6Pt[-int(len(xBifurcationRings[0]) * 0.5):]

                elif n2 > elementsAroundQuarterEso:  # downstream bifurcation
                    # take smoothed d1 from dSmoothGCToTriplePt
                    d1CurvatureAround = curvatureLoopGCTriplePt[: int(len(xBifurcationRings[1]) * 0.5) + 1] + \
                                        curvatureLoopGCTriplePt[-int(len(xBifurcationRings[1]) * 0.5):]

                # GC
                d2CurvatureAround.append(curvatureAlongGC[len(xOuter[0]) + n2 - 1])
                # Row 2 right
                d2CurvatureAround.append(curvatureAlong2Left[len(xOuter[0]) + n2 - 1])
                # Regular up right
                for n1 in range(nextIdx, -1, -1):
                    d2CurvatureAround.append(curvatureRegularLoops[n1][int(len(curvatureRegularLoops[n1]) * 0.5) - n2])
                # Annulus right
                d2CurvatureAround.append(curvatureLoopGCTriplePt[
                                             int(len(curvatureLoopGCTriplePt) * 0.5) - n2 + (1 if n2 > elementsAroundQuarterEso else 0)])
                # Annulus left
                d2CurvatureAround.append(curvatureLoopGCTriplePt[int(len(curvatureLoopGCTriplePt) * 0.5) + n2 - (
                    1 if n2 > elementsAroundQuarterEso else 0)])
                # Regular down left
                for n1 in range(nextIdx + 1):
                    d2CurvatureAround.append(curvatureRegularLoops[n1][int(len(curvatureRegularLoops[n1]) * 0.5) + n2])
                # Row 2 left
                d2CurvatureAround.append(curvatureAlong2Left[len(xOuter[0]) + n2 - 1])

            elif n2 > elementsAroundQuarterEso + 1:  # Downstream of triple point
                xAround = xOuter[n2]
                d1Around = d1Outer[n2]
                normsAround = d3UnitOuter[n2]

                if n2 < elementsAroundHalfEso + 1:
                    d1CurvatureAround = findD1CurvatureAround(xAround, d1Around, normsAround)

                elif n2 == elementsAroundHalfEso + 1:  # 6 point junction ring
                    # take smoothed d1 from dSmoothedTripleTo6Pt
                    startRightIdx = int(len(xBifurcationRings[0]) * 0.5 + elementsAroundQuarterEso + len(
                        xAlongAround[junctionIdx]) * 0.5)
                    endRightIdx = startRightIdx + int(len(xAlongAround[junctionIdx]) * 0.5) + 1
                    startLeftIdx = startRightIdx - int(len(xAlongAround[junctionIdx]) * 0.5) + 1
                    d1CurvatureAround = curvatureLoopTripleTo6Pt[startRightIdx: endRightIdx] + \
                                        curvatureLoopTripleTo6Pt[startLeftIdx: startRightIdx]

                if n2 > elementsAroundHalfEso + 1:  # closed rings beyond 6 point junction
                    xLoop = xAround[int(len(xAround) * 0.5 + 1):] + xAround[: int(len(xAround) * 0.5 + 1)]
                    d1Loop = d1Around[int(len(d1Around) * 0.5 + 1):] + d1Around[: int(len(d1Around) * 0.5 + 1)]
                    normsLoop = normsAround[int(len(normsAround) * 0.5 + 1):] + normsAround[: int(len(normsAround) * 0.5 + 1)]
                    curvature = findCurvatureAroundLoop(xLoop, d1Loop, normsLoop)
                    # Rearrange to correct order
                    d1CurvatureAround = curvature[int(len(xLoop) * 0.5) - 1:] + curvature[: int(len(xAround) * 0.5) - 1]

                # GC
                d2CurvatureAround.append(curvatureAlongGC[len(xOuter[0]) + n2 - 1])
                # Row 2 right
                d2CurvatureAround.append(curvatureAlong2Left[len(xOuter[0]) + n2 - 1])
                # Regular up right
                for n1 in range(nextIdx, -1, -1):
                    d2CurvatureAround.append(curvatureRegularLoops[n1][int(len(curvatureRegularLoops[n1]) * 0.5) - n2])
                if n2 <= elementsAroundHalfEso + 1:
                    # Annulus right between triple and 6 pt
                    idx = int(len(xBifurcationRings[0]) * 0.5 + n2 - elementsAroundQuarterEso - 1)
                    if n2 == elementsAroundHalfEso + 1:
                        d1CurvatureAround[int(len(d1Outer[n2]) * 0.5)] = curvatureLoopTripleTo6Pt[idx]
                    else:
                        d2CurvatureAround.append(curvatureLoopTripleTo6Pt[idx])
                    # Annulus left
                    d2CurvatureAround.append(curvatureLoopTripleTo6Pt[-idx])
                elif n2 > elementsAroundHalfEso + 1:  # Beyond 6 pt junction
                    # LC
                    d2CurvatureAround.append(curvatureAlongLC[n2 - (elementsAroundHalfEso + 1) - 1])
                # Regular down left
                for n1 in range(nextIdx + 1):
                    d2CurvatureAround.append(curvatureRegularLoops[n1][int(len(curvatureRegularLoops[n1]) * 0.5) + n2])
                # Row 2 left
                d2CurvatureAround.append(curvatureAlong2Left[len(xOuter[0]) + n2 - 1])
            d1Curvature.append(d1CurvatureAround)
            d2Curvature.append(d2CurvatureAround)

        # Create inner nodes
        xList = []
        d1List = []
        d2List = []
        d3List = []
        nodeIdx = stomachStartNode
        idxMat = []

        if elementsCountThroughWall > 1:
            thicknessProportions = [0.0, mucosaRelThickness, submucosaRelThickness, circularRelThickness,
                                    longitudinalRelThickness, longitudinalRelThickness]
            xi3List = []
            xi3 = 0.0
            for i in range(len(thicknessProportions) - 1):
                xi3 += thicknessProportions[i]
                xi3List.append(xi3)

        for n2 in range(elementsCountAlong + 1):
            idxThroughWall = []
            for n3 in range(elementsCountThroughWall + 1):
                xi3 = xi3List[n3] if elementsCountThroughWall > 1 else 1.0/elementsCountThroughWall * n3
                idxAround = []
                for n1 in range(len(xOuter[n2])):
                    # Coordinates
                    norm = d3UnitOuter[n2][n1]
                    xOut = xOuter[n2][n1]
                    xIn = [xOut[i] - norm[i] * wallThickness for i in range(3)]
                    dWall = [wallThickness * c for c in norm]
                    x = interp.interpolateCubicHermite(xIn, dWall, xOut, dWall, xi3)
                    xList.append(x)

                    # d1
                    factor = 1.0 + wallThickness * (1.0 - xi3) * d1Curvature[n2][n1]
                    d1 = [factor * c for c in d1Outer[n2][n1]]
                    d1List.append(d1)

                    # d2
                    factor = 1.0 + wallThickness * (1.0 - xi3) * d2Curvature[n2][n1]
                    d2 = [factor * c for c in d2Outer[n2][n1]]
                    d2List.append(d2)

                    # d3
                    d3 = [c * wallThickness * (thicknessProportions[n3+1] if elementsCountThroughWall > 1 else 1.0) for c in norm]
                    d3List.append(d3)

                    idxAround.append(nodeIdx)
                    nodeIdx += 1
                idxThroughWall.append(idxAround)
            idxMat.append(idxThroughWall)

        nodeIdxGC = []
        nodesFlipD2 = []
        for n2 in range(len(idxMat)):
            for n3 in range(len(idxMat[n2])):
                if n2 == 0:
                    nodeIdxGC += idxMat[n2][n3]
                    nodesFlipD2 += idxMat[n2][n3]
                else:
                    nodeIdxGC.append(idxMat[n2][n3][0])

        nodeIdxLC = []
        for n2 in range(elementsCountAlong - elementsAlongCardiaToDuod, elementsCountAlong + 1):
            for n3 in range(len(idxMat[n2])):
                nodeIdxLC.append(idxMat[n2][n3][elementsAroundHalfDuod])

        for n2 in range(len(xList)):
            node = nodes.createNode(nodeIdentifier, nodetemplate)
            cache.setNode(node)
            coordinates.setNodeParameters(cache, -1, Node.VALUE_LABEL_VALUE, 1, xList[n2])
            coordinates.setNodeParameters(cache, -1, Node.VALUE_LABEL_D_DS1, 1, d1List[n2])
            coordinates.setNodeParameters(cache, -1, Node.VALUE_LABEL_D_DS2, 1, d2List[n2])
            coordinates.setNodeParameters(cache, -1, Node.VALUE_LABEL_D_DS3, 1, d3List[n2])
            if useCrossDerivatives:
                coordinates.setNodeParameters(cache, -1, Node.VALUE_LABEL_D2_DS1DS2, 1, zero)
                coordinates.setNodeParameters(cache, -1, Node.VALUE_LABEL_D2_DS1DS3, 1, zero)
                coordinates.setNodeParameters(cache, -1, Node.VALUE_LABEL_D2_DS2DS3, 1, zero)
                coordinates.setNodeParameters(cache, -1, Node.VALUE_LABEL_D3_DS1DS2DS3, 1, zero)
            nodeIdentifier += 1

        # Create element
        fundusMucosaElementIdentifiers = []
        elementIdxMat = []
        n = 0
        for n2 in range(elementsAlongEsophagus):
            elementIdxThroughWall = []
            for n3 in range(elementsThroughEsophagusWall):
                elementIdxAround = []
                for n1 in range(elementsCountAroundEso):
                    n += 1
                    elementIdxAround.append(n)
                elementIdxThroughWall.append(elementIdxAround)
            elementIdxMat.append(elementIdxThroughWall)

        if useCubicHermiteThroughWall:
            eftfactory = eftfactory_tricubichermite(mesh, useCrossDerivatives)
        else:
            eftfactory = eftfactory_bicubichermitelinear(mesh, useCrossDerivatives)
        eftStandard = eftfactory.createEftBasic()

        elementtemplateStandard = mesh.createElementtemplate()
        elementtemplateStandard.setElementShapeType(Element.SHAPE_TYPE_CUBE)
        result = elementtemplateStandard.defineField(coordinates, -1, eftStandard)

        elementtemplateX = mesh.createElementtemplate()
        elementtemplateX.setElementShapeType(Element.SHAPE_TYPE_CUBE)

        for e2 in range(elementsCountAlong):
            startNode = stomachStartNode
            for e in range(e2):
                startNode += len(xOuter[e]) * (elementsCountThroughWall + 1)
            elementsCountAround1 = len(xOuter[e2])
            elementsAroundThroughWall = elementsCountAround1 * (elementsCountThroughWall + 1)
            elementsCountAround2 = len(xOuter[e2 + 1])

            # Row 1
            if e2 == 0:
                elementIdxThroughWall = []
                for e3 in range(elementsCountThroughWall):
                    elementIdxAround = []
                    for e1 in range(int(elementsCountAround1) * 2 + 1):
                        if e1 != elementsCountAround1:
                            scaleFactors = []
                            eft1 = eftStandard
                            elementtemplate1 = elementtemplateStandard
                            if e1 < elementsCountAround1:
                                if e1 == 0:
                                    bni11 = startNode + elementsAroundThroughWall + e3 * elementsCountAround2 + e1
                                    bni12 = startNode + elementsCountAround1 - e1 + e3 * elementsCountAround1 - 1
                                else:
                                    bni11 = startNode + elementsCountAround1 - e1 + e3 * elementsCountAround1
                                    bni12 = bni11 - 1
                                bni21 = startNode + elementsAroundThroughWall + 1 + e1 + e3 * elementsCountAround2
                                bni22 = bni21 + 1
                                nodeIdentifiers = [bni11, bni12, bni21, bni22,
                                                   bni11 + (elementsCountAround2 if e1 == 0 else elementsCountAround1),
                                                   bni12 + elementsCountAround1,
                                                   bni21 + elementsCountAround2, bni22 + elementsCountAround2]
                                eft1 = eftfactory.createEftNoCrossDerivatives()
                                scaleFactors = [-1.0]
                                setEftScaleFactorIds(eft1, [1], [])
                                scaleEftNodeValueLabels(eft1, [1, 2, 5, 6],
                                                        [Node.VALUE_LABEL_D_DS1, Node.VALUE_LABEL_D2_DS1DS2,
                                                         Node.VALUE_LABEL_D2_DS1DS3,
                                                         Node.VALUE_LABEL_D3_DS1DS2DS3], [1])
                                scaleEftNodeValueLabels(eft1, [1, 2, 5, 6],
                                                        [Node.VALUE_LABEL_D_DS2, Node.VALUE_LABEL_D2_DS1DS2,
                                                         Node.VALUE_LABEL_D2_DS2DS3,
                                                         Node.VALUE_LABEL_D3_DS1DS2DS3], [1])
                                elementtemplateX.defineField(coordinates, -1, eft1)
                                elementtemplate1 = elementtemplateX

                            elif e1 > elementsCountAround1:
                                if e1 < elementsCountAround1 * 2:
                                    bni11 = startNode + e1 - elementsCountAround1 - 1 + elementsCountAround1 * e3
                                    bni12 = bni11 + 1
                                else:
                                    bni11 = startNode + elementsCountAround1 + e3 * elementsCountAround1 - 1
                                    bni12 = startNode + elementsAroundThroughWall + e3 * elementsCountAround2
                                bni21 = startNode + elementsAroundThroughWall + e1 + elementsCountAround2 * e3 + 1
                                bni22 = bni21 + 1
                                nodeIdentifiers = [bni11, bni12, bni21, bni22,
                                                   bni11 + elementsCountAround1,
                                                   bni12 + (elementsCountAround1 if e1 < elementsCountAround1 * 2 else elementsCountAround2),
                                                   bni21 + elementsCountAround2, bni22 + elementsCountAround2]

                            element = mesh.createElement(elementIdentifier, elementtemplate1)
                            result2 = element.setNodesByIdentifier(eft1, nodeIdentifiers)
                            if scaleFactors:
                                result3 = element.setScaleFactors(eft1, scaleFactors)
                            if limitingRidge and elementsCountThroughWall > 1 and e3 == 0:
                                fundusMucosaElementIdentifiers.append(elementIdentifier)
                            elementIdxAround.append(elementIdentifier)
                            elementIdentifier += 1
                            annotationGroups = annotationGroupsAlong[e2] + annotationGroupsThroughWall[e3]
                            if annotationGroups:
                                allAnnotationGroups = mergeAnnotationGroups(allAnnotationGroups, annotationGroups)
                                for annotationGroup in annotationGroups:
                                    meshGroup = annotationGroup.getMeshGroup(mesh)
                                    meshGroup.addElement(element)
                    elementIdxThroughWall.append(elementIdxAround)
                elementIdxMat.append(elementIdxThroughWall)

            # Row 2
            elif e2 == 1:
                elementIdxThroughWall = []
                for e3 in range(elementsCountThroughWall):
                    elementIdxAround = []
                    for e1 in range(elementsCountAround1 + 2):
                        if e1 != int(elementsCountAround1 * 0.5 + 1):
                            scaleFactors = []
                            eft1 = eftStandard
                            elementtemplate1 = elementtemplateStandard
                            if e1 < 2:
                                bni11 = startNode + e3 * elementsCountAround1 + e1
                                bni12 = startNode + e3 * elementsCountAround1 + (e1 + 1)
                                bni21 = startNode + elementsAroundThroughWall + elementsCountAround2 * e3 + e1
                                bni22 = startNode + elementsAroundThroughWall + elementsCountAround2 * e3 + (e1 + 1)
                                if e1 == 0:  # Remap derivatives of element adjacent to GC
                                    scaleFactors = [-1.0]
                                    nodeIdentifiers = [bni11, bni12, bni21, bni22,
                                                       bni11 + elementsCountAround1,
                                                       bni12 + elementsCountAround1,
                                                       bni21 + elementsCountAround2,
                                                       bni22 + elementsCountAround2]
                                    eft1 = eftfactory.createEftNoCrossDerivatives()
                                    setEftScaleFactorIds(eft1, [1], [])
                                    remapEftNodeValueLabel(eft1, [1, 5], Node.VALUE_LABEL_D_DS1, [(Node.VALUE_LABEL_D_DS2, [1])])
                                    remapEftNodeValueLabel(eft1, [1, 5], Node.VALUE_LABEL_D_DS2, [(Node.VALUE_LABEL_D_DS1, [])])
                                    remapEftNodeValueLabel(eft1, [2, 6], Node.VALUE_LABEL_D_DS2, [(Node.VALUE_LABEL_D_DS1, [1])])
                                    remapEftNodeValueLabel(eft1, [2, 6], Node.VALUE_LABEL_D_DS1, [(Node.VALUE_LABEL_D_DS2, [])])
                                elif e1 == 1:  # Bottom right wedge
                                    scaleFactors = [-1.0]
                                    nodeIdentifiers = [bni11, bni21, bni22,
                                                       bni11 + elementsCountAround1,
                                                       bni21 + elementsCountAround2,
                                                       bni22 + elementsCountAround2]
                                    eft1 = eftfactory.createEftWedgeCollapseXi1Quadrant([1, 5])
                                elementtemplateX.defineField(coordinates, -1, eft1)
                                elementtemplate1 = elementtemplateX

                            elif e1 > 1 and e1 < elementsCountAround1:
                                bni11 = startNode + e3 * elementsCountAround1 + e1 - 1
                                bni12 = startNode + e3 * elementsCountAround1 + e1 % elementsCountAround1
                                bni21 = startNode + elementsAroundThroughWall + e1 + elementsCountAround2 * e3
                                bni22 = startNode + elementsAroundThroughWall + (e1 + 1) % elementsCountAround2 + elementsCountAround2 * e3
                                nodeIdentifiers = [bni11, bni12, bni21, bni22,
                                                   bni11 + elementsCountAround1, bni12 + elementsCountAround1,
                                                   bni21 + elementsCountAround2, bni22 + elementsCountAround2]

                            elif e1 >= elementsCountAround1:
                                bni11 = startNode + e3 * elementsCountAround1 + e1 - 2
                                bni12 = startNode + e3 * elementsCountAround1 + (e1 - 1) % elementsCountAround1
                                bni21 = startNode + elementsAroundThroughWall + e1 + elementsCountAround2 * e3
                                bni22 = startNode + elementsAroundThroughWall + (e1 + 1) % elementsCountAround2 + elementsCountAround2 * e3
                                if e1 == elementsCountAround1:  # Bottom left wedge
                                    nodeIdentifiers = [bni12, bni21, bni22,
                                                       bni12 + elementsCountAround1,
                                                       bni21 + elementsCountAround2,
                                                       bni22 + elementsCountAround2]
                                    eft1 = eftfactory.createEftWedgeCollapseXi1Quadrant([2, 6])
                                elif e1 == elementsCountAround1 + 1:  # Remap derivatives of element adjacent to GC
                                    scaleFactors = [-1.0]
                                    nodeIdentifiers = [bni11, bni12, bni21, bni22,
                                                       bni11 + elementsCountAround1,
                                                       bni12 + elementsCountAround1,
                                                       bni21 + elementsCountAround2,
                                                       bni22 + elementsCountAround2]
                                    eft1 = eftfactory.createEftNoCrossDerivatives()
                                    setEftScaleFactorIds(eft1, [1], [])
                                    remapEftNodeValueLabel(eft1, [1, 2, 5, 6], Node.VALUE_LABEL_D_DS1, [(Node.VALUE_LABEL_D_DS2, [1])])
                                    remapEftNodeValueLabel(eft1, [1, 2, 5, 6], Node.VALUE_LABEL_D_DS2, [(Node.VALUE_LABEL_D_DS1, [])])
                                elementtemplateX.defineField(coordinates, -1, eft1)
                                elementtemplate1 = elementtemplateX

                            element = mesh.createElement(elementIdentifier, elementtemplate1)
                            result2 = element.setNodesByIdentifier(eft1, nodeIdentifiers)
                            if scaleFactors:
                                result3 = element.setScaleFactors(eft1, scaleFactors)
                            elementIdxAround.append(elementIdentifier)
                            if limitingRidge and elementsCountThroughWall> 1 and e3 == 0:
                                fundusMucosaElementIdentifiers.append(elementIdentifier)
                            elementIdentifier += 1
                            annotationGroups = annotationGroupsAlong[e2] + annotationGroupsThroughWall[e3]
                            if annotationGroups:
                                allAnnotationGroups = mergeAnnotationGroups(allAnnotationGroups, annotationGroups)
                                for annotationGroup in annotationGroups:
                                    meshGroup = annotationGroup.getMeshGroup(mesh)
                                    meshGroup.addElement(element)
                    elementIdxThroughWall.append(elementIdxAround)
                elementIdxMat.append(elementIdxThroughWall)

            # Additional elements between second and upstream bifurcation ring
            elif e2 > 1 and e2 < elementsAroundQuarterEso:
                elementIdxThroughWall = []
                for e3 in range(elementsCountThroughWall):
                    elementIdxAround = []
                    for e1 in range(elementsCountAround1):
                        if e1 != int(elementsCountAround1 * 0.5):
                            scaleFactors = []
                            eft1 = eftStandard
                            elementtemplate1 = elementtemplateStandard
                            bni11 = startNode + e3 * elementsCountAround1 + e1
                            bni12 = startNode + e3 * elementsCountAround1 + (e1 + 1) % elementsCountAround1
                            bni21 = startNode + elementsAroundThroughWall + e1 + elementsCountAround2 * e3
                            bni22 = startNode + elementsAroundThroughWall + (e1 + 1) % elementsCountAround2 + elementsCountAround2 * e3
                            nodeIdentifiers = [bni11, bni12, bni21, bni22,
                                               bni11 + elementsCountAround1, bni12 + elementsCountAround1,
                                               bni21 + elementsCountAround2, bni22 + elementsCountAround2]

                            element = mesh.createElement(elementIdentifier, elementtemplate1)
                            result2 = element.setNodesByIdentifier(eft1, nodeIdentifiers)
                            if scaleFactors:
                                result3 = element.setScaleFactors(eft1, scaleFactors)
                            if limitingRidge and elementsCountThroughWall> 1 and e3 == 0:
                                fundusMucosaElementIdentifiers.append(elementIdentifier)
                            elementIdxAround.append(elementIdentifier)
                            elementIdentifier += 1
                            annotationGroups = annotationGroupsAlong[e2] + annotationGroupsThroughWall[e3]
                            if annotationGroups:
                                allAnnotationGroups = mergeAnnotationGroups(allAnnotationGroups, annotationGroups)
                                for annotationGroup in annotationGroups:
                                    meshGroup = annotationGroup.getMeshGroup(mesh)
                                    meshGroup.addElement(element)
                    elementIdxThroughWall.append(elementIdxAround)
                elementIdxMat.append(elementIdxThroughWall)

            # Upstream bifurcation
            elif e2 == elementsAroundQuarterEso:
                elementIdxThroughWall = []
                for e3 in range(elementsCountThroughWall):
                    elementIdxAround = []
                    for e1 in range(elementsCountAround1):
                        if e1 != int(elementsCountAround1 * 0.5):
                            scaleFactors = []
                            eft1 = eftStandard
                            elementtemplate1 = elementtemplateStandard
                            bni11 = startNode + e3 * elementsCountAround1 + e1
                            bni12 = startNode + e3 * elementsCountAround1 + (e1 + 1) % elementsCountAround1
                            bni21 = startNode + elementsAroundThroughWall + e1 + elementsCountAround2 * e3
                            bni22 = startNode + elementsAroundThroughWall + (e1 + 1) % elementsCountAround2 + elementsCountAround2 * e3

                            if e1 < int(elementsCountAround1 * 0.5) - 1:
                                nodeIdentifiers = [bni11, bni12, bni21, bni22,
                                                   bni11 + elementsCountAround1, bni12 + elementsCountAround1,
                                                   bni21 + elementsCountAround2, bni22 + elementsCountAround2]
                            elif e1 == int(elementsCountAround1 * 0.5) - 1:  # right wedge
                                nodeIdentifiers = [bni11, bni12, bni21,
                                                   bni11 + elementsCountAround1, bni12 + elementsCountAround1,
                                                   bni21 + elementsCountAround2]
                                scaleFactors = [-1.0]
                                eft1 = eftfactory.createEftWedgeCollapseXi2Quadrant([4, 8])
                                elementtemplateX.defineField(coordinates, -1, eft1)
                                elementtemplate1 = elementtemplateX

                            elif e1 == int(elementsCountAround1 * 0.5) + 1:  # left wedge
                                bni21 = bni21 - 1
                                nodeIdentifiers = [bni11, bni12, bni21,
                                                   bni11 + elementsCountAround1, bni12 + elementsCountAround1,
                                                   bni21 + elementsCountAround2]
                                eft1 = eftfactory.createEftWedgeCollapseXi2Quadrant([3, 7])
                                elementtemplateX.defineField(coordinates, -1, eft1)
                                elementtemplate1 = elementtemplateX

                            elif e1 > int(elementsCountAround1 * 0.5) + 1:
                                bni21 = bni21 - 2
                                bni22 = startNode + elementsAroundThroughWall + (e1 - 1) % elementsCountAround2 + elementsCountAround2 * e3
                                nodeIdentifiers = [bni11, bni12, bni21, bni22,
                                                   bni11 + elementsCountAround1, bni12 + elementsCountAround1,
                                                   bni21 + elementsCountAround2, bni22 + elementsCountAround2]

                            element = mesh.createElement(elementIdentifier, elementtemplate1)
                            result2 = element.setNodesByIdentifier(eft1, nodeIdentifiers)
                            if scaleFactors:
                                result3 = element.setScaleFactors(eft1, scaleFactors)
                            if e3 == 0 and e1 == 0:
                                fundusBodyJunctionInnerElementIdentifier = elementIdentifier
                            elementIdxAround.append(elementIdentifier)
                            elementIdentifier += 1
                            annotationGroups = annotationGroupsAlong[e2] + annotationGroupsThroughWall[e3]
                            if annotationGroups:
                                allAnnotationGroups = mergeAnnotationGroups(allAnnotationGroups, annotationGroups)
                                for annotationGroup in annotationGroups:
                                    meshGroup = annotationGroup.getMeshGroup(mesh)
                                    meshGroup.addElement(element)
                    elementIdxThroughWall.append(elementIdxAround)
                elementIdxMat.append(elementIdxThroughWall)

            # Downstream bifurcation
            elif e2 == elementsAroundQuarterEso + 1:
                elementIdxThroughWall = []
                for e3 in range(elementsCountThroughWall):
                    elementIdxAround = []
                    for e1 in range(elementsCountAround1 + 1):
                        scaleFactors = []
                        eft1 = eftStandard
                        elementtemplate1 = elementtemplateStandard
                        if e1 < int(elementsCountAround1 * 0.5) + 1:
                            bni11 = startNode + e3 * elementsCountAround1 + e1
                        elif e1 == int(elementsCountAround1 * 0.5) + 1:
                            bni11 = startNode - len(xOuter[e2 - 1]) * (elementsCountThroughWall + 1) + e3 * len(xOuter[e2 - 1]) + e1 + 1
                        elif e1 > int(elementsCountAround1 * 0.5) + 1:
                            bni11 = startNode + e3 * elementsCountAround1 + e1 - 1

                        if e1 < int(elementsCountAround1 * 0.5):
                            bni12 = startNode + e3 * elementsCountAround1 + (e1 + 1) % elementsCountAround1
                        elif e1 == int(elementsCountAround1 * 0.5):
                            bni12 = startNode - len(xOuter[e2 - 1]) * (elementsCountThroughWall + 1) + e3 * len(xOuter[e2 - 1]) + e1 + 1
                        elif e1 > int(elementsCountAround1 * 0.5):
                            bni12 = startNode + e3 * elementsCountAround1 + e1 % elementsCountAround1

                        if e1 > int(elementsCountAround1 * 0.5):
                            bni21 = startNode + elementsAroundThroughWall + e1 + elementsCountAround2 * e3 + 1
                            bni22 = startNode + elementsAroundThroughWall + (e1 + 2) % elementsCountAround2 + elementsCountAround2 * e3
                        else:
                            bni21 = startNode + elementsAroundThroughWall + e1 + elementsCountAround2 * e3
                            bni22 = startNode + elementsAroundThroughWall + (e1 + 1) % elementsCountAround2 + elementsCountAround2 * e3

                        nodeIdentifiers = [bni11, bni12, bni21, bni22,
                                           bni11 + (len(xOuter[e2 - 1]) if e1 == int(elementsCountAround1 * 0.5) + 1 else elementsCountAround1),
                                           bni12 + (len(xOuter[e2 - 1]) if e1 == int(elementsCountAround1 * 0.5) else elementsCountAround1),
                                           bni21 + elementsCountAround2, bni22 + elementsCountAround2]

                        if e1 == int(elementsCountAround1 * 0.5):
                            scaleFactors = [-1.0]
                            eft1 = eftfactory.createEftNoCrossDerivatives()
                            setEftScaleFactorIds(eft1, [1], [])
                            remapEftNodeValueLabel(eft1, [2, 6], Node.VALUE_LABEL_D_DS1, [(Node.VALUE_LABEL_D_DS2, [1])])
                            remapEftNodeValueLabel(eft1, [2, 6], Node.VALUE_LABEL_D_DS2, [(Node.VALUE_LABEL_D_DS1, [])])
                            elementtemplateX.defineField(coordinates, -1, eft1)
                            elementtemplate1 = elementtemplateX

                        elif e1 == int(elementsCountAround1 * 0.5) + 1:
                            scaleFactors = [-1.0]
                            eft1 = eftfactory.createEftNoCrossDerivatives()
                            setEftScaleFactorIds(eft1, [1], [])
                            remapEftNodeValueLabel(eft1, [1, 5], Node.VALUE_LABEL_D_DS2, [(Node.VALUE_LABEL_D_DS1, [1])])
                            remapEftNodeValueLabel(eft1, [1, 5], Node.VALUE_LABEL_D_DS1, [(Node.VALUE_LABEL_D_DS2, [])])
                            elementtemplateX.defineField(coordinates, -1, eft1)
                            elementtemplate1 = elementtemplateX

                        element = mesh.createElement(elementIdentifier, elementtemplate1)
                        result2 = element.setNodesByIdentifier(eft1, nodeIdentifiers)
                        if scaleFactors:
                            result3 = element.setScaleFactors(eft1, scaleFactors)
                        elementIdxAround.append(elementIdentifier)
                        elementIdentifier += 1
                        annotationGroups = annotationGroupsAlong[e2] + annotationGroupsThroughWall[e3]
                        if annotationGroups:
                            allAnnotationGroups = mergeAnnotationGroups(allAnnotationGroups, annotationGroups)
                            for annotationGroup in annotationGroups:
                                meshGroup = annotationGroup.getMeshGroup(mesh)
                                meshGroup.addElement(element)
                    elementIdxThroughWall.append(elementIdxAround)
                elementIdxMat.append(elementIdxThroughWall)

            # Rows between downstream and penultimate ring
            elif elementsAroundQuarterEso + 2 <= e2 < elementsAroundHalfEso:
                elementIdxThroughWall = []
                for e3 in range(elementsCountThroughWall):
                    elementIdxAround = []
                    for e1 in range(elementsCountAround1 - 1):
                        bni11 = startNode + e3 * elementsCountAround1 + e1 + (0 if e1 < int(elementsCountAround1 * 0.5) else 1)
                        bni12 = startNode + e3 * elementsCountAround1 + (e1 + (1 if e1 < int(elementsCountAround1 * 0.5) else 2)) % elementsCountAround1
                        bni21 = startNode + elementsAroundThroughWall + e1 + elementsCountAround2 * e3 + (0 if e1 < int(elementsCountAround1 * 0.5) else 1)
                        bni22 = startNode + elementsAroundThroughWall + (e1 + (1 if e1 < int(elementsCountAround1 * 0.5) else 2)) % elementsCountAround2 + elementsCountAround2 * e3
                        nodeIdentifiers = [bni11, bni12, bni21, bni22,
                                           bni11 + elementsCountAround1, bni12 + elementsCountAround1,
                                           bni21 + elementsCountAround2, bni22 + elementsCountAround2]
                        element = mesh.createElement(elementIdentifier, elementtemplateStandard)
                        result = element.setNodesByIdentifier(eftStandard, nodeIdentifiers)
                        elementIdxAround.append(elementIdentifier)
                        elementIdentifier = elementIdentifier + 1
                        annotationGroups = annotationGroupsAlong[e2] + annotationGroupsThroughWall[e3]
                        if annotationGroups:
                            allAnnotationGroups = mergeAnnotationGroups(allAnnotationGroups, annotationGroups)
                            for annotationGroup in annotationGroups:
                                meshGroup = annotationGroup.getMeshGroup(mesh)
                                meshGroup.addElement(element)
                    elementIdxThroughWall.append(elementIdxAround)
                elementIdxMat.append(elementIdxThroughWall)

            # Penultimate row connecting to annulus and beyond
            elif elementsAroundHalfEso <= e2:
                elementIdxThroughWall = []
                for e3 in range(elementsCountThroughWall):
                    elementIdxAround = []
                    for e1 in range(elementsCountAround1 - (1 if e2 == elementsAroundHalfEso else 0)):
                        scaleFactors = []
                        eft1 = eftStandard
                        elementtemplate1 = elementtemplateStandard
                        if e2 == elementsAroundHalfEso:
                            bni11 = startNode + e3 * elementsCountAround1 + e1 + (0 if e1 < int(elementsCountAround1 * 0.5) else 1)
                            bni12 = startNode + e3 * elementsCountAround1 + (e1 + (1 if e1 < int(elementsCountAround1 * 0.5) else 2)) % elementsCountAround1
                            # Remap elements next to annulus
                            if e1 == int(elementsCountAround1 * 0.5) - 1:
                                scaleFactors = [-1.0]
                                eft1 = eftfactory.createEftNoCrossDerivatives()
                                setEftScaleFactorIds(eft1, [1], [])
                                remapEftNodeValueLabel(eft1, [4, 8], Node.VALUE_LABEL_D_DS1, [(Node.VALUE_LABEL_D_DS2, [1])])
                                remapEftNodeValueLabel(eft1, [4, 8], Node.VALUE_LABEL_D_DS2, ([(Node.VALUE_LABEL_D_DS1, [])]))
                                elementtemplateX.defineField(coordinates, -1, eft1)
                                elementtemplate1 = elementtemplateX

                        else:
                            bni11 = startNode + e3 * elementsCountAround1 + e1
                            bni12 = startNode + e3 * elementsCountAround1 + (e1 + 1) % elementsCountAround1
                        bni21 = startNode + elementsAroundThroughWall + e1 + elementsCountAround2 * e3
                        bni22 = startNode + elementsAroundThroughWall + (
                                e1 + 1) % elementsCountAround2 + elementsCountAround2 * e3
                        nodeIdentifiers = [bni11, bni12, bni21, bni22,
                                           bni11 + elementsCountAround1, bni12 + elementsCountAround1,
                                           bni21 + elementsCountAround2, bni22 + elementsCountAround2]

                        if e2 == elementsAroundHalfEso + 1:
                            if e1 == int(elementsCountAround1 * 0.5) - 1:
                                scaleFactors = [-1.0]
                                eft1 = eftfactory.createEftNoCrossDerivatives()
                                setEftScaleFactorIds(eft1, [1], [])
                                remapEftNodeValueLabel(eft1, [2, 6], Node.VALUE_LABEL_D_DS1, [(Node.VALUE_LABEL_D_DS2, [1])])
                                remapEftNodeValueLabel(eft1, [2, 6], Node.VALUE_LABEL_D_DS2, ([(Node.VALUE_LABEL_D_DS1, []), (Node.VALUE_LABEL_D_DS2, [])]))
                                elementtemplateX.defineField(coordinates, -1, eft1)
                                elementtemplate1 = elementtemplateX

                            elif e1 == int(elementsCountAround1 * 0.5):
                                eft1 = eftfactory.createEftNoCrossDerivatives()
                                remapEftNodeValueLabel(eft1, [1, 5], Node.VALUE_LABEL_D_DS2, ([(Node.VALUE_LABEL_D_DS1, []), (Node.VALUE_LABEL_D_DS2, [])]))
                                elementtemplateX.defineField(coordinates, -1, eft1)
                                elementtemplate1 = elementtemplateX

                        element = mesh.createElement(elementIdentifier, elementtemplate1)
                        result2 = element.setNodesByIdentifier(eft1, nodeIdentifiers)
                        if scaleFactors:
                            result3 = element.setScaleFactors(eft1, scaleFactors)
                        elementIdxAround.append(elementIdentifier)
                        elementIdentifier += 1
                        annotationGroups = annotationGroupsAlong[e2] + annotationGroupsThroughWall[e3]
                        if annotationGroups:
                            allAnnotationGroups = mergeAnnotationGroups(allAnnotationGroups, annotationGroups)
                            for annotationGroup in annotationGroups:
                                meshGroup = annotationGroup.getMeshGroup(mesh)
                                meshGroup.addElement(element)
                    elementIdxThroughWall.append(elementIdxAround)
                elementIdxMat.append(elementIdxThroughWall)

        # Annulus
        # Assemble endPoints for annulus
        endPoints_x = [[None] * elementsCountAroundEso for n3 in range(elementsCountThroughWall + 1)]
        endPoints_d1 = [[None] * elementsCountAroundEso for n3 in range(elementsCountThroughWall + 1)]
        endPoints_d2 = [[None] * elementsCountAroundEso for n3 in range(elementsCountThroughWall + 1)]
        endNode_Id = [[None] * elementsCountAroundEso for n3 in range(elementsCountThroughWall + 1)]
        endDerivativesMap = [[None] * elementsCountAroundEso for n3 in range(elementsCountThroughWall + 1)]
        endProportions = []

        for nAround in range(elementsCountAroundEso):
            for n3 in range(elementsCountThroughWall + 1):
                if nAround == 0:
                    idx = idxMat[nAround][n3][0]
                elif nAround <= elementsAroundQuarterEso:
                    idx = idxMat[nAround][n3][int((len(xOuter[nAround]) - 1) * 0.5)]
                elif elementsAroundQuarterEso < nAround < elementsAroundHalfEso:
                    idx = idxMat[nAround + 1][n3][int((len(xOuter[nAround + 1]) - 1) * 0.5)]
                elif nAround == elementsAroundHalfEso:
                    idx = idxMat[nAround + 1][n3][int(len(xOuter[nAround + 1]) * 0.5)]
                elif nAround > elementsAroundHalfEso:
                    idx = endNode_Id[n3][elementsAroundHalfEso - (nAround - elementsAroundHalfEso)] + 1

                endPoints_x[n3][nAround] = xList[idx - stomachStartNode]
                endPoints_d1[n3][nAround] = d1List[idx - stomachStartNode]
                endPoints_d2[n3][nAround] = d2List[idx - stomachStartNode]
                endNode_Id[n3][nAround] = idx

<<<<<<< HEAD
                if n3 == elementsCountThroughWall: # outer layer
=======
                if n3 == len(thicknessIdx) - 1:  # outer layer
>>>>>>> 08422036
                    endPosition = trackSurfaceStomach.findNearestPosition(endPoints_x[n3][nAround])
                    endProportions.append(trackSurfaceStomach.getProportion(endPosition))

        for n3 in range(elementsCountThroughWall + 1):
            for nAround in range(elementsCountAroundEso):
                if nAround == 0:
                    endDerivativesMap[n3][nAround] = ((0, -1, 0), (1, 0, 0), None)
                elif nAround == elementsAroundQuarterEso:
                    endDerivativesMap[n3][nAround] = ((0, 1, 0), (-1, 1, 0), None, (1, 0, 0))
                elif 0 < nAround < elementsAroundHalfEso:
                    endDerivativesMap[n3][nAround] = ((0, 1, 0), (-1, 0, 0), None)
                elif nAround == elementsAroundHalfEso:
                    endDerivativesMap[n3][nAround] = ((1, 0, 0), (1, 1, 0), None, (0, -1, 0))
                elif nAround == int(elementsCountAroundEso * 0.75):
                    endDerivativesMap[n3][nAround] = ((1, 0, 0), (1, 1, 0), None, (0, -1, 0))
                elif elementsAroundHalfEso < nAround < elementsCountAroundEso:
                    endDerivativesMap[n3][nAround] = ((0, -1, 0), (1, 0, 0), None)

        startProportions = []
        for n in range(elementsCountAroundEso):
            startProportions.append(trackSurfaceStomach.getProportion(o1_Positions[n]))

        cardiaGroup = AnnotationGroup(region, get_stomach_term("cardia of stomach"))
        cardiaMeshGroup = cardiaGroup.getMeshGroup(mesh)
        allAnnotationGroups.append(cardiaGroup)

        lastDuodenumElementIdentifier = elementIdentifier

        stomachWallAnnotationGroups = []
        if elementsCountThroughWall == 4:
            stomachWallAnnotationGroups = [[mucosaGroup], [submucosaGroup], [circularMuscleGroup], [longitudinalMuscleGroup]]

        # Remove mucosa layer from annulus
        if elementsCountThroughWall == 4 and limitingRidge:
            o1_x = o1_x[1:]
            o1_d1 = o1_d1[1:]
            o1_d2 = o1_d2[1:]
            o1_NodeId = o1_NodeId[1:]
            endPoints_x = endPoints_x[1:]
            endPoints_d1 = endPoints_d1[1:]
            endPoints_d2 = endPoints_d2[1:]
            endNode_Id = endNode_Id[1:]
            endDerivativesMap = endDerivativesMap[1:]
            stomachWallAnnotationGroups = stomachWallAnnotationGroups[1:]

        nextNodeIdentifier, nextElementIdentifier = createAnnulusMesh3d(
            nodes, mesh, nodeIdentifier, elementIdentifier,
            o1_x, o1_d1, o1_d2, None, o1_NodeId, None,
            endPoints_x, endPoints_d1, endPoints_d2, None, endNode_Id, endDerivativesMap,
<<<<<<< HEAD
            elementsCountRadial = elementsCountAcrossCardia, meshGroups= [stomachMeshGroup, cardiaMeshGroup],
            wallAnnotationGroups=stomachWallAnnotationGroups, tracksurface=trackSurfaceStomach,
            startProportions=startProportions, endProportions=endProportions,
=======
            elementsCountRadial=elementsCountAcrossCardia, meshGroups=[stomachMeshGroup, cardiaMeshGroup],
            tracksurface=trackSurfaceStomach, startProportions=startProportions, endProportions=endProportions,
>>>>>>> 08422036
            rescaleStartDerivatives=True, rescaleEndDerivatives=True)

        elementIdxThroughWall = []
        n = lastDuodenumElementIdentifier - 1
        for n3 in range(elementsCountThroughWall):
            elementIdxAround = []
            for n1 in range(elementsCountAroundEso):
                n += 1
                elementIdxAround.append(n)
            elementIdxThroughWall.append(elementIdxAround)
        elementIdxMat.append(elementIdxThroughWall)

        nodeIdentifier = nextNodeIdentifier

        # delete mucosa layer in fundus when there is a limiting ridge
        mesh_destroy_elements_and_nodes_by_identifiers(mesh, fundusMucosaElementIdentifiers)

        # annotation fiducial points for embedding in whole body
<<<<<<< HEAD
        markerNames = [["esophagogastric junction along the greater curvature on luminal surface",
                        "esophagogastric junction along the lesser curvature on luminal surface",
                        "gastroduodenal junction along the greater curvature on luminal surface",
                        "gastroduodenal junction along the lesser curvature on luminal surface",
                        "body-antrum junction along the greater curvature on luminal surface",
                        "limiting ridge along the greater curvature on luminal surface" if limitingRidge else
                        "fundus-body junction along the greater curvature on luminal surface"]]
        if elementsCountThroughWall == 4:
            markerNames.append(["esophagogastric junction along the greater curvature on circular-longitudinal muscle interface",
                                "esophagogastric junction along the lesser curvature on circular-longitudinal muscle interface",
                                "gastroduodenal junction along the greater curvature on circular-longitudinal muscle interface",
                                "gastroduodenal junction along the lesser curvature on circular-longitudinal muscle interface",
                                "body-antrum junction along the greater curvature on circular-longitudinal muscle interface",
                                "limiting ridge along the greater curvature on circular-longitudinal muscle interface" if limitingRidge else
                                "fundus-body junction along the greater curvature on circular-longitudinal muscle interface"])
        markerNames.append(["esophagogastric junction along the greater curvature on serosa",
                            "esophagogastric junction along the lesser curvature on serosa",
                            "gastroduodenal junction along the greater curvature on serosa",
                            "gastroduodenal junction along the lesser curvature on serosa",
                            "body-antrum junction along the greater curvature on serosa",
                            "limiting ridge along the greater curvature on serosa" if limitingRidge else
                            "fundus-body junction along the greater curvature on serosa"])

        markerInnerElementIdentifiers = [stomachStartElement - elementsCountThroughWall * elementsCountAroundEso,
                                         stomachStartElement - (elementsCountThroughWall - 1) * elementsCountAroundEso - elementsAroundHalfEso,
                                         lastDuodenumElementIdentifier - elementsCountThroughWall * elementsCountAroundDuod * (elementsCountAlongGroups[-1] + 1),
                                         lastDuodenumElementIdentifier - elementsCountThroughWall * elementsCountAroundDuod * (elementsCountAlongGroups[-1] + 1) + elementsAroundHalfDuod,
                                         lastDuodenumElementIdentifier - elementsCountThroughWall * elementsCountAroundDuod * (sum(elementsCountAlongGroups[-3:]) + 1),
                                         fundusBodyJunctionInnerElementIdentifier]

        elementsCountAroundLayer = [elementsCountAroundEso, elementsCountAroundEso,
                                    elementsCountAroundDuod, elementsCountAroundDuod,
                                    elementsCountAroundDuod, elementsCountAroundDuod]

        for n3 in range(len(markerNames)):
            for n in range(len(markerNames[n3])):
                markerGroup = findOrCreateAnnotationGroupForTerm(allAnnotationGroups, region, get_stomach_term(markerNames[n3][n]))
                markerElementIdentifier = markerInnerElementIdentifiers[n] + (0 if n3 == 0 or elementsCountThroughWall == 1 else elementsCountAroundLayer[n] * (elementsCountThroughWall - 1))
                markerElement = mesh.findElementByIdentifier(markerElementIdentifier)
                markerXi = [0.0, 1.0, 0.0 if n3 != len(markerNames) - 1 else 1.0] if n < len(markerNames[n3]) - 1 else \
                    [0.0, 0.0 if limitingRidge else 1.0, 0.0 if n3 != len(markerNames) - 1 else 1.0]
                cache.setMeshLocation(markerElement, markerXi)
                markerPoint = markerPoints.createNode(nodeIdentifier, markerTemplateInternal)
                nodeIdentifier += 1
                cache.setNode(markerPoint)
                markerName.assignString(cache, markerGroup.getName())
                markerLocation.assignMeshLocation(cache, markerElement, markerXi)
                for group in [stomachGroup, markerGroup]:
                    group.getNodesetGroup(nodes).addNode(markerPoint)
=======
        GEJLCGroup = findOrCreateAnnotationGroupForTerm(allAnnotationGroups, region, get_stomach_term("gastro-esophagal junction on lesser curvature"))
        GEJLCElement = mesh.findElementByIdentifier(stomachStartElement - elementsAroundHalfEso - 1)
        GEJLCXi = [1.0, 1.0, 1.0]
        cache.setMeshLocation(GEJLCElement, GEJLCXi)
        markerPoint = markerPoints.createNode(nodeIdentifier, markerTemplateInternal)
        nodeIdentifier += 1
        cache.setNode(markerPoint)
        markerName.assignString(cache, GEJLCGroup.getName())
        markerLocation.assignMeshLocation(cache, GEJLCElement, GEJLCXi)
        for group in [stomachGroup, GEJLCGroup]:
            group.getNodesetGroup(nodes).addNode(markerPoint)

        fundusBodyJunctionGroup = findOrCreateAnnotationGroupForTerm(allAnnotationGroups, region, get_stomach_term(
            "limiting ridge on greater curvature" if limitingRidge else "junction between fundus and body on greater curvature"))
        fundusBodyJunctionElement = mesh.findElementByIdentifier(fundusBodyJunctionElementIdentifier)
        fundusBodyJunctionXi = [0.0, 0.0 if limitingRidge else 1.0, 1.0]
        cache.setMeshLocation(fundusBodyJunctionElement, fundusBodyJunctionXi)
        markerPoint = markerPoints.createNode(nodeIdentifier, markerTemplateInternal)
        nodeIdentifier += 1
        cache.setNode(markerPoint)
        markerName.assignString(cache, fundusBodyJunctionGroup.getName())
        markerLocation.assignMeshLocation(cache, fundusBodyJunctionElement, fundusBodyJunctionXi)
        for group in [stomachGroup, fundusBodyJunctionGroup]:
            group.getNodesetGroup(nodes).addNode(markerPoint)

        pylorusGCGroup = findOrCreateAnnotationGroupForTerm(allAnnotationGroups, region, get_stomach_term("pylorus on greater curvature"))
        pylorusGCElement = mesh.findElementByIdentifier(lastDuodenumElementIdentifier - (elementsCountAlongGroups[-1] + 1) * elementsCountAroundDuod)
        pylorusGCXi = [0.0, 1.0, 1.0]
        cache.setMeshLocation(pylorusGCElement, pylorusGCXi)
        markerPoint = markerPoints.createNode(nodeIdentifier, markerTemplateInternal)
        nodeIdentifier += 1
        cache.setNode(markerPoint)
        markerName.assignString(cache, pylorusGCGroup.getName())
        markerLocation.assignMeshLocation(cache, pylorusGCElement, pylorusGCXi)
        for group in [stomachGroup, pylorusGCGroup]:
            group.getNodesetGroup(nodes).addNode(markerPoint)

        duodenumGCGroup = findOrCreateAnnotationGroupForTerm(allAnnotationGroups, region, get_stomach_term("duodenum on greater curvature"))
        duodenumGCElement = mesh.findElementByIdentifier(lastDuodenumElementIdentifier - elementsCountAroundDuod)
        duodenumGCXi = [0.0, 1.0, 1.0]
        cache.setMeshLocation(duodenumGCElement, duodenumGCXi)
        markerPoint = markerPoints.createNode(nodeIdentifier, markerTemplateInternal)
        nodeIdentifier += 1
        cache.setNode(markerPoint)
        markerName.assignString(cache, duodenumGCGroup.getName())
        markerLocation.assignMeshLocation(cache, duodenumGCElement, duodenumGCXi)
        for group in [stomachGroup, duodenumGCGroup]:
            group.getNodesetGroup(nodes).addNode(markerPoint)
>>>>>>> 08422036

        # Create annotation groups for dorsal and ventral parts of the stomach
        dorsalGroup = AnnotationGroup(region, get_stomach_term("dorsal stomach"))
        ventralGroup = AnnotationGroup(region, get_stomach_term("ventral stomach"))
        dorsalMeshGroup = dorsalGroup.getMeshGroup(mesh)
        ventralMeshGroup = ventralGroup.getMeshGroup(mesh)

        for e2 in range(len(elementIdxMat)):
            for e3 in range(len(elementIdxMat[e2])):
                for e1 in range(len(elementIdxMat[e2][e3])):
                    elementIdx = elementIdxMat[e2][e3][e1]
                    element = mesh.findElementByIdentifier(elementIdx)
                    if e1 < 0.5 * len(elementIdxMat[e2][e3]):
                        ventralMeshGroup.addElement(element)
                    else:
                        dorsalMeshGroup.addElement(element)
        allAnnotationGroups.append(dorsalGroup)
        allAnnotationGroups.append(ventralGroup)

        # Create split coordinate field
        nodesOnSplitMargin = []
        nodesOnLCMargin = []

        for n2 in range(elementsAlongEsophagus + 1):
            for n3 in range(elementsThroughEsophagusWall + 1):
                nodeIdxOnGCMargin = 1 + n2 * (elementsThroughEsophagusWall + 1) * elementsCountAroundEso + n3 * elementsCountAroundEso
                nodesOnSplitMargin.append(nodeIdxOnGCMargin)
                nodeIdxOnLCMargin = 1 + elementsAroundHalfEso + n2 * (elementsThroughEsophagusWall + 1) * elementsCountAroundEso + n3 * elementsCountAroundEso
                nodesOnSplitMargin.append(nodeIdxOnLCMargin)
                nodesOnLCMargin.append(nodeIdxOnLCMargin)
        nodesOnSplitMargin += nodeIdxGC + nodeIdxLC

        splitCoordinates = findOrCreateFieldCoordinates(fm, name="split coordinates")
        splitNodetemplate1 = nodes.createNodetemplate()
        splitNodetemplate1.defineField(splitCoordinates)
        splitNodetemplate1.setValueNumberOfVersions(splitCoordinates, -1, Node.VALUE_LABEL_VALUE, 1)
        splitNodetemplate1.setValueNumberOfVersions(splitCoordinates, -1, Node.VALUE_LABEL_D_DS1, 1)
        splitNodetemplate1.setValueNumberOfVersions(splitCoordinates, -1, Node.VALUE_LABEL_D_DS2, 1)
        if useCrossDerivatives:
            splitNodetemplate1.setValueNumberOfVersions(splitCoordinates, -1, Node.VALUE_LABEL_D2_DS1DS2, 1)
        if useCubicHermiteThroughWall:
            splitNodetemplate1.setValueNumberOfVersions(splitCoordinates, -1, Node.VALUE_LABEL_D_DS3, 1)
            if useCrossDerivatives:
                splitNodetemplate1.setValueNumberOfVersions(splitCoordinates, -1, Node.VALUE_LABEL_D2_DS1DS3, 1)
                splitNodetemplate1.setValueNumberOfVersions(splitCoordinates, -1, Node.VALUE_LABEL_D2_DS2DS3, 1)
                splitNodetemplate1.setValueNumberOfVersions(splitCoordinates, -1, Node.VALUE_LABEL_D3_DS1DS2DS3, 1)

        splitNodetemplate2 = nodes.createNodetemplate()
        splitNodetemplate2.defineField(splitCoordinates)
        splitNodetemplate2.setValueNumberOfVersions(splitCoordinates, -1, Node.VALUE_LABEL_VALUE, 2)
        splitNodetemplate2.setValueNumberOfVersions(splitCoordinates, -1, Node.VALUE_LABEL_D_DS1, 2)
        splitNodetemplate2.setValueNumberOfVersions(splitCoordinates, -1, Node.VALUE_LABEL_D_DS2, 2)
        if useCrossDerivatives:
            splitNodetemplate2.setValueNumberOfVersions(splitCoordinates, -1, Node.VALUE_LABEL_D2_DS1DS2, 2)
        if useCubicHermiteThroughWall:
            splitNodetemplate2.setValueNumberOfVersions(splitCoordinates, -1, Node.VALUE_LABEL_D_DS3, 2)
            if useCrossDerivatives:
                splitNodetemplate2.setValueNumberOfVersions(splitCoordinates, -1, Node.VALUE_LABEL_D2_DS1DS3, 2)
                splitNodetemplate2.setValueNumberOfVersions(splitCoordinates, -1, Node.VALUE_LABEL_D2_DS2DS3, 2)
                splitNodetemplate2.setValueNumberOfVersions(splitCoordinates, -1, Node.VALUE_LABEL_D3_DS1DS2DS3, 2)

        nodeIter = nodes.createNodeiterator()
        node = nodeIter.next()
        while node.isValid():
            if not markerPoints.containsNode(node):
                cache.setNode(node)
                identifier = node.getIdentifier()
                marginNode = identifier in nodesOnSplitMargin
                x = coordinates.getNodeParameters(cache, -1, Node.VALUE_LABEL_VALUE, 1, 3)[1]
                d1 = coordinates.getNodeParameters(cache, -1, Node.VALUE_LABEL_D_DS1, 1, 3)[1]
                d2 = coordinates.getNodeParameters(cache, -1, Node.VALUE_LABEL_D_DS2, 1, 3)[1]
                if useCrossDerivatives:
                    d1d2 = coordinates.getNodeParameters(cache, -1, Node.VALUE_LABEL_D2_DS1DS2, 1, 3)[1]
                if useCubicHermiteThroughWall:
                    d3 = coordinates.getNodeParameters(cache, -1, Node.VALUE_LABEL_D_DS3, 1, 3)[1]
                    if useCrossDerivatives:
                        d1d3 = coordinates.getNodeParameters(cache, -1, Node.VALUE_LABEL_D2_DS1DS3, 1, 3)[1]
                        d2d3 = coordinates.getNodeParameters(cache, -1, Node.VALUE_LABEL_D2_DS2DS3, 1, 3)[1]
                        d1d2d3 = coordinates.getNodeParameters(cache, -1, Node.VALUE_LABEL_D3_DS1DS2DS3, 1, 3)[1]

                node.merge(splitNodetemplate2 if marginNode else splitNodetemplate1)
                versionCount = 2 if marginNode else 1
                for vn in range(versionCount):
                    splitCoordinates.setNodeParameters(cache, -1, Node.VALUE_LABEL_VALUE, vn + 1, x)
                    splitCoordinates.setNodeParameters(cache, -1, Node.VALUE_LABEL_D_DS1, vn + 1, d1)
                    splitCoordinates.setNodeParameters(cache, -1, Node.VALUE_LABEL_D_DS2, vn + 1, d2)
                    if useCrossDerivatives:
                        splitCoordinates.setNodeParameters(cache, -1, Node.VALUE_LABEL_D2_DS1DS2, vn + 1, d1d2)
                    if useCubicHermiteThroughWall:
                        splitCoordinates.setNodeParameters(cache, -1, Node.VALUE_LABEL_D_DS3, vn + 1, d3)
                        if useCrossDerivatives:
                            splitCoordinates.setNodeParameters(cache, -1, Node.VALUE_LABEL_D2_DS1DS3, vn + 1, d1d3)
                            splitCoordinates.setNodeParameters(cache, -1, Node.VALUE_LABEL_D2_DS2DS3, vn + 1, d2d3)
                            splitCoordinates.setNodeParameters(cache, -1, Node.VALUE_LABEL_D3_DS1DS2DS3, vn + 1, d1d2d3)

            node = nodeIter.next()

        elementIter = mesh.createElementiterator()
        element = elementIter.next()
        splitElementtemplate1 = mesh.createElementtemplate()
        splitElementtemplate2 = mesh.createElementtemplate()

        count = 0
        elementsInOstium = elementsCountAroundEso * elementsAlongEsophagus * elementsThroughEsophagusWall
        closedLoopElementId = nextElementIdentifier - elementsCountAroundEso * elementsCountAcrossCardia - \
                              elementsCountAroundDuod * elementsCountThroughWall * (elementsAlongCardiaToDuod + 1)

        allValueLabels = [Node.VALUE_LABEL_VALUE, Node.VALUE_LABEL_D_DS1, Node.VALUE_LABEL_D_DS2,
                          Node.VALUE_LABEL_D2_DS1DS2, Node.VALUE_LABEL_D_DS3, Node.VALUE_LABEL_D2_DS1DS3,
                          Node.VALUE_LABEL_D2_DS2DS3, Node.VALUE_LABEL_D3_DS1DS2DS3]

        while element.isValid():
            eft = element.getElementfieldtemplate(coordinates, -1)
            nodeIdentifiers = get_element_node_identifiers(element, eft)
            elementId = element.getIdentifier()
            marginDorsal = False
            for n in range(len(nodeIdentifiers)):
                marginElement = nodeIdentifiers[n] in nodesOnSplitMargin
                if marginElement:
                    count += 1
                    if count < 3 and (elementId <= elementsInOstium or elementId > closedLoopElementId):
                        marginDorsal = True
                    elif count >= 3 and (elementId <= elementsInOstium or elementId > closedLoopElementId):
                        if count == 4:
                            count = 0
                    elif elementsInOstium < elementId < elementsInOstium + len(xOuter[0]) + 1:
                        marginDorsal = True
                        count = 0
                    elif elementsInOstium + len(xOuter[0]) < elementId < elementsInOstium + len(xOuter[0]) * 2 + 1:
                        count = 0
                    elif count < 2 and elementId > elementsInOstium + 2 * (len(xOuter[0])):
                        marginDorsal = True
                    elif count >= 2 and elementId > elementsInOstium + 2 * (len(xOuter[0])):
                        if count == 2:
                            count = 0
                    break

            if marginDorsal:
                # Find nodes on margin to remap with version 2
                lnRemapV2 = []
                for n in range(len(nodeIdentifiers)):
                    if nodeIdentifiers[n] in nodesOnSplitMargin:
                        lnRemapV2.append(n + 1)
                eft2 = eft
                remapEftNodeValueLabelsVersion(eft2, lnRemapV2, allValueLabels, 2)

                result1 = splitElementtemplate2.defineField(splitCoordinates, -1, eft2)
                result2 = element.merge(splitElementtemplate2)
                element.setNodesByIdentifier(eft2, nodeIdentifiers)
                if eft2.getNumberOfLocalScaleFactors() > 0:
                    element.setScaleFactor(eft2, 1, -1.0)
            else:
                result1 = splitElementtemplate1.defineField(splitCoordinates, -1, eft)
                result2 = element.merge(splitElementtemplate1)
                element.setNodesByIdentifier(eft, nodeIdentifiers)
                if eft.getNumberOfLocalScaleFactors() == 1:
                    element.setScaleFactors(eft, [-1.0])

            element = elementIter.next()

        fm.endChange()

        return allAnnotationGroups

    @classmethod
    def refineMesh(cls, meshrefinement, options):
        """
        Refine source mesh into separate region, with change of basis.
        :param meshrefinement: MeshRefinement, which knows source and target region.
        :param options: Dict containing options. See getDefaultOptions().
        """
        refineElementsCountAround = options['Refine number of elements surface']
        refineElementsCountAlong = options['Refine number of elements surface']
        refineElementsCountThroughWall = options['Refine number of elements through wall']

        meshrefinement.refineAllElementsCubeStandard3d(refineElementsCountAround, refineElementsCountAlong,
                                                       refineElementsCountThroughWall)
        return

    @classmethod
    def defineFaceAnnotations(cls, region, options, annotationGroups):
        '''
        Add face annotation groups from the highest dimension mesh.
        Must have defined faces and added subelements for highest dimension groups.
        :param region: Zinc region containing model.
        :param options: Dict containing options. See getDefaultOptions().
        :param annotationGroups: List of annotation groups for top-level elements.
        New face annotation groups are appended to this list.
        '''

        limitingRidge = options['Limiting ridge']
        elementsCountThroughWall = options['Number of elements through wall']

        stomachGroup = getAnnotationGroupForTerm(annotationGroups, get_stomach_term("stomach"))
        dorsalStomachGroup = getAnnotationGroupForTerm(annotationGroups, get_stomach_term("dorsal stomach"))
        ventralStomachGroup = getAnnotationGroupForTerm(annotationGroups, get_stomach_term("ventral stomach"))
        bodyGroup = getAnnotationGroupForTerm(annotationGroups, get_stomach_term("body of stomach"))
        cardiaGroup = getAnnotationGroupForTerm(annotationGroups, get_stomach_term("cardia of stomach"))
        duodenumGroup = getAnnotationGroupForTerm(annotationGroups, get_stomach_term("duodenum"))
        fundusGroup = getAnnotationGroupForTerm(annotationGroups, get_stomach_term("fundus of stomach"))
        antrumGroup = getAnnotationGroupForTerm(annotationGroups, get_stomach_term("pyloric antrum"))
        pylorusGroup = getAnnotationGroupForTerm(annotationGroups, get_stomach_term("pyloric canal"))
        esoGroup = getAnnotationGroupForTerm(annotationGroups, get_stomach_term("esophagus"))

        # Create new groups
        stomachLuminalGroup = findOrCreateAnnotationGroupForTerm(annotationGroups, region,
                                                                 get_stomach_term("luminal surface of stomach"))
        stomachSerosaGroup = findOrCreateAnnotationGroupForTerm(annotationGroups, region,
                                                                get_stomach_term("serosa of stomach"))
        bodyLuminalGroup = findOrCreateAnnotationGroupForTerm(annotationGroups, region,
                                                              get_stomach_term("luminal surface of body of stomach"))
        bodySerosaGroup = findOrCreateAnnotationGroupForTerm(annotationGroups, region,
                                                             get_stomach_term("serosa of body of stomach"))
        cardiaLuminalGroup = findOrCreateAnnotationGroupForTerm(annotationGroups, region,
                                                                get_stomach_term(
                                                                    "luminal surface of cardia of stomach"))
        cardiaSerosaGroup = findOrCreateAnnotationGroupForTerm(annotationGroups, region,
                                                               get_stomach_term("serosa of cardia of stomach"))
        duodenumLuminalGroup = findOrCreateAnnotationGroupForTerm(annotationGroups, region,
                                                                  get_stomach_term("luminal surface of duodenum"))
        duodenumSerosaGroup = findOrCreateAnnotationGroupForTerm(annotationGroups, region,
                                                                 get_stomach_term("serosa of duodenum"))
        esoLuminalGroup = findOrCreateAnnotationGroupForTerm(annotationGroups, region,
                                                             get_stomach_term("luminal surface of esophagus"))
        esoSerosaGroup = findOrCreateAnnotationGroupForTerm(annotationGroups, region,
                                                            get_stomach_term("serosa of esophagus"))
        fundusLuminalGroup = findOrCreateAnnotationGroupForTerm(annotationGroups, region,
                                                                get_stomach_term(
                                                                    "luminal surface of fundus of stomach"))
        fundusSerosaGroup = findOrCreateAnnotationGroupForTerm(annotationGroups, region,
                                                               get_stomach_term("serosa of fundus of stomach"))
        antrumLuminalGroup = findOrCreateAnnotationGroupForTerm(annotationGroups, region,
                                                                get_stomach_term("luminal surface of pyloric antrum"))
        antrumSerosaGroup = findOrCreateAnnotationGroupForTerm(annotationGroups, region,
                                                               get_stomach_term("serosa of pyloric antrum"))
        pylorusLuminalGroup = findOrCreateAnnotationGroupForTerm(annotationGroups, region,
                                                                 get_stomach_term("luminal surface of pyloric canal"))
        pylorusSerosaGroup = findOrCreateAnnotationGroupForTerm(annotationGroups, region,
                                                                get_stomach_term("serosa of pyloric canal"))
        gastroduodenalJunctionGroup = findOrCreateAnnotationGroupForTerm(annotationGroups, region,
                                                                         get_stomach_term("gastroduodenal junction"))

        fm = region.getFieldmodule()
        mesh2d = fm.findMeshByDimension(2)
        mesh1d = fm.findMeshByDimension(1)

        is_exterior = fm.createFieldIsExterior()
        is_exterior_face_outer = fm.createFieldAnd(is_exterior, fm.createFieldIsOnFace(Element.FACE_TYPE_XI3_1))
        is_exterior_face_inner = fm.createFieldAnd(is_exterior, fm.createFieldIsOnFace(Element.FACE_TYPE_XI3_0))

        is_gastroduod = fm.createFieldAnd(duodenumGroup.getGroup(), pylorusGroup.getGroup())
        gastroduodenalJunctionGroup.getMeshGroup(mesh2d).addElementsConditional(is_gastroduod)

        if elementsCountThroughWall == 4:
            is_dorsal = dorsalStomachGroup.getGroup()
            is_ventral = ventralStomachGroup.getGroup()
            is_curvatures = fm.createFieldAnd(is_dorsal, is_ventral)
            CMLMInterfaceGroup = findOrCreateAnnotationGroupForTerm(annotationGroups, region, get_stomach_term(
                "circular-longitudinal muscle interface of stomach"))
            circularMuscleGroup = getAnnotationGroupForTerm(annotationGroups,get_stomach_term("circular muscle layer of stomach"))
            longitudinalMuscleGroup = getAnnotationGroupForTerm(annotationGroups, get_stomach_term("longitudinal muscle layer of stomach"))
            is_CM = circularMuscleGroup.getGroup()
            is_LM = longitudinalMuscleGroup.getGroup()
            is_CMLMInterface = fm.createFieldAnd(is_CM, is_LM)
            CMLMInterfaceGroup.getMeshGroup(mesh2d).addElementsConditional(is_CMLMInterface)

            dorsalStomach_CMLMGroup = findOrCreateAnnotationGroupForTerm(annotationGroups, region, get_stomach_term(
                "circular-longitudinal muscle interface of dorsal stomach"))
            ventralStomach_CMLMGroup = findOrCreateAnnotationGroupForTerm(annotationGroups, region, get_stomach_term(
                "circular-longitudinal muscle interface of ventral stomach"))
            is_dorsal_CMLM = fm.createFieldAnd(is_dorsal, is_CMLMInterface)
            dorsalStomach_CMLMGroup.getMeshGroup(mesh2d).addElementsConditional(is_dorsal_CMLM)
            is_ventral_CMLM = fm.createFieldAnd(is_ventral, is_CMLMInterface)
            ventralStomach_CMLMGroup.getMeshGroup(mesh2d).addElementsConditional(is_ventral_CMLM)

            gastroduod_CMLMGroup = findOrCreateAnnotationGroupForTerm(annotationGroups, region, get_stomach_term("circular-longitudinal muscle interface of gastroduodenal junction"))
            is_gastroduod_CMLM = fm.createFieldAnd(is_gastroduod, is_CMLMInterface)
            gastroduod_CMLMGroup.getMeshGroup(mesh1d).addElementsConditional(is_gastroduod_CMLM)

            is_curvatures_CMLM = fm.createFieldAnd(is_curvatures, is_CMLMInterface)
            bodyCurvaturesCMLMGroup = findOrCreateAnnotationGroupForTerm(annotationGroups, region,
                                                                        get_stomach_term(
                                                                            "circular-longitudinal muscle interface of body of stomach along the gastric-omentum attachment"))
            duodenumCurvaturesCMLMGroup = findOrCreateAnnotationGroupForTerm(annotationGroups, region,
                                                                            get_stomach_term(
                                                                                "circular-longitudinal muscle interface of duodenum along the gastric-omentum attachment"))
            esoCurvaturesCMLMGroup = findOrCreateAnnotationGroupForTerm(annotationGroups, region,
                                                                       get_stomach_term(
                                                                           "circular-longitudinal muscle interface of esophagus along the cut margin"))
            fundusCurvaturesCMLMGroup = findOrCreateAnnotationGroupForTerm(annotationGroups, region,
                                                                          get_stomach_term(
                                                                              "circular-longitudinal muscle interface of fundus of stomach along the gastric-omentum attachment"))
            antrumCurvaturesCMLMGroup = findOrCreateAnnotationGroupForTerm(annotationGroups, region,
                                                                          get_stomach_term(
                                                                              "circular-longitudinal muscle interface of pyloric antrum along the gastric-omentum attachment"))
            pylorusCurvaturesCMLMGroup = findOrCreateAnnotationGroupForTerm(annotationGroups, region,
                                                                           get_stomach_term(
                                                                               "circular-longitudinal muscle interface of pyloric canal along the gastric-omentum attachment"))

            sectionCurvaturesCMLMGroups = [None, bodyCurvaturesCMLMGroup, None, duodenumCurvaturesCMLMGroup,
                                           esoCurvaturesCMLMGroup, fundusCurvaturesCMLMGroup, antrumCurvaturesCMLMGroup,
                                           pylorusCurvaturesCMLMGroup]

        sectionGroups = [stomachGroup, bodyGroup, cardiaGroup, duodenumGroup, esoGroup, fundusGroup, antrumGroup,
                         pylorusGroup]
        sectionSerosaGroups = [stomachSerosaGroup, bodySerosaGroup, cardiaSerosaGroup, duodenumSerosaGroup,
                               esoSerosaGroup, fundusSerosaGroup, antrumSerosaGroup,
                               pylorusSerosaGroup]
        sectionLuminalGroups = [stomachLuminalGroup, bodyLuminalGroup, cardiaLuminalGroup, duodenumLuminalGroup,
                                esoLuminalGroup, fundusLuminalGroup, antrumLuminalGroup,
                                pylorusLuminalGroup]

        for i in range(len(sectionGroups)):
            is_section = sectionGroups[i].getGroup()
            is_sectionSerosa = fm.createFieldAnd(is_section, is_exterior_face_outer)
            sectionSerosaGroups[i].getMeshGroup(mesh2d).addElementsConditional(is_sectionSerosa)
            is_sectionLuminal = fm.createFieldAnd(is_section, is_exterior_face_inner)
            sectionLuminalGroups[i].getMeshGroup(mesh2d).addElementsConditional(is_sectionLuminal)

            if elementsCountThroughWall == 4:
                is_sectionCurvaturesCMLM = fm.createFieldAnd(is_section, is_curvatures_CMLM)
                if sectionCurvaturesCMLMGroups[i]:
                    sectionCurvaturesCMLMGroups[i].getMeshGroup(mesh1d).addElementsConditional(is_sectionCurvaturesCMLM)

        if limitingRidge:
            limitingRidgeGroup = findOrCreateAnnotationGroupForTerm(annotationGroups, region, get_stomach_term("forestomach-glandular stomach junction"))
            innerLimitingRidgeGroup = findOrCreateAnnotationGroupForTerm(annotationGroups, region, get_stomach_term("limiting ridge on luminal surface"))
            outerLimitingRidgeGroup = findOrCreateAnnotationGroupForTerm(annotationGroups, region, get_stomach_term("limiting ridge on serosa"))

            is_antrum = antrumGroup.getGroup()
            is_body = bodyGroup.getGroup()
            is_cardia = cardiaGroup.getGroup()
            is_fundus = fundusGroup.getGroup()
            is_limitingRidgeBody = fm.createFieldAnd(is_fundus, is_body)
            is_limitingRidgeCardia = fm.createFieldAnd(is_body, is_cardia)
            is_limitingRidgeAntrum = fm.createFieldAnd(is_antrum, is_cardia)
            is_limitingRidgeBodyCardia = fm.createFieldOr(is_limitingRidgeBody, is_limitingRidgeCardia)
            is_limitingRidgeAntrumCardia = fm.createFieldOr(is_limitingRidgeAntrum, is_limitingRidgeCardia)
            is_limitingRidge = fm.createFieldOr(is_limitingRidgeBodyCardia, is_limitingRidgeAntrumCardia)

            if elementsCountThroughWall == 4:
                mucosaGroup = getAnnotationGroupForTerm(annotationGroups, get_stomach_term("mucosa of stomach"))
                is_mucosa = mucosaGroup.getGroup()
                is_bodyMucosa = fm.createFieldAnd(is_body, is_mucosa)
                is_antrumMucosa = fm.createFieldAnd(is_antrum, is_mucosa)
                is_bodyAntrumMucosa = fm.createFieldOr(is_bodyMucosa, is_antrumMucosa)

                is_xi1Interior = fm.createFieldAnd(fm.createFieldIsOnFace(Element.FACE_TYPE_XI1_0), fm.createFieldIsOnFace(Element.FACE_TYPE_XI1_1))
                is_xi1All = fm.createFieldOr(fm.createFieldIsOnFace(Element.FACE_TYPE_XI1_0), fm.createFieldIsOnFace(Element.FACE_TYPE_XI1_1))
                is_xi1BodyAntrumMucosaAll = fm.createFieldAnd(is_bodyAntrumMucosa, is_xi1All)
                is_limitingRidgeAroundCardia = fm.createFieldAnd(is_xi1BodyAntrumMucosaAll, fm.createFieldNot(is_xi1Interior))

                is_xi2Interior = fm.createFieldAnd(fm.createFieldIsOnFace(Element.FACE_TYPE_XI2_0), fm.createFieldIsOnFace(Element.FACE_TYPE_XI2_1))
                is_xi2ZeroBodyMucosa = fm.createFieldAnd(fm.createFieldIsOnFace(Element.FACE_TYPE_XI2_0), is_bodyMucosa)
                is_limitingRidgeBodyBoundary = fm.createFieldAnd(is_xi2ZeroBodyMucosa, fm.createFieldNot(is_xi2Interior))

<<<<<<< HEAD
                is_limitingRidgeMucosa = fm.createFieldOr(is_limitingRidgeAroundCardia, is_limitingRidgeBodyBoundary)
                is_limitingRidge = fm.createFieldOr(is_limitingRidge, is_limitingRidgeMucosa)
=======
        serosaGroup = findOrCreateAnnotationGroupForTerm(annotationGroups, region,
                                                         get_stomach_term("serosa of stomach"))
        mucosaGroup = findOrCreateAnnotationGroupForTerm(annotationGroups, region,
                                                         get_stomach_term("mucosa of stomach"))

        outerSplitMarginGroup = findOrCreateAnnotationGroupForTerm(annotationGroups, region,
                                                                   get_stomach_term("serosa split margin"))
        esoSplitMarginGroup = findOrCreateAnnotationGroupForTerm(annotationGroups, region,
                                                                 get_stomach_term("esophagus on serosa split margin"))
        fundusSplitMarginGroup = findOrCreateAnnotationGroupForTerm(annotationGroups, region,
                                                                    get_stomach_term("fundus on serosa split margin"))
        bodySplitMarginGroup = findOrCreateAnnotationGroupForTerm(annotationGroups, region,
                                                                  get_stomach_term("body on serosa split margin"))
        antrumSplitMarginGroup = findOrCreateAnnotationGroupForTerm(annotationGroups, region,
                                                                    get_stomach_term("antrum on serosa split margin"))
        pylorusSplitMarginGroup = findOrCreateAnnotationGroupForTerm(annotationGroups, region,
                                                                     get_stomach_term("pylorus on serosa split margin"))

        serosaDorsalGroup = findOrCreateAnnotationGroupForTerm(annotationGroups, region,
                                                               get_stomach_term("serosa of dorsal stomach"))
        serosaVentralGroup = findOrCreateAnnotationGroupForTerm(annotationGroups, region,
                                                                get_stomach_term("serosa of ventral stomach"))
>>>>>>> 08422036

            limitingRidgeGroup.getMeshGroup(mesh2d).addElementsConditional(is_limitingRidge)

            is_xi3Interior = fm.createFieldAnd(fm.createFieldIsOnFace(Element.FACE_TYPE_XI3_0), fm.createFieldIsOnFace(Element.FACE_TYPE_XI3_1))
            is_xi3ZeroLimitingRidge = fm.createFieldAnd(is_limitingRidge, fm.createFieldIsOnFace(Element.FACE_TYPE_XI3_0))
            is_xi3OneLimitingRidge = fm.createFieldAnd(is_limitingRidge, fm.createFieldIsOnFace(Element.FACE_TYPE_XI3_1))

            is_limitingRidgeInner = fm.createFieldAnd(is_xi3ZeroLimitingRidge, fm.createFieldNot(is_xi3Interior))
            innerLimitingRidgeGroup.getMeshGroup(mesh1d).addElementsConditional(is_limitingRidgeInner)

            is_limitingRidgeOuter = fm.createFieldAnd(is_xi3OneLimitingRidge, fm.createFieldNot(is_xi3Interior))
            outerLimitingRidgeGroup.getMeshGroup(mesh1d).addElementsConditional(is_limitingRidgeOuter)

            if elementsCountThroughWall == 4:
                limitingRidge_CMLMGroup = findOrCreateAnnotationGroupForTerm(annotationGroups, region, get_stomach_term(
                    "limiting ridge on circular-longitudinal muscle interface"))
                is_limitingRidgeCMLM = fm.createFieldAnd(is_CMLMInterface, is_limitingRidge)
                limitingRidge_CMLMGroup.getMeshGroup(mesh1d).addElementsConditional(is_limitingRidgeCMLM)

def findClosestPositionAndDerivativeOnTrackSurface(x, nx, trackSurface, nxProportion1, elementsCountAlongTrackSurface):
    """
    Find the closest position and derivative around the tracksurface of a point sitting near the fundus of stomach.
    Use a startPosition to improve the search for nearest position on the track surface as the fundus has a curved
    and complex track surface.
    :param x: coordinates of point of interest
    :param nx: coordinates of points along curve where point of interest lies.
    :param trackSurface: track surface where point sits
    :param nxProportion1: proportion around track surface of curve
    :param elementsCountAlongTrackSurface: number of elements along track surface
    :return: position and derivative of point around track surface
    """
    closestIdxOnNx = interp.getNearestPointIndex(nx, x)
    closestPositionToPoint = trackSurface.createPositionProportion(nxProportion1, closestIdxOnNx / elementsCountAlongTrackSurface)
    xPosition = trackSurface.findNearestPosition(x, closestPositionToPoint)
    d = trackSurface.evaluateCoordinates(xPosition, derivatives=True)[1]

    return xPosition, d


def getSmoothedSampledPointsOnTrackSurface(trackSurface, startProportion1, startProportion2, endProportion1,
                                           endProportion2, elementsOut, startDerivative=None, endDerivative=None,
                                           startDerivativeMagnitude=None, endDerivativeMagnitude=None,
                                           curveMode=1):
    """
    Create smoothly spaced out hermite curve points between two points a and b on the surface,
    each defined by their proportions over the surface in directions 1 and 2.
    :param trackSurface: track surface
    :param startProportion1, startProportion2: proportion of start point in direction around and along track surface
    :param endProportion1, endProportion2: proportion of end point in direction around and along track surface
    :param elementsOut: number of elements out
    :param startDerivative, endDerivative: optional derivative vectors in 3-D world coordinates
        to match at the start and end of the curves. If omitted, fits in with other derivative or is
        in a straight line from a to b
    :param derivativeMagnitudeStart, derivativeMagnitudeEnd: optional magnitude of derivatives to match at the start and
        end of the curves
    :return: coordinates and derivative of sampled points
    """

    mx, md2, md1, md3, mProportions = \
        trackSurface.createHermiteCurvePoints(startProportion1, startProportion2, endProportion1, endProportion2,
                                              elementsOut, startDerivative, endDerivative, curveMode)

    xSampled, dSampled = trackSurface.resampleHermiteCurvePointsSmooth(mx, md2, md1, md3, mProportions,
                                                                       startDerivativeMagnitude,
                                                                       endDerivativeMagnitude)[0:2]
    return xSampled, dSampled


def smoothD1Around(xAround, d1Around):
    """
    Rearrange points around so that the group of points starts from left side of the annulus to the greater curvature
    and ends on the right side of the annulus. This put points in consecutive order for derivative smoothing.
    The smoothed derivatives are then re-arranged such that it starts from the greater curvature and goes to the right
    side of the annulus, followed by the left side of the annulus and closing the loop back at the greater curvature.
    :param xAround: points around a loop joining to the annulus.
    :param d1Around: derivative of points.
    :return: smoothed derivatives in the original order.
    """
    xLoop = xAround[int(len(xAround) * 0.5 + 1):] + xAround[: int(len(xAround) * 0.5 + 1)]
    d1Loop = d1Around[int(len(d1Around) * 0.5 + 1):] + d1Around[: int(len(d1Around) * 0.5 + 1)]
    d1LoopSmooth = interp.smoothCubicHermiteDerivativesLine(xLoop, d1Loop, fixStartDerivative=True,
                                                            fixEndDerivative=True)
    # Rearrange to correct order
    d1Around = d1LoopSmooth[int(len(xAround) * 0.5):] + d1LoopSmooth[: int(len(xAround) * 0.5):]

    return d1Around


def findD1CurvatureAround(xAround, d1Around, normsAround):
    """
    Rearrange points around so that the group of points starts from left side of the annulus to the greater curvature
    and ends on the right side of the annulus. This put points in consecutive order for calculating curvature.
    The calculated curvatures are then re-arranged such that it starts from the greater curvature and goes to the right
    side of the annulus, followed by the left side of the annulus and closing the loop back at the greater curvature.
    :param xAround: points around a loop joining to the annulus.
    :param d1Around: derivative of points.
    :param normsAround: radial normal at each point.
    :return: curvature in the original order.
    """
    xLoop = xAround[int(len(xAround) * 0.5 + 1):] + xAround[: int(len(xAround) * 0.5 + 1)]
    d1Loop = d1Around[int(len(d1Around) * 0.5 + 1):] + d1Around[: int(len(d1Around) * 0.5 + 1)]
    normsLoop = normsAround[int(len(d1Around) * 0.5 + 1):] + normsAround[: int(len(d1Around) * 0.5 + 1)]
    curvature = findCurvatureAlongLine(xLoop, d1Loop, normsLoop)
    # Rearrange to correct order
    d1CurvatureAround = curvature[int(len(xAround) * 0.5):] + curvature[: int(len(xAround) * 0.5):]

    return d1CurvatureAround


def findDerivativeBetweenPoints(v1, v2):
    """
    Find vector difference between two points and rescale vector difference using cubic hermite arclength
    between the points to derive the derivative between the points.
    :param v1: start vector
    :param v2: end vector
    :return: derivative of between v1 and v2
    """
    d = [v2[c] - v1[c] for c in range(3)]
    arcLengthAround = interp.computeCubicHermiteArcLength(v1, d, v2, d, True)
    d = [c * arcLengthAround for c in vector.normalise(d)]

    return d


def findCurvatureAroundLoop(nx, nd, radialVectors):
    """
    Calculate curvature for points lying along a loop.
    :param nx: points on loop
    :param nd: derivative of points on loop
    :param radialVectors: radial direction, assumed normal to curve tangent at point
    :return: curvatures along points on loop
    """
    curvature = []
    for n in range(len(nx)):
        prevIdx = n - 1 if n > 0 else -1
        nextIdx = n + 1 if n < len(nx) - 1 else 0
        kappam = interp.getCubicHermiteCurvature(nx[prevIdx], nd[prevIdx], nx[n], nd[n], radialVectors[n], 1.0)
        kappap = interp.getCubicHermiteCurvature(nx[n], nd[n], nx[nextIdx], nd[nextIdx], radialVectors[n], 0.0)
        curvature.append(0.5 * (kappam + kappap))

    return curvature


def findCurvatureAlongLine(nx, nd, radialVectors):
    """
    Calculate curvature for points lying along a line.
    :param nx: points on line
    :param nd: derivative of points on line
    :param radialVectors: radial direction, assumed normal to curve tangent at point
    :return: curvatures along points on line
    """
    curvature = []
    for n in range(len(nx)):
        if n == 0:
            curvature.append(interp.getCubicHermiteCurvature(nx[n], nd[n], nx[n + 1], nd[n + 1], radialVectors[n], 0.0))
        elif n == len(nx) - 1:
            curvature.append(interp.getCubicHermiteCurvature(nx[n - 1], nd[n - 1], nx[n], nd[n], radialVectors[n], 1.0))
        else:
            curvature.append(0.5 * (
                    interp.getCubicHermiteCurvature(nx[n], nd[n], nx[n + 1], nd[n + 1], radialVectors[n], 0.0) +
                    interp.getCubicHermiteCurvature(nx[n - 1], nd[n - 1], nx[n], nd[n], radialVectors[n], 1.0)))

    return curvature<|MERGE_RESOLUTION|>--- conflicted
+++ resolved
@@ -34,14 +34,7 @@
     remapEftNodeValueLabelsVersion
 from scaffoldmaker.utils.geometry import createEllipsePoints
 from scaffoldmaker.utils.tracksurface import TrackSurface
-<<<<<<< HEAD
 from scaffoldmaker.utils.zinc_utils import exnodeStringFromNodeValues, mesh_destroy_elements_and_nodes_by_identifiers
-from scaffoldmaker.utils import interpolation as interp
-from scaffoldmaker.utils import matrix
-from scaffoldmaker.utils import vector
-=======
-from scaffoldmaker.utils.zinc_utils import exnodeStringFromNodeValues
->>>>>>> 08422036
 
 
 class MeshType_3d_stomach1(Scaffold_base):
@@ -2504,11 +2497,7 @@
                 endPoints_d2[n3][nAround] = d2List[idx - stomachStartNode]
                 endNode_Id[n3][nAround] = idx
 
-<<<<<<< HEAD
-                if n3 == elementsCountThroughWall: # outer layer
-=======
-                if n3 == len(thicknessIdx) - 1:  # outer layer
->>>>>>> 08422036
+                if n3 == elementsCountThroughWall:  # outer layer
                     endPosition = trackSurfaceStomach.findNearestPosition(endPoints_x[n3][nAround])
                     endProportions.append(trackSurfaceStomach.getProportion(endPosition))
 
@@ -2558,14 +2547,9 @@
             nodes, mesh, nodeIdentifier, elementIdentifier,
             o1_x, o1_d1, o1_d2, None, o1_NodeId, None,
             endPoints_x, endPoints_d1, endPoints_d2, None, endNode_Id, endDerivativesMap,
-<<<<<<< HEAD
-            elementsCountRadial = elementsCountAcrossCardia, meshGroups= [stomachMeshGroup, cardiaMeshGroup],
+            elementsCountRadial=elementsCountAcrossCardia, meshGroups=[stomachMeshGroup, cardiaMeshGroup],
             wallAnnotationGroups=stomachWallAnnotationGroups, tracksurface=trackSurfaceStomach,
             startProportions=startProportions, endProportions=endProportions,
-=======
-            elementsCountRadial=elementsCountAcrossCardia, meshGroups=[stomachMeshGroup, cardiaMeshGroup],
-            tracksurface=trackSurfaceStomach, startProportions=startProportions, endProportions=endProportions,
->>>>>>> 08422036
             rescaleStartDerivatives=True, rescaleEndDerivatives=True)
 
         elementIdxThroughWall = []
@@ -2584,7 +2568,6 @@
         mesh_destroy_elements_and_nodes_by_identifiers(mesh, fundusMucosaElementIdentifiers)
 
         # annotation fiducial points for embedding in whole body
-<<<<<<< HEAD
         markerNames = [["esophagogastric junction along the greater curvature on luminal surface",
                         "esophagogastric junction along the lesser curvature on luminal surface",
                         "gastroduodenal junction along the greater curvature on luminal surface",
@@ -2634,56 +2617,6 @@
                 markerLocation.assignMeshLocation(cache, markerElement, markerXi)
                 for group in [stomachGroup, markerGroup]:
                     group.getNodesetGroup(nodes).addNode(markerPoint)
-=======
-        GEJLCGroup = findOrCreateAnnotationGroupForTerm(allAnnotationGroups, region, get_stomach_term("gastro-esophagal junction on lesser curvature"))
-        GEJLCElement = mesh.findElementByIdentifier(stomachStartElement - elementsAroundHalfEso - 1)
-        GEJLCXi = [1.0, 1.0, 1.0]
-        cache.setMeshLocation(GEJLCElement, GEJLCXi)
-        markerPoint = markerPoints.createNode(nodeIdentifier, markerTemplateInternal)
-        nodeIdentifier += 1
-        cache.setNode(markerPoint)
-        markerName.assignString(cache, GEJLCGroup.getName())
-        markerLocation.assignMeshLocation(cache, GEJLCElement, GEJLCXi)
-        for group in [stomachGroup, GEJLCGroup]:
-            group.getNodesetGroup(nodes).addNode(markerPoint)
-
-        fundusBodyJunctionGroup = findOrCreateAnnotationGroupForTerm(allAnnotationGroups, region, get_stomach_term(
-            "limiting ridge on greater curvature" if limitingRidge else "junction between fundus and body on greater curvature"))
-        fundusBodyJunctionElement = mesh.findElementByIdentifier(fundusBodyJunctionElementIdentifier)
-        fundusBodyJunctionXi = [0.0, 0.0 if limitingRidge else 1.0, 1.0]
-        cache.setMeshLocation(fundusBodyJunctionElement, fundusBodyJunctionXi)
-        markerPoint = markerPoints.createNode(nodeIdentifier, markerTemplateInternal)
-        nodeIdentifier += 1
-        cache.setNode(markerPoint)
-        markerName.assignString(cache, fundusBodyJunctionGroup.getName())
-        markerLocation.assignMeshLocation(cache, fundusBodyJunctionElement, fundusBodyJunctionXi)
-        for group in [stomachGroup, fundusBodyJunctionGroup]:
-            group.getNodesetGroup(nodes).addNode(markerPoint)
-
-        pylorusGCGroup = findOrCreateAnnotationGroupForTerm(allAnnotationGroups, region, get_stomach_term("pylorus on greater curvature"))
-        pylorusGCElement = mesh.findElementByIdentifier(lastDuodenumElementIdentifier - (elementsCountAlongGroups[-1] + 1) * elementsCountAroundDuod)
-        pylorusGCXi = [0.0, 1.0, 1.0]
-        cache.setMeshLocation(pylorusGCElement, pylorusGCXi)
-        markerPoint = markerPoints.createNode(nodeIdentifier, markerTemplateInternal)
-        nodeIdentifier += 1
-        cache.setNode(markerPoint)
-        markerName.assignString(cache, pylorusGCGroup.getName())
-        markerLocation.assignMeshLocation(cache, pylorusGCElement, pylorusGCXi)
-        for group in [stomachGroup, pylorusGCGroup]:
-            group.getNodesetGroup(nodes).addNode(markerPoint)
-
-        duodenumGCGroup = findOrCreateAnnotationGroupForTerm(allAnnotationGroups, region, get_stomach_term("duodenum on greater curvature"))
-        duodenumGCElement = mesh.findElementByIdentifier(lastDuodenumElementIdentifier - elementsCountAroundDuod)
-        duodenumGCXi = [0.0, 1.0, 1.0]
-        cache.setMeshLocation(duodenumGCElement, duodenumGCXi)
-        markerPoint = markerPoints.createNode(nodeIdentifier, markerTemplateInternal)
-        nodeIdentifier += 1
-        cache.setNode(markerPoint)
-        markerName.assignString(cache, duodenumGCGroup.getName())
-        markerLocation.assignMeshLocation(cache, duodenumGCElement, duodenumGCXi)
-        for group in [stomachGroup, duodenumGCGroup]:
-            group.getNodesetGroup(nodes).addNode(markerPoint)
->>>>>>> 08422036
 
         # Create annotation groups for dorsal and ventral parts of the stomach
         dorsalGroup = AnnotationGroup(region, get_stomach_term("dorsal stomach"))
@@ -3040,33 +2973,8 @@
                 is_xi2ZeroBodyMucosa = fm.createFieldAnd(fm.createFieldIsOnFace(Element.FACE_TYPE_XI2_0), is_bodyMucosa)
                 is_limitingRidgeBodyBoundary = fm.createFieldAnd(is_xi2ZeroBodyMucosa, fm.createFieldNot(is_xi2Interior))
 
-<<<<<<< HEAD
                 is_limitingRidgeMucosa = fm.createFieldOr(is_limitingRidgeAroundCardia, is_limitingRidgeBodyBoundary)
                 is_limitingRidge = fm.createFieldOr(is_limitingRidge, is_limitingRidgeMucosa)
-=======
-        serosaGroup = findOrCreateAnnotationGroupForTerm(annotationGroups, region,
-                                                         get_stomach_term("serosa of stomach"))
-        mucosaGroup = findOrCreateAnnotationGroupForTerm(annotationGroups, region,
-                                                         get_stomach_term("mucosa of stomach"))
-
-        outerSplitMarginGroup = findOrCreateAnnotationGroupForTerm(annotationGroups, region,
-                                                                   get_stomach_term("serosa split margin"))
-        esoSplitMarginGroup = findOrCreateAnnotationGroupForTerm(annotationGroups, region,
-                                                                 get_stomach_term("esophagus on serosa split margin"))
-        fundusSplitMarginGroup = findOrCreateAnnotationGroupForTerm(annotationGroups, region,
-                                                                    get_stomach_term("fundus on serosa split margin"))
-        bodySplitMarginGroup = findOrCreateAnnotationGroupForTerm(annotationGroups, region,
-                                                                  get_stomach_term("body on serosa split margin"))
-        antrumSplitMarginGroup = findOrCreateAnnotationGroupForTerm(annotationGroups, region,
-                                                                    get_stomach_term("antrum on serosa split margin"))
-        pylorusSplitMarginGroup = findOrCreateAnnotationGroupForTerm(annotationGroups, region,
-                                                                     get_stomach_term("pylorus on serosa split margin"))
-
-        serosaDorsalGroup = findOrCreateAnnotationGroupForTerm(annotationGroups, region,
-                                                               get_stomach_term("serosa of dorsal stomach"))
-        serosaVentralGroup = findOrCreateAnnotationGroupForTerm(annotationGroups, region,
-                                                                get_stomach_term("serosa of ventral stomach"))
->>>>>>> 08422036
 
             limitingRidgeGroup.getMeshGroup(mesh2d).addElementsConditional(is_limitingRidge)
 
