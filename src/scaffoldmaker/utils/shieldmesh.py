"""
Class for generating a shield-shaped mesh, with a regular flat top but
a rounded bottom formed by having two points where 3 square elements
merge to form a triangle.
"""

from __future__ import division
import copy
from enum import Enum

from cmlibs.zinc.element import Element
from cmlibs.zinc.field import Field
from cmlibs.zinc.node import Node
from scaffoldmaker.utils import vector
from scaffoldmaker.utils.eft_utils import remapEftNodeValueLabel, setEftScaleFactorIds
from scaffoldmaker.utils.eftfactory_tricubichermite import eftfactory_tricubichermite
from scaffoldmaker.utils.interpolation import DerivativeScalingMode, sampleCubicHermiteCurves, \
    smoothCubicHermiteDerivativesLine
from scaffoldmaker.utils.mirror import Mirror
from scaffoldmaker.utils.tracksurface import TrackSurface, calculate_surface_axes


class ShieldShape2D(Enum):
    SHIELD_SHAPE_FULL = 1
    SHIELD_SHAPE_LOWER_HALF = 2


class ShieldShape3D(Enum):
    SHIELD_SHAPE_FULL = 1
    SHIELD_SHAPE_HALF_AAP = 2    # AAP is a hemisphere where x_a3>=0
    SHIELD_SHAPE_OCTANT_PPP = 3   # PPP means positive axis1, positive axis2, positive axis3.
    SHIELD_SHAPE_OCTANT_PNP = 4
    SHIELD_SHAPE_OCTANT_NNP = 5
    SHIELD_SHAPE_OCTANT_NPP = 6
    SHIELD_SHAPE_OCTANT_PPN = 7
    SHIELD_SHAPE_OCTANT_PNN = 8
    SHIELD_SHAPE_OCTANT_NNN = 9
    SHIELD_SHAPE_OCTANT_NPN = 10


class ShieldRimDerivativeMode(Enum):
    SHIELD_RIM_DERIVATIVE_MODE_AROUND = 1  # rim derivatives are d1 anticlockwise around shield, d3 outward
    SHIELD_RIM_DERIVATIVE_MODE_REGULAR = 2  # rim derivatives d1, d2 match interior nodes for regular elements


class ShieldMesh2D:
    """
    Shield mesh generator.
    """

    def __init__(self, elementsCountAcross, elementsCountUpFull, elementsCountRim, trackSurface: TrackSurface=None,
                 elementsCountAlong=1, shieldMode=ShieldShape2D.SHIELD_SHAPE_LOWER_HALF,
                 shieldType=ShieldRimDerivativeMode.SHIELD_RIM_DERIVATIVE_MODE_REGULAR):
        """
        Data structure for defining a shield-shaped mesh which is flat on the top and rounded around the bottom
        and/or the same mirror mirrored on top.
        It is represented as a regular box of elementsCountAcross x elementsCountUp
        but with strips of elements absent on the bottom left and right.
        Example showing elements for 4 across, 2 up and 0 rim, and how nodes/coordinates are stored in ShieldMesh:

        N___N___N___N___N           N___N___N___N___N
        |   |   |   |   |               |   |   |
        |   |   |   |   |               |   |   |
        \   T---N---T   /    -->        T---N---T
         \ /    |    \ /                |   |   |
          N     |     N                 |   |   |
           \----N----/                  N---N---N

        The removal of 2 corners of the box is achieved by triple points T where 3 square elements
        join in a triangle.
        Extra rim elements go around the sides and bottom curve. Rim elements add nodes on the sides above the
        triple points, and across the shorter bottom row.
        Extra elements up add regular rows of nodes/elements on top, and extra non-rim elements across
        add regular columns of nodes/elements up the centre.
        :param elementsCountAcross: Number of elements across top of shield. Must be at least  4 + 2*elementsCountRim.
        :param elementsCountUpFull: Number of elements up central axis of shield. Must be at least 2 + elementsCountRim
         if half and 4 + 2*elementsCountRim if full.
        :param elementsCountAlong: Number of elements through wall for ventricle case (only 1 element is supported) and
        along cylinder axis in cylinder case.
        :param elementsCountRim: Number of elements around bottom rim (not top) outside of 'triple points'.
        :param trackSurface: Optional trackSurface to store or restrict points to.
        :param shieldMode: It determines if the shield is full or just part of it.
        :param shieldType: To distinguish between cylinder and ventricle type. Derivatives and directions are chosen
         differently for two cases.
        """
        assert elementsCountRim >= 0
        assert elementsCountAlong >= 1
        assert elementsCountAcross >= (elementsCountRim + 4)
        assert elementsCountUpFull >= (elementsCountRim + 2)
        self.elementsCountAcross = elementsCountAcross
        self.elementsCountUpFull = elementsCountUpFull
        elementsCountUp = elementsCountUpFull//2 if shieldMode == ShieldShape2D.SHIELD_SHAPE_FULL\
            else elementsCountUpFull
        self.elementsCountUp = elementsCountUp
        self.elementsCountRim = elementsCountRim
        self.elementsCountAlong = elementsCountAlong
        self.elementsCountUpRegular = elementsCountUp - 2 - elementsCountRim
        elementsCountAcrossNonRim = self.elementsCountAcross - 2*elementsCountRim
        self.elementsCountAroundFull = 2*self.elementsCountUpRegular + elementsCountAcrossNonRim
        self.trackSurface = trackSurface
        self._mode = shieldMode
        self._type = shieldType
        self.px = [[] for _ in range(elementsCountAlong+1)]
        self.pd1 = [[] for _ in range(elementsCountAlong+1)]
        self.pd2 = [[] for _ in range(elementsCountAlong+1)]
        self.pd3 = [[] for _ in range(elementsCountAlong+1)]
        self.nodeId = [[] for _ in range(elementsCountAlong+1)]
        for n3 in range(elementsCountAlong+1):
            for n2 in range(elementsCountUpFull + 1):
                for p in [self.px[n3], self.pd1[n3], self.pd2[n3], self.pd3[n3], self.nodeId[n3]]:
                    p.append([None]*(elementsCountAcross + 1))
        if trackSurface:
            self.pProportions = [[None]*(elementsCountAcross + 1) for n2 in range(elementsCountUp + 1)]
        if shieldType == ShieldRimDerivativeMode.SHIELD_RIM_DERIVATIVE_MODE_AROUND:
            self.elementId = [[[None]*elementsCountAcross for n2 in range(elementsCountUpFull)]
                              for e3 in range(elementsCountAlong)]
        else:
            self.elementId = [[None] * elementsCountAcross for n2 in range(elementsCountUpFull)]

    def convertRimIndex(self, ix, rx=0):
        """
        Convert point index around the lower rim to n1, n2 across and up box.
        :param ix: index around from 0 to self.elementsCountAroundFull
        :param rx: rim index from 0 (around outside) to self.elementsCountRim
        :return: n1, n2
        """
        assert 0 <= ix <= self.elementsCountAroundFull
        assert 0 <= rx <= self.elementsCountRim
        if ix <= self.elementsCountUpRegular:
            return rx, self.elementsCountUp - ix
        mx = self.elementsCountAroundFull - ix
        if mx <= self.elementsCountUpRegular:
            return self.elementsCountAcross - rx, self.elementsCountUp - mx
        return self.elementsCountRim + ix - self.elementsCountUpRegular, rx

    def getTriplePoints(self, n3):
        """
        Compute coordinates and derivatives of points where 3 square elements merge.
        :param n3: Index of through-wall coordinates to use.
        """
        n1a = self.elementsCountRim
        n1b = n1a + 1
        n1c = n1a + 2
        m1a = self.elementsCountAcross - self.elementsCountRim
        m1b = m1a - 1
        m1c = m1a - 2
        n2a = self.elementsCountRim
        n2b = n2a + 1
        n2c = n2a + 2
        # left
        ltx = []

        if self._type == ShieldRimDerivativeMode.SHIELD_RIM_DERIVATIVE_MODE_AROUND:
            tx, td1 = sampleCubicHermiteCurves(
                [self.px[n3][n2a][n1c], self.px[n3][n2c][n1b]],
                [[(-self.pd1[n3][n2a][n1c][c] - self.pd3[n3][n2a][n1c][c]) for c in range(3)], self.pd1[n3][n2c][n1b]],
                2, arcLengthDerivatives=True)[0:2]
            ltx.append(tx[1])
            # tx, td1 = sampleCubicHermiteCurves(
            #     [ self.px[n3][n2a][n1b], self.px[n3][n2c][n1c] ], [ [-self.pd3[n3][n2a][n1b][c] for c in range(3)],
            #     [ (self.pd1[n3][n2c][n1c][c] + self.pd3[n3][n2c][n1c][c]) for c in range(3) ] ],
            #     2, arcLengthDerivatives = True)[0:2]
            ltx.append(tx[1])
            tx, td1 = sampleCubicHermiteCurves(
                [self.px[n3][n2c][n1a], self.px[n3][n2b][n1c]],
                [[(self.pd1[n3][n2c][n1a][c] - self.pd3[n3][n2c][n1a][c]) for c in range(3)],
                 self.pd3[n3][n2b][n1c]], 2, arcLengthDerivatives=True)[0:2]
            ltx.append(tx[1])
        elif self._type == ShieldRimDerivativeMode.SHIELD_RIM_DERIVATIVE_MODE_REGULAR:
            tx, td1 = sampleCubicHermiteCurves(
                [self.px[n3][n2a][n1c], self.px[n3][n2c][n1b]],
                [[(-self.pd1[n3][n2a][n1c][c] + self.pd2[n3][n2a][n1c][c]) for c in range(3)],
                 self.pd2[n3][n2c][n1b]], 2, arcLengthDerivatives=True)[0: 2]
            ltx.append(tx[1])
            tx, td1 = sampleCubicHermiteCurves(
                [self.px[n3][n2a][n1b], self.px[n3][n2c][n1c]],
                [self.pd2[n3][n2a][n1b], [(self.pd1[n3][n2c][n1c][c] + self.pd2[n3][n2c][n1c][c]) for c in range(3)]],
                2, arcLengthDerivatives=True)[0: 2]
            ltx.append(tx[1])
            tx, td1 = sampleCubicHermiteCurves(
                [self.px[n3][n2c][n1a], self.px[n3][n2b][n1c]],
                [[(self.pd1[n3][n2c][n1a][c] - self.pd2[n3][n2c][n1a][c]) for c in range(3)], self.pd1[n3][n2b][n1c]],
                2, arcLengthDerivatives=True)[0: 2]
            ltx.append(tx[1])
        #  x = [ (ltx[0][c] + ltx[1][c] + ltx[2][c])/3.0 for c in range(3) ]
        x = [(ltx[0][c] + ltx[2][c])/2.0 for c in range(3)]
        if self.trackSurface:
            p = self.trackSurface.findNearestPosition(x, startPosition=self.trackSurface.createPositionProportion(*(
                self.pProportions[n2b][n1c])))
            self.pProportions[n2b][n1b] = self.trackSurface.getProportion(p)
            x, sd1, sd2 = self.trackSurface.evaluateCoordinates(p, derivatives=True)
            d1, d2, d3 = calculate_surface_axes(sd1, sd2, vector.normalise(sd1))
            self.pd3[n3][n2b][n1b] = d3
        self.px[n3][n2b][n1b] = x
        if self._type == ShieldRimDerivativeMode.SHIELD_RIM_DERIVATIVE_MODE_AROUND:
            self.pd3[n3][n2b][n1b] = [(self.px[n3][n2b][n1c][c] - self.px[n3][n2b][n1b][c]) for c in range(3)]
            self.pd1[n3][n2b][n1b] = [(self.px[n3][n2c][n1b][c] - self.px[n3][n2b][n1b][c]) for c in range(3)]
        elif self._type == ShieldRimDerivativeMode.SHIELD_RIM_DERIVATIVE_MODE_REGULAR:
            self.pd1[n3][n2b][n1b] = [(self.px[n3][n2b][n1c][c] - self.px[n3][n2b][n1b][c]) for c in range(3)]
            self.pd2[n3][n2b][n1b] = [(self.px[n3][n2c][n1b][c] - self.px[n3][n2b][n1b][c]) for c in range(3)]
        if not self.trackSurface:
            if self._type == ShieldRimDerivativeMode.SHIELD_RIM_DERIVATIVE_MODE_AROUND:
                self.pd2[n3][n2b][n1b] = vector.normalise(vector.crossproduct3(self.pd3[n3][n2b][n1b],
                                                                               self.pd1[n3][n2b][n1b]))
            elif self._type == ShieldRimDerivativeMode.SHIELD_RIM_DERIVATIVE_MODE_REGULAR:
                self.pd3[n3][n2b][n1b] = vector.normalise(vector.crossproduct3(self.pd1[n3][n2b][n1b],
                                                                               self.pd2[n3][n2b][n1b]))
        # right
        rtx = []
        if self._type == ShieldRimDerivativeMode.SHIELD_RIM_DERIVATIVE_MODE_AROUND:
            tx, td1 = sampleCubicHermiteCurves(
                [self.px[n3][n2a][m1c], self.px[n3][n2c][m1b]],
                [[(self.pd1[n3][n2a][m1c][c] - self.pd3[n3][n2a][m1c][c]) for c in range(3)], self.pd1[n3][n2c][m1b]],
                2, arcLengthDerivatives=True)[0:2]
            rtx.append(tx[1])
            # tx, td1 = sampleCubicHermiteCurves(
            #     [ self.px[n3][n2a][m1b], self.px[n3][n2c][m1c] ], [ [-self.pd3[n3][n2a][m1b][c] for c in range(3)],
            #     [ (-self.pd3[n3][n2c][m1c][c] + self.pd1[n3][n2c][m1c][c]) for c in range(3) ] ],
            #     2, arcLengthDerivatives = True)[0:2]
            rtx.append(tx[1])
            tx, td1 = sampleCubicHermiteCurves(
                [self.px[n3][n2c][m1a], self.px[n3][n2b][m1c]],
                [[(-self.pd1[n3][n2c][m1a][c] - self.pd3[n3][n2c][m1a][c]) for c in range(3)],
                 [-d for d in self.pd3[n3][n2b][m1c]]], 2, arcLengthDerivatives=True)[0:2]
            rtx.append(tx[1])
        elif self._type == ShieldRimDerivativeMode.SHIELD_RIM_DERIVATIVE_MODE_REGULAR:
            tx, td1 = sampleCubicHermiteCurves(
                [self.px[n3][n2a][m1c], self.px[n3][n2c][m1b]],
                [[(self.pd1[n3][n2a][m1c][c] + self.pd2[n3][n2a][m1c][c]) for c in range(3)], self.pd2[n3][n2c][m1b]],
                2, arcLengthDerivatives=True)[0: 2]
            rtx.append(tx[1])
            tx, td1 = sampleCubicHermiteCurves(
                [self.px[n3][n2a][m1b], self.px[n3][n2c][m1c]],
                [self.pd2[n3][n2a][m1b], [(-self.pd1[n3][n2c][m1c][c] + self.pd2[n3][n2c][m1c][c]) for c in range(3)]],
                2, arcLengthDerivatives=True)[0: 2]
            rtx.append(tx[1])
            tx, td1 = sampleCubicHermiteCurves(
                [self.px[n3][n2c][m1a], self.px[n3][n2b][m1c]],
                [[(-self.pd1[n3][n2c][m1a][c] - self.pd2[n3][n2c][m1a][c]) for c in range(3)],
                 [-d for d in self.pd1[n3][n2b][m1c]]], 2, arcLengthDerivatives=True)[0: 2]
            rtx.append(tx[1])
        #  x = [ (rtx[0][c] + rtx[1][c] + rtx[2][c])/3.0 for c in range(3) ]
        x = [(rtx[0][c] + rtx[2][c])/2.0 for c in range(3)]
        if self.trackSurface:
            p = self.trackSurface.findNearestPosition(x, startPosition=self.trackSurface.createPositionProportion(*(
                self.pProportions[n2b][m1c])))
            self.pProportions[n2b][m1b] = self.trackSurface.getProportion(p)
            x, sd1, sd2 = self.trackSurface.evaluateCoordinates(p, derivatives=True)
            d1, d2, d3 = calculate_surface_axes(sd1, sd2, vector.normalise(sd1))
            self.pd3[n3][n2b][m1b] = d3
        self.px[n3][n2b][m1b] = x
        if self._type == ShieldRimDerivativeMode.SHIELD_RIM_DERIVATIVE_MODE_AROUND:
            self.pd3[n3][n2b][m1b] = [(self.px[n3][n2b][m1b][c] - self.px[n3][n2b][m1c][c]) for c in range(3)]
            self.pd1[n3][n2b][m1b] = [(self.px[n3][n2c][m1b][c] - self.px[n3][n2b][m1b][c]) for c in range(3)]
        elif self._type == ShieldRimDerivativeMode.SHIELD_RIM_DERIVATIVE_MODE_REGULAR:
            self.pd1[n3][n2b][m1b] = [(self.px[n3][n2b][m1b][c] - self.px[n3][n2b][m1c][c]) for c in range(3)]
            self.pd2[n3][n2b][m1b] = [(self.px[n3][n2c][m1b][c] - self.px[n3][n2b][m1b][c]) for c in range(3)]
        if not self.trackSurface:
            if self._type == ShieldRimDerivativeMode.SHIELD_RIM_DERIVATIVE_MODE_AROUND:
                self.pd2[n3][n2b][m1b] = vector.normalise(vector.crossproduct3(self.pd3[n3][n2b][m1b],
                                                                               self.pd1[n3][n2b][m1b]))
            elif self._type == ShieldRimDerivativeMode.SHIELD_RIM_DERIVATIVE_MODE_REGULAR:
                self.pd3[n3][n2b][m1b] = vector.normalise(vector.crossproduct3(self.pd1[n3][n2b][m1b],
                                                                               self.pd2[n3][n2b][m1b]))

    def smoothDerivativesToTriplePoints(self, n3, fixAllDirections=False):
        """
        Smooth derivatives leading to triple points where 3 square elements merge.
        :param n3: Index of through-wall coordinates to use.
        """
        n1a = self.elementsCountRim
        n1b = n1a + 1
        n1z = self.elementsCountAcross - self.elementsCountRim
        n1y = n1z - 1
        m1a = self.elementsCountAcross - self.elementsCountRim
        m1b = m1a - 1
        n2a = self.elementsCountRim
        n2b = n2a + 1
        n2c = n2a + 2
        if self._type == ShieldRimDerivativeMode.SHIELD_RIM_DERIVATIVE_MODE_AROUND:
            # left
            tx = []
            td3 = []
            for n2 in range(n2c):
                tx.append(self.px[n3][n2][n1b])
                if n2 < n2b:
                    td3.append([-self.pd3[n3][n2][n1b][c] for c in range(3)])
                else:
                    td3.append([(self.pd1[n3][n2b][n1b][c] + self.pd3[n3][n2b][n1b][c]) for c in range(3)])

            td3 = smoothCubicHermiteDerivativesLine(tx, td3, fixStartDirection=True, fixEndDirection=True)

            for n2 in range(n2b):
                self.pd3[n3][n2][n1b] = [-td3[n2][c] for c in range(3)]

            # right
            tx = []
            td3 = []
            for n2 in range(n2c):
                tx.append(self.px[n3][n2][n1y])
                if n2 < n2b:
                    td3.append([-self.pd3[n3][n2][n1y][c] for c in range(3)])
                else:
                    td3.append([(self.pd1[n3][n2b][n1y][c] - self.pd3[n3][n2b][n1y][c]) for c in range(3)])

            td3 = smoothCubicHermiteDerivativesLine(tx, td3, fixStartDirection=True, fixEndDirection=True)

            for n2 in range(n2b):
                self.pd3[n3][n2][n1y] = [-td3[n2][c] for c in range(3)]

        elif self._type == ShieldRimDerivativeMode.SHIELD_RIM_DERIVATIVE_MODE_REGULAR:
            # left
            tx = []
            td2 = []
            for n2 in range(0, n2c):
                tx .append(self.px[n3][n2][n1b])
                td2.append(self.pd2[n3][n2][n1b] if (n2 < n2b) else
                           [(self.pd1[n3][n2][n1b][c] + self.pd2[n3][n2][n1b][c]) for c in range(3)])
            td2 = smoothCubicHermiteDerivativesLine(tx, td2, fixAllDirections=fixAllDirections, fixEndDerivative=True,
                                                    magnitudeScalingMode=DerivativeScalingMode.HARMONIC_MEAN)
            for n2 in range(0, n2b):
                self.pd2[n3][n2][n1b] = td2[n2]
            # right
            tx = []
            td2 = []
            for n2 in range(0, n2c):
                tx .append(self.px[n3][n2][m1b])
                td2.append(self.pd2[n3][n2][m1b] if (n2 < n2b) else
                           [(-self.pd1[n3][n2][m1b][c] + self.pd2[n3][n2][m1b][c]) for c in range(3)])
            td2 = smoothCubicHermiteDerivativesLine(tx, td2, fixAllDirections=fixAllDirections, fixEndDerivative=True,
                                                    magnitudeScalingMode=DerivativeScalingMode.HARMONIC_MEAN)
            for n2 in range(0, n2b):
                self.pd2[n3][n2][m1b] = td2[n2]

    def smoothDerivativesAroundRim(self, n3, n3d=None, rx=0):
        """
        Smooth derivatives around rim.
        :param n3: Index of through-wall coordinates to use.
        :param n3d: Which n3 index to copy initial derivatives from. If None, use n3.
        :param rx: rim index from 0 (around outside) to self.elementsCountRim
        """
        assert 0 <= rx <= self.elementsCountRim
        if not n3d:
            n3d = n3
        tx = []
        td1 = []
        for ix in range(self.elementsCountAroundFull + 1):
            n1, n2 = self.convertRimIndex(ix, rx)
            tx.append(self.px[n3][n2][n1])
            if self._type == ShieldRimDerivativeMode.SHIELD_RIM_DERIVATIVE_MODE_AROUND:
                td1.append(self.pd1[n3d][n2][n1])
            elif self._type == ShieldRimDerivativeMode.SHIELD_RIM_DERIVATIVE_MODE_REGULAR:
                if n2 > self.elementsCountRim:  # regular rows
                    if n1 <= self.elementsCountRim:
                        td1.append([-d for d in self.pd2[n3d][n2][n1]])
                    else:
                        td1.append(self.pd2[n3d][n2][n1])
                else:
                    td1.append(self.pd1[n3d][n2][n1])

        if self._type == ShieldRimDerivativeMode.SHIELD_RIM_DERIVATIVE_MODE_AROUND:
            td1 = smoothCubicHermiteDerivativesLine(tx, td1, fixStartDirection=True, fixEndDirection=True)
        elif self._type == ShieldRimDerivativeMode.SHIELD_RIM_DERIVATIVE_MODE_REGULAR:
            td1 = smoothCubicHermiteDerivativesLine(tx, td1)

        for ix in range(self.elementsCountAroundFull + 1):
            n1, n2 = self.convertRimIndex(ix, rx)
            if self._type == ShieldRimDerivativeMode.SHIELD_RIM_DERIVATIVE_MODE_AROUND:
                self.pd1[n3][n2][n1] = td1[ix]
            elif self._type == ShieldRimDerivativeMode.SHIELD_RIM_DERIVATIVE_MODE_REGULAR:
                if n2 > self.elementsCountRim:  # regular rows
                    if n1 <= self.elementsCountRim:
                        self.pd2[n3][n2][n1] = [-d for d in td1[ix]]
                    else:
                        self.pd2[n3][n2][n1] = td1[ix]
                else:
                    self.pd1[n3][n2][n1] = td1[ix]

    def remap_derivatives(self, squareMapping, circleMapping=None):
        """
        It remaps the derivatives as indicated by squareMapping and circleMapping.
        Limited to SHIELD_RIM_DERIVATIVE_MODE_AROUND.
        :param squareMapping: List[up, right]. Determines what derivatives should be in the up and right directions in
         the square part. Their values are in [1,2,3] range which 1, 2, 3 means d1, d2 and d3 respectively.
          The negative sign reverses the direction. e.g. [-3,2] means d3 is down and d2 is right. The third derivative
           is determined by the other two. RH rule applied. Assumes [1,3] initially.
        :param circleMapping: List[circumferential, radial]. Determines what derivatives should be used for
         circumferential and radial directions around the circle.
         [-1, 3] means d1 -> clockwise and around. d3 -> outward and radial. Assumes [1,3] initially.
        :return:
        """
        dct = {1: self.pd1, 2: self.pd2, 3: self.pd3}
        perm = {(1, 2): -3, (2, 3): -1, (3, 1): -2, (3, 2): 1, (1, 3): 2, (2, 1): 3}

        square = True
        tripleRow = [self.elementsCountRim + 1, self.elementsCountUpFull - (self.elementsCountRim + 1)]
        ellipseMapping = [squareMapping, circleMapping]
        for mapping in ellipseMapping:
            if mapping:
                signs = []
                for c in mapping:
                    sign = 1 if c > 0 else -1
                    signs.append(sign)
                derv = (abs(mapping[0]), abs(mapping[1]))
                sign = 1 if perm[derv] > 0 else -1
                signs.append(signs[0]*signs[1]*sign)
                dervMapping = (derv[0], derv[1], abs(perm[derv]))
                temp1 = copy.deepcopy(self.pd3)
                temp2 = copy.deepcopy(self.pd2)
                for n2 in range(self.elementsCountUpFull + 1):
                    for n3 in range(self.elementsCountAlong+1):
                        for n1 in range(self.elementsCountAcross + 1):
                            if self.px[n3][n2][n1]:
                                is_on_square = ((self.px[n3][n2][0] and self.px[n3][0][n1]) or n2 in tripleRow)
                                if (is_on_square and square) or (not is_on_square and not square):
                                    dct[dervMapping[0]][n3][n2][n1] = [signs[0]*c for c in self.pd1[n3][n2][n1]]
                                    dct[dervMapping[1]][n3][n2][n1] = [signs[1]*c for c in temp1[n3][n2][n1]]
                                    dct[dervMapping[2]][n3][n2][n1] = [signs[2]*c for c in temp2[n3][n2][n1]]
            square = False

    def generateNodesForOtherHalf(self, mirrorPlane):
        """
        Generates coordinates and derivatives for the other half by mirroring them. It keeps the d1 direction.
        :param mirrorPlane: plane ax+by+cz=d in form of [a,b,c,d]
        :return:
        """
        mirror = Mirror(mirrorPlane)
        for n2 in range(self.elementsCountUp):
            for n3 in range(self.elementsCountAlong + 1):
                for n1 in range(self.elementsCountAcross + 1):
                    if self.px[n3][n2][n1]:
                        self.px[n3][2*self.elementsCountUp-n2][n1] = mirror.mirrorImageOfPoint(self.px[n3][n2][n1])
                        self.pd1[n3][2*self.elementsCountUp-n2][n1] = mirror.reverseMirrorVector(self.pd1[n3][n2][n1])
                        self.pd2[n3][2*self.elementsCountUp-n2][n1] = mirror.mirrorVector(self.pd2[n3][n2][n1])
                        self.pd3[n3][2*self.elementsCountUp-n2][n1] = mirror.mirrorVector(self.pd3[n3][n2][n1])

<<<<<<< HEAD
    def generateNodes(self, fieldmodule, coordinates, startNodeIdentifier, rangeOfRequiredElements=None,
                      mirrorPlane=None):
=======
    def generateNodes(self, fieldmodule, coordinates, startNodeIdentifier, mirrorPlane=None,
                      rangeOfRequiredElementsAlong=None):
>>>>>>> dee8ecc1
        """
        Create shield nodes from coordinates.
        :param fieldmodule: Zinc fieldmodule to create nodes in. Uses DOMAIN_TYPE_NODES.
        :param coordinates: Coordinate field to define.
        :param startNodeIdentifier: First node identifier to use.
        :param rangeOfRequiredElements: Only the elements and nodes for the given range is generated.
        Specify None to create all.
        :param mirrorPlane: mirror plane ax+by+cz=d in form of [a,b,c,d]
        :return: next nodeIdentifier.
         """
        nodeIdentifier = startNodeIdentifier
        nodes = fieldmodule.findNodesetByFieldDomainType(Field.DOMAIN_TYPE_NODES)
        nodetemplate = nodes.createNodetemplate()
        nodetemplate.defineField(coordinates)
        nodetemplate.setValueNumberOfVersions(coordinates, -1, Node.VALUE_LABEL_VALUE, 1)
        nodetemplate.setValueNumberOfVersions(coordinates, -1, Node.VALUE_LABEL_D_DS1, 1)
        nodetemplate.setValueNumberOfVersions(coordinates, -1, Node.VALUE_LABEL_D_DS2, 1)
        nodetemplate.setValueNumberOfVersions(coordinates, -1, Node.VALUE_LABEL_D_DS3, 1)
        cache = fieldmodule.createFieldcache()

        # for n2 in range(self.elementsCountUp, -1, -1):
        #    s = ""
        #    for n1 in range(self.elementsCountAcross + 1):
        #        s += str(n1) if self.px[1][n2][n1] else " "
        #    print(n2, s, n2 - self.elementsCountUp - 1)

        if self._mode == ShieldShape2D.SHIELD_SHAPE_FULL and mirrorPlane:
            self.generateNodesForOtherHalf(mirrorPlane)

        if rangeOfRequiredElementsAlong is None:
            rangeOfRequiredElementsAlong = [0, self.elementsCountAlong]

        for n2 in range(self.elementsCountUpFull + 1):
            for n3 in range(self.elementsCountAlong+1):
                if n3 < rangeOfRequiredElementsAlong[0] or n3 > rangeOfRequiredElementsAlong[1]:
                    continue
                for n1 in range(self.elementsCountAcross + 1):
<<<<<<< HEAD
                    if rangeOfRequiredElements:
                        if n3 > rangeOfRequiredElements[2][1] or n3 < rangeOfRequiredElements[2][0]\
                                or n2 > rangeOfRequiredElements[0][1] or n2 < rangeOfRequiredElements[0][0]\
                                or n1 > rangeOfRequiredElements[1][1] or n1 < rangeOfRequiredElements[1][0]:
                            continue
=======
>>>>>>> dee8ecc1
                    if self.px[n3][n2][n1]:
                        node = nodes.createNode(nodeIdentifier, nodetemplate)
                        self.nodeId[n3][n2][n1] = nodeIdentifier
                        cache.setNode(node)
                        coordinates.setNodeParameters(cache, -1, Node.VALUE_LABEL_VALUE, 1, self.px[n3][n2][n1])
                        coordinates.setNodeParameters(cache, -1, Node.VALUE_LABEL_D_DS1, 1, self.pd1[n3][n2][n1])
                        coordinates.setNodeParameters(cache, -1, Node.VALUE_LABEL_D_DS2, 1, self.pd2[n3][n2][n1])
                        coordinates.setNodeParameters(cache, -1, Node.VALUE_LABEL_D_DS3, 1, self.pd3[n3][n2][n1])
                        nodeIdentifier += 1

        return nodeIdentifier

<<<<<<< HEAD
    def generateElements(self, fieldmodule, coordinates, startElementIdentifier, rangeOfRequiredElements=None,
                         meshGroupsElementsAlong=[], meshGroups=[]):
=======
    def generateElements(self, fieldmodule, coordinates, startElementIdentifier, meshGroupsElementsAlong=[],
                         meshGroups=[], rangeOfRequiredElementsAlong=None):
>>>>>>> dee8ecc1
        """
        Create shield elements from nodes.
        :param fieldmodule: Zinc fieldmodule to create elements in.
        :param coordinates: Coordinate field to define.
        :param startElementIdentifier: First element identifier to use.
        :param rangeOfRequiredElements: Only the elements and nodes for the given range is generated.
        Specify None to create all.
        :param meshGroups, meshGroupsElementsAlong: Zinc mesh groups to add elements to. meshGroupsElementsAlong is a
        list that specifies number of elements along the cylinder to be added to the same meshGroup.
        :return: next elementIdentifier.
         """
        assert len(meshGroupsElementsAlong) == len(meshGroups), 'meshGroups and meshGroupsElementsAlong should have ' \
                                                                'the same length'
        elementIdentifier = startElementIdentifier
        useCrossDerivatives = False
        mesh = fieldmodule.findMeshByDimension(3)

        tricubichermite = eftfactory_tricubichermite(mesh, useCrossDerivatives)
        eft = tricubichermite.createEftNoCrossDerivatives()
        elementtemplate = mesh.createElementtemplate()
        elementtemplate.setElementShapeType(Element.SHAPE_TYPE_CUBE)
        elementtemplate.defineField(coordinates, -1, eft)

        elementtemplate1 = mesh.createElementtemplate()
        elementtemplate1.setElementShapeType(Element.SHAPE_TYPE_CUBE)

        elementEnd = []
        count = 0
        for c in meshGroupsElementsAlong:
            count += c
            elementEnd.append(count)

        if rangeOfRequiredElementsAlong is None:
            rangeOfRequiredElementsAlong = [0, self.elementsCountAlong]

        isEven = (self.elementsCountAcross % 2) == 0
        e1a = self.elementsCountRim
        e1b = e1a + 1
        e1z = self.elementsCountAcross - 1 - self.elementsCountRim
        e1y = e1z - 1
        e2a = self.elementsCountRim
        e2b = self.elementsCountRim + 1
        e2c = self.elementsCountRim + 2
        e2z = 2*self.elementsCountUp-1-self.elementsCountRim
        e2y = e2z - 1
        e2x = e2z - 2
        for e3 in range(self.elementsCountAlong):
            if e3 < rangeOfRequiredElementsAlong[0] or e3 > rangeOfRequiredElementsAlong[1]:
                continue
            for e2 in range(self.elementsCountUpFull):
                for e1 in range(self.elementsCountAcross):
<<<<<<< HEAD
                    if rangeOfRequiredElements:
                        if e3 >= rangeOfRequiredElements[2][1] or e3 < rangeOfRequiredElements[2][0] or\
                                e2 >= rangeOfRequiredElements[0][1] or e2 < rangeOfRequiredElements[0][0]\
                                or e1 >= rangeOfRequiredElements[1][1] or e1 < rangeOfRequiredElements[1][0]:
                            continue
=======
>>>>>>> dee8ecc1
                    eft1 = eft
                    scalefactors = None
                    if self._type == ShieldRimDerivativeMode.SHIELD_RIM_DERIVATIVE_MODE_AROUND:
                        nids = [self.nodeId[e3][e2][e1], self.nodeId[e3][e2 + 1][e1],
                                self.nodeId[e3+1][e2][e1], self.nodeId[e3+1][e2 + 1][e1],
                                self.nodeId[e3][e2][e1 + 1], self.nodeId[e3][e2 + 1][e1 + 1],
                                self.nodeId[e3+1][e2][e1 + 1], self.nodeId[e3+1][e2 + 1][e1 + 1]]
                    elif self._type == ShieldRimDerivativeMode.SHIELD_RIM_DERIVATIVE_MODE_REGULAR:
                        nids = [self.nodeId[0][e2][e1], self.nodeId[0][e2][e1 + 1],
                                self.nodeId[0][e2 + 1][e1], self.nodeId[0][e2 + 1][e1 + 1],
                                self.nodeId[1][e2][e1], self.nodeId[1][e2][e1 + 1],
                                self.nodeId[1][e2 + 1][e1], self.nodeId[1][e2 + 1][e1 + 1]]
                    if (e2 < e2b) or (e2 > e2y):
                        if (e1 < e1b) or (e1 > e1y):
                            continue  # no element due to triple point closure
                        if (e2 < e2a) or (e2 > e2z):
                            if self._type == ShieldRimDerivativeMode.SHIELD_RIM_DERIVATIVE_MODE_AROUND:
                                if e2 < e2a:
                                    nids = [self.nodeId[e3][e2+1][e1], self.nodeId[e3][e2+1][e1+1],
                                            self.nodeId[e3+1][e2+1][e1], self.nodeId[e3+1][e2+1][e1+1],
                                            self.nodeId[e3][e2][e1], self.nodeId[e3][e2][e1+1],
                                            self.nodeId[e3+1][e2][e1],  self.nodeId[e3+1][e2][e1+1]]
                                elif e2 > e2z:
                                    nids = [self.nodeId[e3][e2][e1+1], self.nodeId[e3][e2][e1],
                                            self.nodeId[e3+1][e2][e1+1], self.nodeId[e3+1][e2][e1],
                                            self.nodeId[e3][e2+1][e1+1], self.nodeId[e3][e2+1][e1],
                                            self.nodeId[e3+1][e2+1][e1+1], self.nodeId[e3+1][e2+1][e1]]
                        elif (e2 == e2a) or (e2 == e2z):
                            # bottom and top row elements
                            if self._type == ShieldRimDerivativeMode.SHIELD_RIM_DERIVATIVE_MODE_AROUND:
                                if e2 == e2a:
                                    eft1 = tricubichermite.createEftNoCrossDerivatives()
                                    setEftScaleFactorIds(eft1, [1], [])
                                    scalefactors = [-1.0]
                                    remapEftNodeValueLabel(eft1, [1, 3, 5, 7],
                                                           Node.VALUE_LABEL_D_DS1, [(Node.VALUE_LABEL_D_DS3, [1])])
                                    remapEftNodeValueLabel(eft1, [1, 3, 5, 7],
                                                           Node.VALUE_LABEL_D_DS3, [(Node.VALUE_LABEL_D_DS1, [])])
                                    if (e1 == e1b) or (e1 == e1y):
                                        # map bottom triple point element
                                        if e1 == e1b:
                                            remapEftNodeValueLabel(eft1, [2, 4], Node.VALUE_LABEL_D_DS1,
                                                                   [(Node.VALUE_LABEL_D_DS1, []),
                                                                    (Node.VALUE_LABEL_D_DS3, [])])
                                        else:
                                            remapEftNodeValueLabel(eft1, [6, 8], Node.VALUE_LABEL_D_DS1,
                                                                   [(Node.VALUE_LABEL_D_DS1, []),
                                                                    (Node.VALUE_LABEL_D_DS3, [1])])
                                elif e2 == e2z:
                                    eft1 = tricubichermite.createEftNoCrossDerivatives()
                                    setEftScaleFactorIds(eft1, [1], [])
                                    scalefactors = [-1.0]
                                    remapEftNodeValueLabel(eft1, [2, 4, 6, 8], Node.VALUE_LABEL_D_DS3,
                                                           [(Node.VALUE_LABEL_D_DS1, [1])])
                                    remapEftNodeValueLabel(eft1, [2, 4, 6, 8], Node.VALUE_LABEL_D_DS1,
                                                           [(Node.VALUE_LABEL_D_DS3, [])])
                                    if (e1 == e1b) or (e1 == e1y):
                                        # map top triple point element
                                        if e1 == e1b:
                                            remapEftNodeValueLabel(eft1, [1, 3], Node.VALUE_LABEL_D_DS1,
                                                                   [(Node.VALUE_LABEL_D_DS1, []),
                                                                    (Node.VALUE_LABEL_D_DS3, [1])])
                                        else:
                                            remapEftNodeValueLabel(eft1, [5, 7], Node.VALUE_LABEL_D_DS1,
                                                                   [(Node.VALUE_LABEL_D_DS1, []),
                                                                    (Node.VALUE_LABEL_D_DS3, [])])
                            elif self._type == ShieldRimDerivativeMode.SHIELD_RIM_DERIVATIVE_MODE_REGULAR:
                                if (e1 == e1b) or (e1 == e1y):
                                    # map bottom triple point element
                                    eft1 = tricubichermite.createEftNoCrossDerivatives()
                                    if e1 == e1b:
                                        remapEftNodeValueLabel(eft1, [3, 7], Node.VALUE_LABEL_D_DS2,
                                                               [(Node.VALUE_LABEL_D_DS1, []),
                                                                (Node.VALUE_LABEL_D_DS2, [])])
                                    else:
                                        setEftScaleFactorIds(eft1, [1], [])
                                        scalefactors = [-1.0]
                                        remapEftNodeValueLabel(eft1, [4, 8], Node.VALUE_LABEL_D_DS2,
                                                               [(Node.VALUE_LABEL_D_DS1, [1]),
                                                                (Node.VALUE_LABEL_D_DS2, [])])

                    elif (e2 == e2b) or (e2 == e2y):
                        if (e1 <= e1a) or (e1 >= e1z):
                            if e1 < e1a:
                                e2r = e1
                                if self._type == ShieldRimDerivativeMode.SHIELD_RIM_DERIVATIVE_MODE_AROUND:
                                    if e2 == e2b:
                                        nids = [self.nodeId[e3][e2c][e1+1], self.nodeId[e3][e2r+1][e1b],
                                                self.nodeId[e3+1][e2c][e1+1], self.nodeId[e3+1][e2r+1][e1b],
                                                self.nodeId[e3][e2c][e1], self.nodeId[e3][e2r][e1b],
                                                self.nodeId[e3+1][e2c][e1], self.nodeId[e3+1][e2r][e1b]]
                                    if e2 == e2y:
                                        e2r = 2*self.elementsCountUp - e1-1
                                        nids = [self.nodeId[e3][e2r][e1b], self.nodeId[e3][e2y][e1+1],
                                                self.nodeId[e3+1][e2r][e1b], self.nodeId[e3+1][e2y][e1+1],
                                                self.nodeId[e3][e2r+1][e1b], self.nodeId[e3][e2y][e1],
                                                self.nodeId[e3+1][e2r+1][e1b], self.nodeId[e3+1][e2y][e1]]
                                elif self._type == ShieldRimDerivativeMode.SHIELD_RIM_DERIVATIVE_MODE_REGULAR:
                                    eft1 = tricubichermite.createEftNoCrossDerivatives()
                                    setEftScaleFactorIds(eft1, [1], [])
                                    scalefactors = [-1.0]
                                    nids[0] = self.nodeId[0][e2r][e1b]
                                    nids[1] = self.nodeId[0][e2r + 1][e1b]
                                    nids[4] = self.nodeId[1][e2r][e1b]
                                    nids[5] = self.nodeId[1][e2r + 1][e1b]
                                    remapEftNodeValueLabel(eft1, [1, 2, 5, 6], Node.VALUE_LABEL_D_DS2,
                                                           [(Node.VALUE_LABEL_D_DS1, [1])])
                                    remapEftNodeValueLabel(eft1, [1, 2, 5, 6], Node.VALUE_LABEL_D_DS1,
                                                           [(Node.VALUE_LABEL_D_DS2, [])])
                            elif e1 == e1a:
                                eft1 = tricubichermite.createEftNoCrossDerivatives()
                                setEftScaleFactorIds(eft1, [1], [])
                                scalefactors = [-1.0]
                                if self._type == ShieldRimDerivativeMode.SHIELD_RIM_DERIVATIVE_MODE_AROUND:
                                    setEftScaleFactorIds(eft1, [1], [])
                                    scalefactors = [-1.0]
                                    if e2 == e2b:
                                        nids[0] = self.nodeId[e3][e2a][e1b]
                                        nids[2] = self.nodeId[e3+1][e2a][e1b]
                                        tripleN = [5, 7]
                                        remapEftNodeValueLabel(eft1, tripleN, Node.VALUE_LABEL_D_DS3,
                                                               [(Node.VALUE_LABEL_D_DS1, []),
                                                                (Node.VALUE_LABEL_D_DS3, [])])
                                    elif e2 == e2y:
                                        nids[1] = self.nodeId[e3][e2z+1][e1b]
                                        nids[3] = self.nodeId[e3+1][e2z+1][e1b]
                                        tripleN = [6, 8]
                                        remapEftNodeValueLabel(eft1, tripleN, Node.VALUE_LABEL_D_DS3,
                                                               [(Node.VALUE_LABEL_D_DS1, [1]),
                                                                (Node.VALUE_LABEL_D_DS3, [])])
                                    remapEftNodeValueLabel(eft1, [1, 2, 3, 4], Node.VALUE_LABEL_D_DS1,
                                                           [(Node.VALUE_LABEL_D_DS1, [1])])
                                    remapEftNodeValueLabel(eft1, [1, 2, 3, 4], Node.VALUE_LABEL_D_DS3,
                                                           [(Node.VALUE_LABEL_D_DS3, [1])])
                                elif self._type == ShieldRimDerivativeMode.SHIELD_RIM_DERIVATIVE_MODE_REGULAR:
                                    setEftScaleFactorIds(eft1, [1], [])
                                    scalefactors = [-1.0]
                                    nids[0] = self.nodeId[0][e2a][e1b]
                                    nids[4] = self.nodeId[1][e2a][e1b]
                                    remapEftNodeValueLabel(eft1, [1, 5], Node.VALUE_LABEL_D_DS2,
                                                           [(Node.VALUE_LABEL_D_DS1, [1])])
                                    remapEftNodeValueLabel(eft1, [1, 5], Node.VALUE_LABEL_D_DS1,
                                                           [(Node.VALUE_LABEL_D_DS2, [])])
                                    remapEftNodeValueLabel(eft1, [2, 6], Node.VALUE_LABEL_D_DS1,
                                                           [(Node.VALUE_LABEL_D_DS1, []), (Node.VALUE_LABEL_D_DS2, [])])
                            elif e1 == e1z:
                                eft1 = tricubichermite.createEftNoCrossDerivatives()
                                if self._type == ShieldRimDerivativeMode.SHIELD_RIM_DERIVATIVE_MODE_AROUND:
                                    if e2 == e2b:
                                        setEftScaleFactorIds(eft1, [1], [])
                                        scalefactors = [-1.0]
                                        nids[4] = self.nodeId[e3][e2a][e1z]
                                        nids[6] = self.nodeId[e3+1][e2a][e1z]
                                        remapEftNodeValueLabel(eft1, [1, 3], Node.VALUE_LABEL_D_DS3,
                                                               [(Node.VALUE_LABEL_D_DS1, [1]),
                                                                (Node.VALUE_LABEL_D_DS3, [])])
                                    elif e2 == e2y:
                                        nids[5] = self.nodeId[e3][e2z+1][e1z]
                                        nids[7] = self.nodeId[e3+1][e2z+1][e1z]
                                        remapEftNodeValueLabel(eft1, [2, 4], Node.VALUE_LABEL_D_DS3,
                                                               [(Node.VALUE_LABEL_D_DS1, []),
                                                                (Node.VALUE_LABEL_D_DS3, [])])
                                elif self._type == ShieldRimDerivativeMode.SHIELD_RIM_DERIVATIVE_MODE_REGULAR:
                                    setEftScaleFactorIds(eft1, [1], [])
                                    scalefactors = [-1.0]
                                    nids[1] = self.nodeId[0][e2a][e1z]
                                    nids[5] = self.nodeId[1][e2a][e1z]
                                    remapEftNodeValueLabel(eft1, [1, 5], Node.VALUE_LABEL_D_DS1,
                                                           [(Node.VALUE_LABEL_D_DS1, []),
                                                            (Node.VALUE_LABEL_D_DS2, [1])])
                                    remapEftNodeValueLabel(eft1, [2, 6], Node.VALUE_LABEL_D_DS1,
                                                           [(Node.VALUE_LABEL_D_DS2, [1])])
                                    remapEftNodeValueLabel(eft1, [2, 6], Node.VALUE_LABEL_D_DS2,
                                                           [(Node.VALUE_LABEL_D_DS1, [])])
                            elif e1 > e1z:
                                e2r = self.elementsCountAcross - e1
                                if self._type == ShieldRimDerivativeMode.SHIELD_RIM_DERIVATIVE_MODE_AROUND:
                                    if e2 == e2b:
                                        nids = [self.nodeId[e3][e2r][e1z], self.nodeId[e3][e2c][e1],
                                                self.nodeId[e3+1][e2r][e1z], self.nodeId[e3+1][e2c][e1],
                                                self.nodeId[e3][e2r-1][e1z], self.nodeId[e3][e2c][e1+1],
                                                self.nodeId[e3+1][e2r-1][e1z], self.nodeId[e3+1][e2c][e1+1]]
                                    elif e2 == e2y:
                                        e2r = e2z+e1-e1z
                                        nids[1] = self.nodeId[e3][e2r][e1z]
                                        nids[3] = self.nodeId[e3+1][e2r][e1z]
                                        nids[5] = self.nodeId[e3][e2r+1][e1z]
                                        nids[7] = self.nodeId[e3+1][e2r+1][e1z]
                                elif self._type == ShieldRimDerivativeMode.SHIELD_RIM_DERIVATIVE_MODE_REGULAR:
                                    eft1 = tricubichermite.createEftNoCrossDerivatives()
                                    setEftScaleFactorIds(eft1, [1], [])
                                    scalefactors = [-1.0]
                                    nids[0] = self.nodeId[0][e2r][e1z]
                                    nids[1] = self.nodeId[0][e2r - 1][e1z]
                                    nids[4] = self.nodeId[1][e2r][e1z]
                                    nids[5] = self.nodeId[1][e2r - 1][e1z]
                                    remapEftNodeValueLabel(eft1, [1, 2, 5, 6], Node.VALUE_LABEL_D_DS1,
                                                           [(Node.VALUE_LABEL_D_DS2, [1])])
                                    remapEftNodeValueLabel(eft1, [1, 2, 5, 6], Node.VALUE_LABEL_D_DS2,
                                                           [(Node.VALUE_LABEL_D_DS1, [])])
                    else:
                        if self._type == ShieldRimDerivativeMode.SHIELD_RIM_DERIVATIVE_MODE_AROUND:
                            if e1 < e1a:
                                nids = [self.nodeId[e3][e2 + 1][e1 + 1], self.nodeId[e3][e2][e1 + 1],
                                        self.nodeId[e3+1][e2 + 1][e1 + 1], self.nodeId[e3+1][e2][e1 + 1],
                                        self.nodeId[e3][e2 + 1][e1], self.nodeId[e3][e2][e1],
                                        self.nodeId[e3+1][e2 + 1][e1], self.nodeId[e3+1][e2][e1]]
                            elif e1 == e1a:
                                # map left column elements
                                eft1 = tricubichermite.createEftNoCrossDerivatives()
                                setEftScaleFactorIds(eft1, [1], [])
                                scalefactors = [-1.0]
                                remapEftNodeValueLabel(eft1, [1, 2, 3, 4], Node.VALUE_LABEL_D_DS1,
                                                       [(Node.VALUE_LABEL_D_DS1, [1])])
                                remapEftNodeValueLabel(eft1, [1, 2, 3, 4], Node.VALUE_LABEL_D_DS3,
                                                       [(Node.VALUE_LABEL_D_DS3, [1])])

                    if eft1 is not eft:
                        elementtemplate1.defineField(coordinates, -1, eft1)
                        element = mesh.createElement(elementIdentifier, elementtemplate1)
                    else:
                        element = mesh.createElement(elementIdentifier, elementtemplate)
                    result2 = element.setNodesByIdentifier(eft1, nids)
                    if scalefactors:
                        result3 = element.setScaleFactors(eft1, scalefactors)
                    else:
                        result3 = 7
                    # print('create element shield', elementIdentifier, result2, result3, nids)
                    if self._type == ShieldRimDerivativeMode.SHIELD_RIM_DERIVATIVE_MODE_AROUND:
                        self.elementId[e3][e2][e1] = elementIdentifier
                    else:
                        self.elementId[e2][e1] = elementIdentifier
                    elementIdentifier += 1

                    for c, meshGroup in enumerate(meshGroups):
                        if e3 < elementEnd[c]:
                            meshGroup.addElement(element)
                            break


        return elementIdentifier


class ShieldMesh3D:
    """
        Generates a 3D shield mesh.
    """

    def __init__(self, elementsCountAcross, elementsCountRim, box_derivatives=None):
        """
        3D shield structure can be used for a sphere mesh. 3 hex mesh merges to one box in the corner located in the
         centre.
        The structure is a 3D version of the 2D shield structure. It has a 'quadruple point', a unique node on the
        surface where the elements merge. 'Triple curves' meet at the quadruple point and a fourth curve that connects
        to another quadruple point which is inside.
         The structure is like a elementsCountAcross[0] X elementsCountAcross[1] X elementsCountAcross[2] box where
        some nodes does not exist and stored as None. The quadruple point is stored at [n3z][0][n1z] (top, front and
         right most node) where n3z is top most and n1z is the right most indexes.
         Triple curves and surfaces connecting to the quadruple point divide the exterior surface and interior region
          into 3 regions (top, left and right). Triple curve 1 connects the quadruple point to the plane 2-3.
          Similarly, triple curves 2 and 3 connect the quadruple point to the planes 1-3 and 1-2, respectively.
          It is the same for the inside quadruple. Any point on region left has n2 = 0. Similarly on region
           right -> n1 = n1z and on top -> n3 = n3z.
        There is a gap between node indexes of a node on a triple curve and the next nodes on the surface.

        :param elementsCountAcross: number of elements as
         a list [elementsCountAcrossAxis1, elementsCountAcrossAxis2, elementsCountAcrossAxis3]
        :param elementsCountRim:
        :param box_derivatives: It is a list of [deriv1,deriv2,deriv3]. It is used to set the derivative directions.
        default is [1, 3, 2] which means it makes -d1, d3 and d2 in direction of axis1, axis2 and axis3. To make
        d1, d2 and d3 directions in direction of axis1, axis2 and axis3 use [-1, 2, 3].
        """
        assert elementsCountRim >= 0
        # assert elementsCountAcross >= (elementsCountRim + 4)
        # assert elementsCountUpFull >= (elementsCountRim + 2)
        self.elementsCountAcross = elementsCountAcross
        self.elementsCountRim = elementsCountRim
        # self.elementsCountUpRegular = elementsCountUp - 2 - elementsCountRim
        self.elementsCountAcrossNonRim = [ne - 2*elementsCountRim for ne in elementsCountAcross]
        # self.elementsCountAroundFull = 2*self.elementsCountUpRegular + elementsCountAcrossNonRim
        self._boxDerivatives = box_derivatives
        self._boxMapping = None
        self._element_needs_scale_factor = False
        self._xi_mapping = None
        self._xi_signs = None
        self._box_deriv_mapping = None
        self._box_deriv_signs = None

        self.px = [[] for _ in range(elementsCountAcross[2] + 1)]
        self.pd1 = [[] for _ in range(elementsCountAcross[2] + 1)]
        self.pd2 = [[] for _ in range(elementsCountAcross[2] + 1)]
        self.pd3 = [[] for _ in range(elementsCountAcross[2] + 1)]
        self.nodeId = [[] for _ in range(elementsCountAcross[2] + 1)]
        for n3 in range(elementsCountAcross[2] + 1):
            for n2 in range(elementsCountAcross[0] + 1):
                for p in [self.px[n3], self.pd1[n3], self.pd2[n3], self.pd3[n3], self.nodeId[n3]]:
                    p.append([None]*(elementsCountAcross[1] + 1))

        self.elementId = [[[None]*elementsCountAcross[1] for n2 in range(elementsCountAcross[0])]
                          for e3 in range(elementsCountAcross[2])]

    # node types
    CORNER_1 = 1
    CORNER_2 = 2
    CORNER_3 = 3

    QUADRUPLE_DOWN_LEFT = 4
    QUADRUPLE_RIGHT = 5
    QUADRUPLE_UP = 6
    QUADRUPLE0_DOWN_LEFT = 7
    QUADRUPLE0_RIGHT = 8
    QUADRUPLE0_UP = 9

    TRIPLE_12_LEFT = 10
    TRIPLE_12_RIGHT = 11
    TRIPLE_13_DOWN = 12
    TRIPLE_13_UP = 13
    TRIPLE_23_UP = 14
    TRIPLE_23_DOWN = 15
    TRIPLE0_12_LEFT = 16
    TRIPLE0_12_RIGHT = 17
    TRIPLE0_13_DOWN = 18
    TRIPLE0_13_Up = 19
    TRIPLE0_23_DOWN = 20
    TRIPLE0_23_UP = 21

    BOUNDARY_12_LEFT = 22
    BOUNDARY_12_RIGHT = 23
    BOUNDARY_13_DOWN = 24
    BOUNDARY_13_UP = 25
    BOUNDARY_23_UP = 26
    BOUNDARY_23_DOWN = 27

    TRIPLE_CURVE_1_DOWN = 28
    TRIPLE_CURVE_1_UP = 29
    TRIPLE_CURVE_2_DOWN = 30
    TRIPLE_CURVE_2_UP = 31
    TRIPLE_CURVE_3_LEFT = 32
    TRIPLE_CURVE_3_RIGHT = 33
    TRIPLE_CURVE0_1_UP = 34
    TRIPLE_CURVE0_1_DOWN = 35
    TRIPLE_CURVE0_2_DOWN = 36
    TRIPLE_CURVE0_2_UP = 37
    TRIPLE_CURVE0_3_LEFT = 38
    TRIPLE_CURVE0_3_RIGHT = 39

    SURFACE_REGULAR_DOWN_LEFT = 40
    SURFACE_REGULAR_DOWN_RIGHT = 41
    SURFACE_REGULAR_UP = 42
    REGULAR = 43

    # element types
    ELEMENT_REGULAR = 1
    ELEMENT_QUADRUPLE_DOWN_LEFT = 2
    ELEMENT_QUADRUPLE_DOWN_RIGHT = 3
    ELEMENT_QUADRUPLE_UP_LEFT = 4
    ELEMENT_QUADRUPLE_DOWN = 5
    ELEMENT_QUADRUPLE_UP = 6
    ELEMENT_QUADRUPLE_LEFT = 7
    ELEMENT_QUADRUPLE_RIGHT = 8
    ELEMENT_DOWN_RIGHT = 9
    ELEMENT_DOWN_LEFT = 10

    def generateNodes(self, fieldmodule, coordinates, startNodeIdentifier, rangeOfRequiredElements):
        """
        Create shield nodes from coordinates.
        :param fieldmodule: Zinc fieldmodule to create nodes in. Uses DOMAIN_TYPE_NODES.
        :param coordinates: Coordinate field to define.
        :param startNodeIdentifier: First node identifier to use.
        :param rangeOfRequiredElements: Only the elements and nodes for the given range is generated.
        :return: next nodeIdentifier.
         """
        nodeIdentifier = startNodeIdentifier
        nodes = fieldmodule.findNodesetByFieldDomainType(Field.DOMAIN_TYPE_NODES)
        nodetemplate = nodes.createNodetemplate()
        nodetemplate.defineField(coordinates)
        nodetemplate.setValueNumberOfVersions(coordinates, -1, Node.VALUE_LABEL_VALUE, 1)
        nodetemplate.setValueNumberOfVersions(coordinates, -1, Node.VALUE_LABEL_D_DS1, 1)
        nodetemplate.setValueNumberOfVersions(coordinates, -1, Node.VALUE_LABEL_D_DS2, 1)
        nodetemplate.setValueNumberOfVersions(coordinates, -1, Node.VALUE_LABEL_D_DS3, 1)
        # In case we swap derivatives in the when we use remap function.
        nodetemplate.setValueNumberOfVersions(coordinates, -1, Node.VALUE_LABEL_D2_DS2DS3, 1)
        nodetemplate.setValueNumberOfVersions(coordinates, -1, Node.VALUE_LABEL_D2_DS1DS3, 1)
        nodetemplate.setValueNumberOfVersions(coordinates, -1, Node.VALUE_LABEL_D2_DS1DS2, 1)
        cache = fieldmodule.createFieldcache()

        for n2 in range(self.elementsCountAcross[0] + 1):
            for n3 in range(self.elementsCountAcross[2] + 1):
                for n1 in range(self.elementsCountAcross[1] + 1):
                    if n3 > rangeOfRequiredElements[2][1] or n3 < rangeOfRequiredElements[2][0]\
                            or n2 > rangeOfRequiredElements[0][1] or n2 < rangeOfRequiredElements[0][0]\
                            or n1 > rangeOfRequiredElements[1][1] or n1 < rangeOfRequiredElements[1][0]:
                        continue
                    if self.px[n3][n2][n1]:
                        node = nodes.createNode(nodeIdentifier, nodetemplate)
                        self.nodeId[n3][n2][n1] = nodeIdentifier
                        cache.setNode(node)
                        coordinates.setNodeParameters(cache, -1, Node.VALUE_LABEL_VALUE, 1, self.px[n3][n2][n1])
                        coordinates.setNodeParameters(cache, -1, Node.VALUE_LABEL_D_DS1, 1, self.pd1[n3][n2][n1])
                        coordinates.setNodeParameters(cache, -1, Node.VALUE_LABEL_D_DS2, 1, self.pd2[n3][n2][n1])
                        coordinates.setNodeParameters(cache, -1, Node.VALUE_LABEL_D_DS3, 1, self.pd3[n3][n2][n1])
                        nodeIdentifier += 1

        return nodeIdentifier

    def set_derivatives(self, box_derivatives):
        """
        Set the derivatives as specified by box_derivatives.
        :param box_derivatives: List[d_axis1_negative, d_axis2, d_axis3]. Determines what derivatives should be
        for back, right and up directions in the box region. Their values are in [1,2,3] range which 1, 2, 3 means
         d1, d2 and d3 respectively.
        The negative sign reverses the direction. e.g. [1, -3,2] means for the right direction use -d3.
         Default is [1,3, 2].
        :return:
        """
        self._boxMapping = box_derivatives

        dct = {1: self.pd1, 2: self.pd2, 3: self.pd3}
        perm = {(1, 2): -3, (2, 3): -1, (3, 1): -2, (3, 2): 1, (1, 3): 2, (2, 1): 3}

        if box_derivatives:
            signs = [1 if c > 0 else -1 for c in box_derivatives]
            dervMapping = (abs(box_derivatives[0]), abs(box_derivatives[1]), abs(box_derivatives[2]))

            temp1 = copy.deepcopy(self.pd3)
            temp2 = copy.deepcopy(self.pd2)
            for n3 in range(self.elementsCountAcross[2] + 1):
                for n2 in range(self.elementsCountAcross[0] + 1):
                    for n1 in range(self.elementsCountAcross[1] + 1):
                        if self.px[n3][n2][n1]:
                            if self.is_interior_regular_nodes(n3, n2, n1):
                                dct[dervMapping[0]][n3][n2][n1] = [signs[0] * c for c in self.pd1[n3][n2][n1]]
                                dct[dervMapping[1]][n3][n2][n1] = [signs[1] * c for c in temp1[n3][n2][n1]]
                                dct[dervMapping[2]][n3][n2][n1] = [signs[2] * c for c in temp2[n3][n2][n1]]

    def is_interior_regular_nodes(self, n3, n2, n1):
        """
        Determine if a node indicated by [n3,n2,n1], is inside the sphere.
        :return: True, if the node is inside.
        """
        n3z = self.elementsCountAcross[2]
        n1z = self.elementsCountAcross[1]
        n2z = self.elementsCountAcross[0]
        n3y = n3z - 1
        n1y = n1z - 1

        return n3 <= n3y and n2 >= 1 and n1 <= n1y

    def set_derivatives_for_irregular_nodes(self, octant_number):
        """
        For irregular nodes such as corners that are common between octants, change local derivatives to be the same
        directions of the octant_PPP. This is because the remapping is done for octant_PPP only and for others we need
        to make them similar, so similar remapping can be performed. Therefore, always same vectors is used for
         remapping.
         e.g. [1, 0, 0] generates curve 1 in octant1. For one octant d1 is [1,0,0] and for another octant -d2.
        :param octant_number: see get_element_type
        :return: Derivatives for irregular nodes.
        """
        default = [1, 2, 3]

        corner1derivs = default
        corner2derivs = default
        corner3derivs = default
        boundary12leftderivs = default
        boundary12rightderivs = default
        triple12leftderivs = default
        triple12rightderivs = default

        if octant_number == 1:
            corner3derivs = [-2, 1, 3]
        elif octant_number == 2:
            corner3derivs = [-1, -2, 3]
        elif octant_number == 3:
            corner3derivs = [2, -1, 3]
        elif octant_number == 4:
            corner3derivs = [1, 2, 3]
        elif octant_number == 5:
            corner3derivs = [-1, -2, 3]
        elif octant_number == 6:
            corner3derivs = [-2, 1, 3]
        elif octant_number == 7:
            corner3derivs = [1, 2, 3]
        elif octant_number == 8:
            corner3derivs = [2, -1, 3]
        else:
            corner3derivs = [1, 2, 3]

        if octant_number in [5, 6, 7, 8]:
            corner1derivs = [-1, -2, 3]
            corner2derivs = [-1, -2, 3]
            boundary12leftderivs = [-1, -2, 3]
            boundary12rightderivs = [-1, -2, 3]
            triple12leftderivs = [-1, -2, 3]
            triple12rightderivs = [-1, -2, 3]

        return corner1derivs, corner2derivs, corner3derivs, boundary12leftderivs, boundary12rightderivs, \
               triple12leftderivs, triple12rightderivs

    def get_box_mapping_for_other_octants(self, octant_number, octant1_box_derivatives=None):
        """
        Find mapping for box nodes derivatives to make each octant similar to octant1.
        :param octant1_box_derivatives: default is [1, 3, 2] for octant 1 box derivatives.
        :return: boxMapping
        """
        if not octant1_box_derivatives:
            octant1_box_derivatives = [1, 3, 2]

        swap12 = [octant1_box_derivatives[1], octant1_box_derivatives[0], octant1_box_derivatives[2]]

        signs = self.get_octant_signs(octant_number)

        if octant_number in [2, 4, 5, 7]:
            boxMapping = [swap12[c] * signs[c] for c in range(3)]
        else:
            boxMapping = [octant1_box_derivatives[c] * signs[c] for c in range(3)]

        return boxMapping

    def get_octant_signs(self, octant_number):
        """
        Box mapping for each octant is different from octant1. for some of them 1 and 2 swaps. Also, the sign of them
        might change.
        :return:
        """
        if octant_number == 1:
            signs = [1, 1, 1]
        elif octant_number == 2:
            # y<0
            signs = [1, -1, 1]
        elif octant_number == 3:
            # x<0, y<0
            signs = [-1, -1, 1]
        elif octant_number == 4:
            # x<0
            signs = [-1, 1, 1]
        elif octant_number == 5:
            # z<0
            signs = [-1, -1, -1]
        elif octant_number == 6:
            # y<0, z<0
            signs = [1, -1, -1]
        elif octant_number == 7:
            # x<0, y<0, z<0
            signs = [1, 1, -1]
        elif octant_number == 8:
            # x<0, z<0
            signs = [-1, 1, -1]
        else:
            signs = [1, 1, 1]

        return signs

    def get_element_node_identifiers(self, octant_number, e3, e2, e1, e3zo, e1zo):
        """
        Find node identifiers for given element represented by its indexes (e3,e2,e1). It uses default order of nodes
         for [1,3,2] default element axes and finds the mapping between octant default local node numbers and
          the sphere.
        :param octant_number:
        :return: nids, node s for given element represented by its indexes (e3,e2,e1).
        """
        nids_default = [self.getNodeId(octant_number, e3, e2, e1, e3zo, e1zo),
                        self.getNodeId(octant_number, e3, e2+1, e1, e3zo, e1zo),
                        self.getNodeId(octant_number, e3+1, e2, e1, e3zo, e1zo),
                        self.getNodeId(octant_number, e3+1, e2+1, e1, e3zo, e1zo),
                        self.getNodeId(octant_number, e3, e2, e1+1, e3zo, e1zo),
                        self.getNodeId(octant_number, e3, e2+1, e1+1, e3zo, e1zo),
                        self.getNodeId(octant_number, e3+1, e2, e1+1, e3zo, e1zo),
                        self.getNodeId(octant_number, e3+1, e2+1, e1+1, e3zo, e1zo)]

        # change the order of nodes according to the box derivatives.
        boxMappingOctant1 = self.get_box_mapping_for_other_octants(1, octant1_box_derivatives=self._boxDerivatives)
        lnm_octant1 = self.local_node_mapping(boxMappingOctant1)
        nids = [1] * 8
        for ln in range(1, 9):
            nids[lnm_octant1[ln] - 1] = nids_default[ln - 1]

        return nids

    def generateElements(self, fieldmodule, coordinates, startElementIdentifier, rangeOfRequiredElements,
                         meshGroups=[]):
        """
        Create shield elements from nodes.
        :param fieldmodule: Zinc fieldmodule to create elements in.
        :param coordinates: Coordinate field to define.
        :param startElementIdentifier: First element identifier to use.
        :param rangeOfRequiredElements: Only the elements and nodes for the given range is generated.
        :param meshGroups: Zinc mesh groups to add elements to.
        :return: next elementIdentifier.
         """
        elementIdentifier = startElementIdentifier
        useCrossDerivatives = False
        mesh = fieldmodule.findMeshByDimension(3)

        tricubichermite = eftfactory_tricubichermite(mesh, useCrossDerivatives)
        eft = tricubichermite.createEftNoCrossDerivatives()
        elementtemplate = mesh.createElementtemplate()
        elementtemplate.setElementShapeType(Element.SHAPE_TYPE_CUBE)
        elementtemplate.defineField(coordinates, -1, eft)

        elementtemplate1 = mesh.createElementtemplate()
        elementtemplate1.setElementShapeType(Element.SHAPE_TYPE_CUBE)

        for e3 in range(self.elementsCountAcross[2]):
            for e2 in range(self.elementsCountAcross[0]):
                for e1 in range(self.elementsCountAcross[1]):
                    if e3 >= rangeOfRequiredElements[2][1] or e3 < rangeOfRequiredElements[2][0] or\
                            e2 >= rangeOfRequiredElements[0][1] or e2 < rangeOfRequiredElements[0][0]\
                            or e1 >= rangeOfRequiredElements[1][1] or e1 < rangeOfRequiredElements[1][0]:
                        continue

                    scalefactors = None
                    self._element_needs_scale_factor = False

                    def shell_element(e3o, e2o, e1o, e3zo, e1zo):
                        return e3o > e3zo or e2o < self.elementsCountRim or e1o > e1zo

                    octant_number, element_type, e3zo, e2zo, e1zo = self.get_element_type(e3, e2, e1)
                    e3o, e2o, e1o = self.get_local_element_index(octant_number, e3, e2, e1)
                    element_shell = shell_element(e3o, e2o, e1o, e3zo, e1zo)
                    e3yo, e2bo, e1yo = e3zo - 1, 1 + self.elementsCountRim, e1zo - 1

                    eft1 = eft if element_type == self.ELEMENT_REGULAR else\
                        tricubichermite.createEftNoCrossDerivatives()

                    nids = self.get_element_node_identifiers(octant_number, e3, e2, e1, e3zo, e1zo)

                    boxMapping = self.get_box_mapping_for_other_octants(octant_number,
                                                                        octant1_box_derivatives=self._boxDerivatives)
                    lnm = self.local_node_mapping(boxMapping)
                    corner1derivs, corner2derivs, corner3derivs, boundary12leftderivs, boundary12rightderivs,\
                        triple12leftderivs, triple12rightderivs =\
                        self.set_derivatives_for_irregular_nodes(octant_number)

                    if element_type == self.ELEMENT_REGULAR:
                        pass
                    elif element_type == self.ELEMENT_QUADRUPLE_DOWN_LEFT:
                        self.remap_eft_node_value_label(eft1, [lnm[7]], self.QUADRUPLE_DOWN_LEFT)
                        if element_shell:
                            self.remap_eft_node_value_label(eft1, [lnm[8]], self.QUADRUPLE_DOWN_LEFT)
                        else:
                            self.remap_eft_node_value_label(eft1, [lnm[8]], self.QUADRUPLE0_DOWN_LEFT)
                        if e3o == 0:
                            self.remap_eft_node_value_label(eft1, [lnm[5]], self.TRIPLE_12_LEFT,
                                                            derivatives=triple12leftderivs)
                            if element_shell:
                                self.remap_eft_node_value_label(eft1, [lnm[6]], self.TRIPLE_12_LEFT,
                                                                derivatives=triple12leftderivs)
                            else:
                                self.remap_eft_node_value_label(eft1, [lnm[6]], self.TRIPLE0_12_LEFT)
                        else:
                            self.remap_eft_node_value_label(eft1, [lnm[5]], self.TRIPLE_CURVE_3_LEFT)
                            if element_shell:
                                self.remap_eft_node_value_label(eft1, [lnm[6]], self.TRIPLE_CURVE_3_LEFT)
                            else:
                                self.remap_eft_node_value_label(eft1, [lnm[6]], self.TRIPLE_CURVE0_3_LEFT)
                        if e1yo == 0:
                            self.remap_eft_node_value_label(eft1, [lnm[3]], self.TRIPLE_13_DOWN)
                            if element_shell:
                                self.remap_eft_node_value_label(eft1, [lnm[4]], self.TRIPLE_13_DOWN)
                            else:
                                self.remap_eft_node_value_label(eft1, [lnm[4]], self.TRIPLE0_13_DOWN)

                            if e3yo == 0:
                                if element_shell:
                                    self.remap_eft_node_value_label(eft1, [lnm[2]], self.CORNER_1,
                                                                    derivatives=corner1derivs)
                                self.remap_eft_node_value_label(eft1, [lnm[1]], self.CORNER_1,
                                                                derivatives=corner1derivs)
                            else:
                                self.remap_eft_node_value_label(eft1, [lnm[1]], self.BOUNDARY_13_DOWN)
                                if element_shell:
                                    self.remap_eft_node_value_label(eft1, [lnm[2]], self.BOUNDARY_13_DOWN)
                        else:
                            if element_shell:
                                self.remap_eft_node_value_label(eft1, [lnm[4]], self.TRIPLE_CURVE_2_DOWN)
                            else:
                                self.remap_eft_node_value_label(eft1, [lnm[4]], self.TRIPLE_CURVE0_2_DOWN)
                            self.remap_eft_node_value_label(eft1, [lnm[3]], self.TRIPLE_CURVE_2_DOWN)
                            if e3o == 0:
                                self.remap_eft_node_value_label(eft1, [lnm[1]], self.BOUNDARY_12_LEFT,
                                                                derivatives=boundary12leftderivs)
                                if element_shell:
                                    self.remap_eft_node_value_label(eft1, [lnm[2]], self.BOUNDARY_12_LEFT,
                                                                    derivatives=boundary12leftderivs)
                            else:
                                if element_shell:
                                    self.remap_eft_node_value_label(eft1, [lnm[2]], self.SURFACE_REGULAR_DOWN_LEFT)
                                self.remap_eft_node_value_label(eft1, [lnm[1]], self.SURFACE_REGULAR_DOWN_LEFT)

                    elif element_type == self.ELEMENT_QUADRUPLE_DOWN:
                        if not element_shell:
                            self.remap_eft_node_value_label(eft1, [lnm[4]], self.TRIPLE0_13_DOWN)
                        self.remap_eft_node_value_label(eft1, [lnm[7]], self.TRIPLE_CURVE_2_DOWN)
                        if element_shell:
                            self.remap_eft_node_value_label(eft1, [lnm[8]], self.TRIPLE_CURVE_2_DOWN)
                        else:
                            self.remap_eft_node_value_label(eft1, [lnm[8]], self.TRIPLE_CURVE0_2_DOWN)
                        if e1o == 0:
                            self.remap_eft_node_value_label(eft1, [lnm[3]], self.TRIPLE_13_DOWN)
                            if element_shell:
                                self.remap_eft_node_value_label(eft1, [lnm[4]], self.TRIPLE_13_DOWN)
                            if e3yo == 0:
                                self.remap_eft_node_value_label(eft1, [lnm[1]], self.CORNER_1,
                                                                derivatives=corner1derivs)
                                self.remap_eft_node_value_label(eft1, [lnm[5]], self.BOUNDARY_12_LEFT,
                                                                derivatives=boundary12leftderivs)
                                if element_shell:
                                    self.remap_eft_node_value_label(eft1, [lnm[2]], self.CORNER_1,
                                                                    derivatives=corner1derivs)
                                    self.remap_eft_node_value_label(eft1, [lnm[6]], self.BOUNDARY_12_LEFT,
                                                                    derivatives=boundary12leftderivs)
                            else:
                                self.remap_eft_node_value_label(eft1, [lnm[1]], self.BOUNDARY_13_DOWN)
                                self.remap_eft_node_value_label(eft1, [lnm[5]], self.SURFACE_REGULAR_DOWN_LEFT)
                                if element_shell:
                                    self.remap_eft_node_value_label(eft1, [lnm[2]], self.BOUNDARY_13_DOWN)
                                    self.remap_eft_node_value_label(eft1, [lnm[6]], self.SURFACE_REGULAR_DOWN_LEFT)
                        else:
                            self.remap_eft_node_value_label(eft1, [lnm[3]], self.TRIPLE_CURVE_2_DOWN)
                            if element_shell:
                                self.remap_eft_node_value_label(eft1, [lnm[4]], self.TRIPLE_CURVE_2_DOWN)
                            if e3yo == 0:
                                self.remap_eft_node_value_label(eft1, [lnm[1]], self.BOUNDARY_12_LEFT,
                                                                derivatives=boundary12leftderivs)
                                self.remap_eft_node_value_label(eft1, [lnm[5]], self.BOUNDARY_12_LEFT,
                                                                derivatives=boundary12leftderivs)
                                if element_shell:
                                    self.remap_eft_node_value_label(eft1, [lnm[2]], self.BOUNDARY_12_LEFT,
                                                                    derivatives=boundary12leftderivs)
                                    self.remap_eft_node_value_label(eft1, [lnm[6]], self.BOUNDARY_12_LEFT,
                                                                    derivatives=boundary12leftderivs)
                            else:
                                if element_shell:
                                    self.remap_eft_node_value_label(eft1, [lnm[2], lnm[6]],
                                                                    self.SURFACE_REGULAR_DOWN_LEFT)
                                self.remap_eft_node_value_label(eft1, [lnm[1], lnm[5]], self.SURFACE_REGULAR_DOWN_LEFT)

                    elif element_type == self.ELEMENT_QUADRUPLE_DOWN_RIGHT:
                        if e2o == e2bo:
                            if element_shell:
                                self.remap_eft_node_value_label(eft1, [lnm[3]], self.QUADRUPLE_RIGHT)
                            else:
                                self.remap_eft_node_value_label(eft1, [lnm[3]], self.QUADRUPLE0_RIGHT)
                            self.remap_eft_node_value_label(eft1, [lnm[7]], self.QUADRUPLE_RIGHT)
                            if e3o == 0:
                                if element_shell:
                                    self.remap_eft_node_value_label(eft1, [lnm[1]], self.TRIPLE_12_RIGHT,
                                                                    derivatives=triple12rightderivs)
                                else:
                                    self.remap_eft_node_value_label(eft1, [lnm[1]], self.TRIPLE0_12_RIGHT)
                                self.remap_eft_node_value_label(eft1, [lnm[5]], self.TRIPLE_12_RIGHT,
                                                                derivatives=triple12rightderivs)
                            else:
                                if element_shell:
                                    self.remap_eft_node_value_label(eft1, [lnm[1]], self.TRIPLE_CURVE_3_RIGHT)
                                else:
                                    self.remap_eft_node_value_label(eft1, [lnm[1]], self.TRIPLE_CURVE0_3_RIGHT)
                                self.remap_eft_node_value_label(eft1, [lnm[5]], self.TRIPLE_CURVE_3_RIGHT)

                            if e2bo == e2zo:
                                if element_shell:
                                    self.remap_eft_node_value_label(eft1, [lnm[4]], self.TRIPLE_23_DOWN)
                                else:
                                    self.remap_eft_node_value_label(eft1, [lnm[4]], self.TRIPLE0_23_DOWN)
                                self.remap_eft_node_value_label(eft1, [lnm[8]], self.TRIPLE_23_DOWN)
                                if e3yo == 0:
                                    self.remap_eft_node_value_label(eft1, [lnm[6]], self.CORNER_2,
                                                                    derivatives=corner2derivs)
                                    if element_shell:
                                        self.remap_eft_node_value_label(eft1, [lnm[2]], self.CORNER_2,
                                                                        derivatives=corner2derivs)
                                else:
                                    self.remap_eft_node_value_label(eft1, [lnm[6]], self.BOUNDARY_23_DOWN)
                                    if element_shell:
                                        self.remap_eft_node_value_label(eft1, [lnm[2]], self.BOUNDARY_23_DOWN)
                            else:
                                if element_shell:
                                    self.remap_eft_node_value_label(eft1, [lnm[4]], self.TRIPLE_CURVE_1_DOWN)
                                else:
                                    self.remap_eft_node_value_label(eft1, [lnm[4]], self.TRIPLE_CURVE0_1_DOWN)
                                self.remap_eft_node_value_label(eft1, [lnm[8]], self.TRIPLE_CURVE_1_DOWN)
                                if e3yo == 0:
                                    self.remap_eft_node_value_label(eft1, [lnm[6]], self.BOUNDARY_12_RIGHT,
                                                                    derivatives=boundary12rightderivs)
                                    if element_shell:
                                        self.remap_eft_node_value_label(eft1, [lnm[2]], self.BOUNDARY_12_RIGHT,
                                                                        derivatives=boundary12rightderivs)
                                else:
                                    if element_shell:
                                        self.remap_eft_node_value_label(eft1, [lnm[2]], self.SURFACE_REGULAR_DOWN_RIGHT)
                                    self.remap_eft_node_value_label(eft1, [lnm[6]], self.SURFACE_REGULAR_DOWN_RIGHT)

                        elif e2o == e2zo:
                            if element_shell:
                                self.remap_eft_node_value_label(eft1, [lnm[3]], self.TRIPLE_CURVE_1_DOWN)
                                self.remap_eft_node_value_label(eft1, [lnm[4]], self.TRIPLE_23_DOWN)
                            else:
                                self.remap_eft_node_value_label(eft1, [lnm[3]], self.TRIPLE_CURVE0_1_DOWN)
                                self.remap_eft_node_value_label(eft1, [lnm[4]], self.TRIPLE0_23_DOWN)
                            self.remap_eft_node_value_label(eft1, [lnm[7]], self.TRIPLE_CURVE_1_DOWN)
                            self.remap_eft_node_value_label(eft1, [lnm[8]], self.TRIPLE_23_DOWN)
                            if e3yo == 0:
                                self.remap_eft_node_value_label(eft1, [lnm[5]], self.BOUNDARY_12_RIGHT,
                                                                derivatives=boundary12rightderivs)
                                self.remap_eft_node_value_label(eft1, [lnm[6]], self.CORNER_2,
                                                                derivatives=corner2derivs)
                                if element_shell:
                                    self.remap_eft_node_value_label(eft1, [lnm[1]], self.BOUNDARY_12_RIGHT,
                                                                    derivatives=boundary12rightderivs)
                                    self.remap_eft_node_value_label(eft1, [lnm[2]], self.CORNER_2,
                                                                    derivatives=corner2derivs)
                            else:
                                self.remap_eft_node_value_label(eft1, [lnm[5]], self.SURFACE_REGULAR_DOWN_RIGHT)
                                self.remap_eft_node_value_label(eft1, [lnm[6]], self.BOUNDARY_23_DOWN)
                                if element_shell:
                                    self.remap_eft_node_value_label(eft1, [lnm[1]], self.SURFACE_REGULAR_DOWN_RIGHT)
                                    self.remap_eft_node_value_label(eft1, [lnm[2]], self.BOUNDARY_23_DOWN)
                        else:
                            if element_shell:
                                self.remap_eft_node_value_label(eft1, [lnm[3], lnm[4]], self.TRIPLE_CURVE_1_DOWN)
                            else:
                                self.remap_eft_node_value_label(eft1, [lnm[3], lnm[4]], self.TRIPLE_CURVE0_1_DOWN)
                            if e3yo == 0:
                                self.remap_eft_node_value_label(eft1, [lnm[5], lnm[6]], self.BOUNDARY_12_RIGHT,
                                                                derivatives=boundary12rightderivs)
                                if element_shell:
                                    self.remap_eft_node_value_label(eft1, [lnm[1], lnm[2]], self.BOUNDARY_12_RIGHT,
                                                                    derivatives=boundary12rightderivs)
                            else:
                                self.remap_eft_node_value_label(eft1, [lnm[5], lnm[6]], self.SURFACE_REGULAR_DOWN_RIGHT)
                                if element_shell:
                                    self.remap_eft_node_value_label(eft1, [lnm[1], lnm[2]],
                                                                    self.SURFACE_REGULAR_DOWN_RIGHT)
                            self.remap_eft_node_value_label(eft1, [lnm[7], lnm[8]], self.TRIPLE_CURVE_1_DOWN)

                    elif element_type == self.ELEMENT_QUADRUPLE_UP_LEFT:
                        if e2o == e2bo:
                            if element_shell:
                                self.remap_eft_node_value_label(eft1, [lnm[5]], self.QUADRUPLE_UP)
                            else:
                                self.remap_eft_node_value_label(eft1, [lnm[1]], self.TRIPLE_CURVE0_2_UP)
                                self.remap_eft_node_value_label(eft1, [lnm[5]], self.QUADRUPLE0_UP)
                            self.remap_eft_node_value_label(eft1, [lnm[7]], self.QUADRUPLE_UP)
                            if e2bo == e2zo:
                                if element_shell:
                                    self.remap_eft_node_value_label(eft1, [lnm[6]], self.TRIPLE_23_UP)
                                else:
                                    self.remap_eft_node_value_label(eft1, [lnm[6]], self.TRIPLE0_23_UP)
                                self.remap_eft_node_value_label(eft1, [lnm[8]], self.TRIPLE_23_UP)
                                if e1yo == 0:
                                    self.remap_eft_node_value_label(eft1, [lnm[4]], self.CORNER_3,
                                                                    derivatives=corner3derivs)
                                    self.remap_eft_node_value_label(eft1, [lnm[3]], self.TRIPLE_13_UP)
                                    if element_shell:
                                        self.remap_eft_node_value_label(eft1, [lnm[2]], self.CORNER_3,
                                                                        derivatives=corner3derivs)
                                        self.remap_eft_node_value_label(eft1, [lnm[1]], self.TRIPLE_13_UP)
                                else:
                                    self.remap_eft_node_value_label(eft1, [lnm[4]], self.BOUNDARY_23_UP)
                                    self.remap_eft_node_value_label(eft1, [lnm[3]], self.TRIPLE_CURVE_2_UP)
                                    if element_shell:
                                        self.remap_eft_node_value_label(eft1, [lnm[2]], self.BOUNDARY_23_UP)
                                        self.remap_eft_node_value_label(eft1, [lnm[1]], self.TRIPLE_CURVE_2_UP)
                            else:
                                if element_shell:
                                    self.remap_eft_node_value_label(eft1, [lnm[6]], self.TRIPLE_CURVE_1_UP)
                                else:
                                    self.remap_eft_node_value_label(eft1, [lnm[6]], self.TRIPLE_CURVE0_1_UP)
                                self.remap_eft_node_value_label(eft1, [lnm[8]], self.TRIPLE_CURVE_1_UP)
                                if e1yo == 0:
                                    self.remap_eft_node_value_label(eft1, [lnm[3]], self.TRIPLE_13_UP)
                                    self.remap_eft_node_value_label(eft1, [lnm[4]], self.BOUNDARY_13_UP)
                                    if element_shell:
                                        self.remap_eft_node_value_label(eft1, [lnm[1]], self.TRIPLE_13_UP)
                                        self.remap_eft_node_value_label(eft1, [lnm[2]], self.BOUNDARY_13_UP)
                                else:
                                    self.remap_eft_node_value_label(eft1, [lnm[3]], self.TRIPLE_CURVE_2_UP)
                                    self.remap_eft_node_value_label(eft1, [lnm[4]], self.SURFACE_REGULAR_UP)
                                    if element_shell:
                                        self.remap_eft_node_value_label(eft1, [lnm[1]], self.TRIPLE_CURVE_2_UP)
                                        self.remap_eft_node_value_label(eft1, [lnm[2]], self.SURFACE_REGULAR_UP)
                        elif e2o == e2zo:
                            self.remap_eft_node_value_label(eft1, [lnm[8]], self.TRIPLE_23_UP)
                            if element_shell:
                                self.remap_eft_node_value_label(eft1, [lnm[5]], self.TRIPLE_CURVE_1_UP)
                                self.remap_eft_node_value_label(eft1, [lnm[6]], self.TRIPLE_23_UP)
                            else:
                                self.remap_eft_node_value_label(eft1, [lnm[5]], self.TRIPLE_CURVE0_1_UP)
                                self.remap_eft_node_value_label(eft1, [lnm[6]], self.TRIPLE0_23_UP)
                            self.remap_eft_node_value_label(eft1, [lnm[7]], self.TRIPLE_CURVE_1_UP)
                            if e1yo == 0:
                                self.remap_eft_node_value_label(eft1, [lnm[4]], self.CORNER_3,
                                                                derivatives=corner3derivs)
                                self.remap_eft_node_value_label(eft1, [lnm[3]], self.BOUNDARY_13_UP)
                                if element_shell:
                                    self.remap_eft_node_value_label(eft1, [lnm[2]], self.CORNER_3,
                                                                    derivatives=corner3derivs)
                                    self.remap_eft_node_value_label(eft1, [lnm[1]], self.BOUNDARY_13_UP)
                            else:
                                self.remap_eft_node_value_label(eft1, [lnm[4]], self.BOUNDARY_23_UP)
                                self.remap_eft_node_value_label(eft1, [lnm[3]], self.SURFACE_REGULAR_UP)
                                if element_shell:
                                    self.remap_eft_node_value_label(eft1, [lnm[2]], self.BOUNDARY_23_UP)
                                    self.remap_eft_node_value_label(eft1, [lnm[1]], self.SURFACE_REGULAR_UP)
                        else:
                            if e1yo == 0:
                                self.remap_eft_node_value_label(eft1, [lnm[3], lnm[4]], self.BOUNDARY_13_UP)
                                if element_shell:
                                    self.remap_eft_node_value_label(eft1, [lnm[1], lnm[2]], self.BOUNDARY_13_UP)
                                    self.remap_eft_node_value_label(eft1, [lnm[5], lnm[6]], self.TRIPLE_CURVE_1_UP)
                                else:
                                    self.remap_eft_node_value_label(eft1, [lnm[5], lnm[6]], self.TRIPLE_CURVE0_1_UP)
                                self.remap_eft_node_value_label(eft1, [lnm[7], lnm[8]], self.TRIPLE_CURVE_1_UP)
                            else:
                                self.remap_eft_node_value_label(eft1, [lnm[3], lnm[4]], self.SURFACE_REGULAR_UP)
                                if element_shell:
                                    self.remap_eft_node_value_label(eft1, [lnm[1], lnm[2]], self.SURFACE_REGULAR_UP)
                                    self.remap_eft_node_value_label(eft1, [lnm[5], lnm[6]], self.TRIPLE_CURVE_1_UP)
                                else:
                                    self.remap_eft_node_value_label(eft1, [lnm[5], lnm[6]], self.TRIPLE_CURVE0_1_UP)
                                self.remap_eft_node_value_label(eft1, [lnm[7], lnm[8]], self.TRIPLE_CURVE_1_UP)

                    elif element_type == self.ELEMENT_QUADRUPLE_UP:
                        if e2o == e2bo:
                            if e1o == 0:
                                if not element_shell:
                                    self.remap_eft_node_value_label(eft1, [lnm[1]], self.TRIPLE0_13_Up)
                            else:
                                if not element_shell:
                                    self.remap_eft_node_value_label(eft1, [lnm[1]], self.TRIPLE_CURVE0_2_UP)
                            if element_shell:
                                self.remap_eft_node_value_label(eft1, [lnm[5]], self.TRIPLE_CURVE_2_UP)
                            else:
                                self.remap_eft_node_value_label(eft1, [lnm[5]], self.TRIPLE_CURVE0_2_UP)
                            self.remap_eft_node_value_label(eft1, [lnm[7]], self.TRIPLE_CURVE_2_UP)
                            if e2bo == e2zo:
                                self.remap_eft_node_value_label(eft1, [lnm[8]], self.BOUNDARY_23_UP)
                                if element_shell:
                                    self.remap_eft_node_value_label(eft1, [lnm[6]], self.BOUNDARY_23_UP)
                                if e1o == 0:
                                    self.remap_eft_node_value_label(eft1, [lnm[3]], self.TRIPLE_13_UP)
                                    self.remap_eft_node_value_label(eft1, [lnm[4]], self.CORNER_3,
                                                                    derivatives=corner3derivs)
                                    if element_shell:
                                        self.remap_eft_node_value_label(eft1, [lnm[1]], self.TRIPLE_13_UP)
                                        self.remap_eft_node_value_label(eft1, [lnm[2]], self.CORNER_3,
                                                                        derivatives=corner3derivs)
                                else:
                                    self.remap_eft_node_value_label(eft1, [lnm[3]], self.TRIPLE_CURVE_2_UP)
                                    self.remap_eft_node_value_label(eft1, [lnm[4]], self.BOUNDARY_23_UP)
                                    if element_shell:
                                        self.remap_eft_node_value_label(eft1, [lnm[1]], self.TRIPLE_CURVE_2_UP)
                                        self.remap_eft_node_value_label(eft1, [lnm[2]], self.BOUNDARY_23_UP)

                            else:
                                if e1o == 0:
                                    self.remap_eft_node_value_label(eft1, [lnm[3]], self.TRIPLE_13_UP)
                                    self.remap_eft_node_value_label(eft1, [lnm[4]], self.BOUNDARY_13_UP)
                                    if element_shell:
                                        self.remap_eft_node_value_label(eft1, [lnm[1]], self.TRIPLE_13_UP)
                                        self.remap_eft_node_value_label(eft1, [lnm[2]], self.BOUNDARY_13_UP)
                                else:
                                    self.remap_eft_node_value_label(eft1, [lnm[3]], self.TRIPLE_CURVE_2_UP)
                                    self.remap_eft_node_value_label(eft1, [lnm[4]], self.SURFACE_REGULAR_UP)
                                    if element_shell:
                                        self.remap_eft_node_value_label(eft1, [lnm[1]], self.TRIPLE_CURVE_2_UP)
                                        self.remap_eft_node_value_label(eft1, [lnm[2]], self.SURFACE_REGULAR_UP)
                                self.remap_eft_node_value_label(eft1, [lnm[8]], self.SURFACE_REGULAR_UP)
                                if element_shell:
                                    self.remap_eft_node_value_label(eft1, [lnm[6]], self.SURFACE_REGULAR_UP)
                        elif e2o == e2zo:
                            if e1o == 0:
                                self.remap_eft_node_value_label(eft1, [lnm[3]], self.BOUNDARY_13_UP)
                                self.remap_eft_node_value_label(eft1, [lnm[4]], self.CORNER_3,
                                                                derivatives=corner3derivs)
                                if element_shell:
                                    self.remap_eft_node_value_label(eft1, [lnm[1]], self.BOUNDARY_13_UP)
                                    self.remap_eft_node_value_label(eft1, [lnm[2]], self.CORNER_3,
                                                                    derivatives=corner3derivs)
                            else:
                                self.remap_eft_node_value_label(eft1, [lnm[3]], self.SURFACE_REGULAR_UP)
                                self.remap_eft_node_value_label(eft1, [lnm[4]], self.BOUNDARY_23_UP)
                                if element_shell:
                                    self.remap_eft_node_value_label(eft1, [lnm[1]], self.SURFACE_REGULAR_UP)
                                    self.remap_eft_node_value_label(eft1, [lnm[2]], self.BOUNDARY_23_UP)
                            self.remap_eft_node_value_label(eft1, [lnm[7]], self.SURFACE_REGULAR_UP)
                            self.remap_eft_node_value_label(eft1, [lnm[8]], self.BOUNDARY_23_UP)
                            if element_shell:
                                self.remap_eft_node_value_label(eft1, [lnm[5]], self.SURFACE_REGULAR_UP)
                                self.remap_eft_node_value_label(eft1, [lnm[6]], self.BOUNDARY_23_UP)
                        else:
                            if e1o == 0:
                                self.remap_eft_node_value_label(eft1, [lnm[3], lnm[4]], self.BOUNDARY_13_UP)
                                self.remap_eft_node_value_label(eft1, [lnm[7], lnm[8]], self.SURFACE_REGULAR_UP)
                                if element_shell:
                                    self.remap_eft_node_value_label(eft1, [lnm[1], lnm[2]], self.BOUNDARY_13_UP)
                                    self.remap_eft_node_value_label(eft1, [lnm[5], lnm[6]], self.SURFACE_REGULAR_UP)
                            else:
                                self.remap_eft_node_value_label(eft1, [lnm[3], lnm[4], lnm[7], lnm[8]],
                                                                self.SURFACE_REGULAR_UP)
                                if element_shell:
                                    self.remap_eft_node_value_label(eft1, [lnm[1], lnm[2], lnm[5], lnm[6]],
                                                                    self.SURFACE_REGULAR_UP)

                    elif element_type == self.ELEMENT_QUADRUPLE_LEFT:
                        self.remap_eft_node_value_label(eft1, [lnm[7]], self.TRIPLE_CURVE_3_LEFT)
                        if element_shell:
                            self.remap_eft_node_value_label(eft1, [lnm[8]], self.TRIPLE_CURVE_3_LEFT)
                        else:
                            self.remap_eft_node_value_label(eft1, [lnm[8]], self.TRIPLE_CURVE0_3_LEFT)
                        if e3o == 0:
                            self.remap_eft_node_value_label(eft1, [lnm[5]], self.TRIPLE_12_LEFT,
                                                            derivatives=triple12leftderivs)
                            if element_shell:
                                self.remap_eft_node_value_label(eft1, [lnm[6]], self.TRIPLE_12_LEFT,
                                                                derivatives=triple12leftderivs)
                            else:
                                self.remap_eft_node_value_label(eft1, [lnm[6]], self.TRIPLE0_12_LEFT)
                        else:
                            self.remap_eft_node_value_label(eft1, [lnm[5]], self.TRIPLE_CURVE_3_LEFT)
                            if element_shell:
                                self.remap_eft_node_value_label(eft1, [lnm[6]], self.TRIPLE_CURVE_3_LEFT)
                            else:
                                self.remap_eft_node_value_label(eft1, [lnm[6]], self.TRIPLE_CURVE0_3_LEFT)
                        if e1yo == 0:
                            self.remap_eft_node_value_label(eft1, [lnm[3]], self.BOUNDARY_13_DOWN)
                            if element_shell:
                                self.remap_eft_node_value_label(eft1, [lnm[4]], self.BOUNDARY_13_DOWN)
                            if e3o == 0:
                                self.remap_eft_node_value_label(eft1, [lnm[1]], self.CORNER_1,
                                                                derivatives=corner1derivs)
                                if element_shell:
                                    self.remap_eft_node_value_label(eft1, [lnm[2]], self.CORNER_1,
                                                                    derivatives=corner1derivs)
                            else:
                                self.remap_eft_node_value_label(eft1, [lnm[1]], self.BOUNDARY_13_DOWN)
                                if element_shell:
                                    self.remap_eft_node_value_label(eft1, [lnm[2]], self.BOUNDARY_13_DOWN)
                        else:
                            self.remap_eft_node_value_label(eft1, [lnm[3]], self.SURFACE_REGULAR_DOWN_LEFT)
                            if element_shell:
                                self.remap_eft_node_value_label(eft1, [lnm[4]], self.SURFACE_REGULAR_DOWN_LEFT)
                            if e3o == 0:
                                self.remap_eft_node_value_label(eft1, [lnm[1]], self.BOUNDARY_12_LEFT,
                                                                derivatives=boundary12leftderivs)
                                if element_shell:
                                    self.remap_eft_node_value_label(eft1, [lnm[2]], self.BOUNDARY_12_LEFT,
                                                                    derivatives=boundary12leftderivs)
                            else:
                                self.remap_eft_node_value_label(eft1, [lnm[1]], self.SURFACE_REGULAR_DOWN_LEFT)
                                if element_shell:
                                    self.remap_eft_node_value_label(eft1, [lnm[2]], self.SURFACE_REGULAR_DOWN_LEFT)

                    elif element_type == self.ELEMENT_QUADRUPLE_RIGHT:
                        if element_shell:
                            self.remap_eft_node_value_label(eft1, [lnm[3]], self.TRIPLE_CURVE_3_RIGHT)
                        else:
                            self.remap_eft_node_value_label(eft1, [lnm[3]], self.TRIPLE_CURVE0_3_RIGHT)
                        self.remap_eft_node_value_label(eft1, [lnm[7]], self.TRIPLE_CURVE_3_RIGHT)
                        if e3o == 0:
                            if element_shell:
                                self.remap_eft_node_value_label(eft1, [lnm[1]], self.TRIPLE_12_RIGHT,
                                                                derivatives=triple12rightderivs)
                            else:
                                self.remap_eft_node_value_label(eft1, [lnm[1]], self.TRIPLE0_12_RIGHT)
                            self.remap_eft_node_value_label(eft1, [lnm[5]], self.TRIPLE_12_RIGHT,
                                                            derivatives=triple12rightderivs)
                        else:
                            if element_shell:
                                self.remap_eft_node_value_label(eft1, [lnm[1]], self.TRIPLE_CURVE_3_RIGHT)
                            else:
                                self.remap_eft_node_value_label(eft1, [lnm[1]], self.TRIPLE_CURVE0_3_RIGHT)
                            self.remap_eft_node_value_label(eft1, [lnm[5]], self.TRIPLE_CURVE_3_RIGHT)
                        if e2bo == e2zo:
                            self.remap_eft_node_value_label(eft1, [lnm[8]], self.BOUNDARY_23_DOWN)
                            if element_shell:
                                self.remap_eft_node_value_label(eft1, [lnm[4]], self.BOUNDARY_23_DOWN)
                            if e3o == 0:
                                self.remap_eft_node_value_label(eft1, [lnm[6]], self.CORNER_2,
                                                                derivatives=corner2derivs)
                                if element_shell:
                                    self.remap_eft_node_value_label(eft1, [lnm[2]], self.CORNER_2,
                                                                    derivatives=corner2derivs)
                            else:
                                self.remap_eft_node_value_label(eft1, [lnm[6]], self.BOUNDARY_23_DOWN)
                                if element_shell:
                                    self.remap_eft_node_value_label(eft1, [lnm[2]], self.BOUNDARY_23_DOWN)
                        else:
                            self.remap_eft_node_value_label(eft1, [lnm[8]], self.SURFACE_REGULAR_DOWN_RIGHT)
                            if element_shell:
                                self.remap_eft_node_value_label(eft1, [lnm[4]], self.SURFACE_REGULAR_DOWN_RIGHT)
                            if e3o == 0:
                                self.remap_eft_node_value_label(eft1, [lnm[6]], self.BOUNDARY_12_RIGHT,
                                                                derivatives=boundary12rightderivs)
                                if element_shell:
                                    self.remap_eft_node_value_label(eft1, [lnm[2]], self.BOUNDARY_12_RIGHT,
                                                                    derivatives=boundary12rightderivs)
                            else:
                                self.remap_eft_node_value_label(eft1, [lnm[6]], self.SURFACE_REGULAR_DOWN_RIGHT)
                                if element_shell:
                                    self.remap_eft_node_value_label(eft1, [lnm[2]], self.SURFACE_REGULAR_DOWN_RIGHT)

                    elif element_type == self.ELEMENT_DOWN_RIGHT:
                        if e3o == 0:
                            if e2o == e2zo:
                                self.remap_eft_node_value_label(eft1, [lnm[7]], self.SURFACE_REGULAR_DOWN_RIGHT)
                                self.remap_eft_node_value_label(eft1, [lnm[5]], self.BOUNDARY_12_RIGHT,
                                                                derivatives=boundary12rightderivs)
                                self.remap_eft_node_value_label(eft1, [lnm[6]], self.CORNER_2,
                                                                derivatives=corner2derivs)
                                self.remap_eft_node_value_label(eft1, [lnm[8]], self.BOUNDARY_23_DOWN)
                                if element_shell:
                                    self.remap_eft_node_value_label(eft1, [lnm[3]], self.SURFACE_REGULAR_DOWN_RIGHT)
                                    self.remap_eft_node_value_label(eft1, [lnm[1]], self.BOUNDARY_12_RIGHT,
                                                                    derivatives=boundary12rightderivs)
                                    self.remap_eft_node_value_label(eft1, [lnm[2]], self.CORNER_2,
                                                                    derivatives=corner2derivs)
                                    self.remap_eft_node_value_label(eft1, [lnm[4]], self.BOUNDARY_23_DOWN)
                            else:
                                self.remap_eft_node_value_label(eft1, [lnm[7]], self.SURFACE_REGULAR_DOWN_RIGHT)
                                self.remap_eft_node_value_label(eft1, [lnm[5]], self.BOUNDARY_12_RIGHT,
                                                                derivatives=boundary12rightderivs)
                                self.remap_eft_node_value_label(eft1, [lnm[6]], self.BOUNDARY_12_RIGHT,
                                                                derivatives=boundary12rightderivs)
                                self.remap_eft_node_value_label(eft1, [lnm[8]], self.SURFACE_REGULAR_DOWN_RIGHT)
                                if element_shell:
                                    self.remap_eft_node_value_label(eft1, [lnm[3]], self.SURFACE_REGULAR_DOWN_RIGHT)
                                    self.remap_eft_node_value_label(eft1, [lnm[1]], self.BOUNDARY_12_RIGHT,
                                                                    derivatives=boundary12rightderivs)
                                    self.remap_eft_node_value_label(eft1, [lnm[2]], self.BOUNDARY_12_RIGHT,
                                                                    derivatives=boundary12rightderivs)
                                    self.remap_eft_node_value_label(eft1, [lnm[4]], self.SURFACE_REGULAR_DOWN_RIGHT)
                        else:
                            self.remap_eft_node_value_label(eft1, [lnm[7]], self.SURFACE_REGULAR_DOWN_RIGHT)
                            self.remap_eft_node_value_label(eft1, [lnm[5]], self.SURFACE_REGULAR_DOWN_RIGHT)
                            if element_shell:
                                self.remap_eft_node_value_label(eft1, [lnm[3]], self.SURFACE_REGULAR_DOWN_RIGHT)
                                self.remap_eft_node_value_label(eft1, [lnm[1]], self.SURFACE_REGULAR_DOWN_RIGHT)
                            if e2o == e2zo:
                                self.remap_eft_node_value_label(eft1, [lnm[6], lnm[8]], self.BOUNDARY_23_DOWN)
                                if element_shell:
                                    self.remap_eft_node_value_label(eft1, [lnm[2], lnm[4]], self.BOUNDARY_23_DOWN)
                            else:
                                self.remap_eft_node_value_label(eft1, [lnm[6], lnm[8]], self.SURFACE_REGULAR_DOWN_RIGHT)
                                if element_shell:
                                    self.remap_eft_node_value_label(eft1, [lnm[2], lnm[4]],
                                                                    self.SURFACE_REGULAR_DOWN_RIGHT)

                    elif element_type == self.ELEMENT_DOWN_LEFT:
                        if e3o == 0:
                            self.remap_eft_node_value_label(eft1, [lnm[5]], self.BOUNDARY_12_LEFT,
                                                            derivatives=boundary12rightderivs)
                            self.remap_eft_node_value_label(eft1, [lnm[7]], self.SURFACE_REGULAR_DOWN_LEFT)
                            if element_shell:
                                self.remap_eft_node_value_label(eft1, [lnm[6]], self.BOUNDARY_12_LEFT,
                                                                derivatives=boundary12rightderivs)
                                self.remap_eft_node_value_label(eft1, [lnm[8]], self.SURFACE_REGULAR_DOWN_LEFT)
                            if e1o == 0:
                                self.remap_eft_node_value_label(eft1, [lnm[1]], self.CORNER_1,
                                                                derivatives=corner1derivs)
                                self.remap_eft_node_value_label(eft1, [lnm[3]], self.BOUNDARY_13_DOWN)
                                if element_shell:
                                    self.remap_eft_node_value_label(eft1, [lnm[2]], self.CORNER_1,
                                                                    derivatives=corner1derivs)
                                    self.remap_eft_node_value_label(eft1, [lnm[4]], self.BOUNDARY_13_DOWN)
                            else:
                                self.remap_eft_node_value_label(eft1, [lnm[1]], self.BOUNDARY_12_LEFT,
                                                                derivatives=boundary12rightderivs)
                                self.remap_eft_node_value_label(eft1, [lnm[3]], self.SURFACE_REGULAR_DOWN_LEFT)
                                if element_shell:
                                    self.remap_eft_node_value_label(eft1, [lnm[2]], self.BOUNDARY_12_LEFT,
                                                                    derivatives=boundary12rightderivs)
                                    self.remap_eft_node_value_label(eft1, [lnm[4]], self.SURFACE_REGULAR_DOWN_LEFT)
                        else:
                            self.remap_eft_node_value_label(eft1, [lnm[5], lnm[7]], self.SURFACE_REGULAR_DOWN_LEFT)
                            if element_shell:
                                self.remap_eft_node_value_label(eft1, [lnm[6], lnm[8]], self.SURFACE_REGULAR_DOWN_LEFT)
                            if e1o == 0:
                                self.remap_eft_node_value_label(eft1, [lnm[1], lnm[3]], self.BOUNDARY_13_DOWN)
                                if element_shell:
                                    self.remap_eft_node_value_label(eft1, [lnm[2], lnm[4]], self.BOUNDARY_13_DOWN)
                            else:
                                self.remap_eft_node_value_label(eft1, [lnm[1], lnm[3]], self.SURFACE_REGULAR_DOWN_LEFT)
                                if element_shell:
                                    self.remap_eft_node_value_label(eft1, [lnm[2], lnm[4]],
                                                                    self.SURFACE_REGULAR_DOWN_LEFT)

                    else:
                        continue

                    if self._element_needs_scale_factor:
                        scalefactors = [-1.0]

                    if eft1 is not eft:
                        elementtemplate1.defineField(coordinates, -1, eft1)
                        element = mesh.createElement(elementIdentifier, elementtemplate1)
                    else:
                        element = mesh.createElement(elementIdentifier, elementtemplate)
                    result2 = element.setNodesByIdentifier(eft1, nids)
                    if scalefactors:
                        result3 = element.setScaleFactors(eft1, scalefactors)
                    else:
                        result3 = 7

                    self.elementId[e3][e2][e1] = elementIdentifier

                    elementIdentifier += 1

                    if element_type == self.ELEMENT_REGULAR:
                        for meshGroup in meshGroups[:1]:
                            meshGroup.addElement(element)
                    else:
                        for meshGroup in meshGroups[1:2]:
                            meshGroup.addElement(element)

        return elementIdentifier

    def local_node_mapping(self, boxMapping):
        """
        Find local node mapping between default local node number of octant and global local node number of sphere.
         Obtain xi mapping and box irregular derivatives mapping. they are used for elements in octant that locally
         might have different xi directions from their global sphere xi directions. Then they are used in
          remap_eft_node_value_label.
        :return: lnm, local node mapping between local node number of octant and local node number of sphere.
        """
        boxMapping_default = [1, 3, 2]

        xi_node_map = {(0, 0, 0): 1, (1, 0, 0): 2, (0, 1, 0): 3, (1, 1, 0): 4,
                       (0, 0, 1): 5, (1, 0, 1): 6, (0, 1, 1): 7, (1, 1, 1): 8}
        node_xi_map = {1: (0, 0, 0), 2: (1, 0, 0), 3: (0, 1, 0), 4: (1, 1, 0),
                       5: (0, 0, 1), 6: (1, 0, 1), 7: (0, 1, 1), 8: (1, 1, 1)}

        xi_dm = {1: 'xi1', 2: 'xi2', 3: 'xi3'}
        xi_default_to_global_map = {xi_dm[abs(boxMapping_default[0])]: abs(boxMapping[0]),
                                    xi_dm[abs(boxMapping_default[1])]: abs(boxMapping[1]),
                                    xi_dm[abs(boxMapping_default[2])]: abs(boxMapping[2])}
        xi_global_to_default_map = {xi_dm[abs(boxMapping[0])]: abs(boxMapping_default[0]),
                                    xi_dm[abs(boxMapping[1])]: abs(boxMapping_default[1]),
                                    xi_dm[abs(boxMapping[2])]: abs(boxMapping_default[2])}
        signs = [1 if boxMapping[c]*boxMapping_default[c] > 0 else -1 for c in range(3)]
        xi_sign_change = [signs[abs(boxMapping_default[0])-1], signs[abs(boxMapping_default[1])-1],
                          signs[abs(boxMapping_default[2])-1]]

        lnm = {}
        signs = [xi_sign_change[xi_global_to_default_map['xi1'] - 1],
                 xi_sign_change[xi_global_to_default_map['xi2'] - 1],
                 xi_sign_change[xi_global_to_default_map['xi3'] - 1]]
        for ln in range(1, 9):
            xi_l = []
            xi_default = node_xi_map[ln]
            xi = [xi_default[xi_global_to_default_map['xi1'] - 1],
                  xi_default[xi_global_to_default_map['xi2'] - 1],
                  xi_default[xi_global_to_default_map['xi3'] - 1]]

            for i in range(3):
                if signs[i] > 0:
                    xi_l.append(xi[i])
                else:
                    xi_l.append(1 - xi[i])
            lnm[ln] = xi_node_map[tuple(xi_l)]

        deriv_default_to_global_map = {xi_dm[abs(boxMapping_default[0])]: abs(boxMapping[0]),
                                       xi_dm[abs(boxMapping_default[1])]: abs(boxMapping[1]),
                                       xi_dm[abs(boxMapping_default[2])]: abs(boxMapping[2])}
        signs = [1 if boxMapping[c]*boxMapping_default[c] > 0 else -1 for c in range(3)]
        deriv_sign_change = [signs[abs(boxMapping_default[0])-1], signs[abs(boxMapping_default[1])-1],
                             signs[abs(boxMapping_default[2])-1]]

        self._xi_mapping = {1: xi_default_to_global_map['xi1'], 2: xi_default_to_global_map['xi2'],
                            3: xi_default_to_global_map['xi3']}
        self._xi_signs = {1: xi_sign_change[0], 2: xi_sign_change[1], 3: xi_sign_change[2]}
        self._box_deriv_mapping = {1: deriv_default_to_global_map['xi1'],
                                   2: deriv_default_to_global_map['xi2'],
                                   3: deriv_default_to_global_map['xi3']}
        self._box_deriv_signs = {1: deriv_sign_change[0], 2: deriv_sign_change[1], 3: deriv_sign_change[2]}

        return lnm

    def get_element_type(self, e3, e2, e1):
        """
        Find element type.
        :return:octant number, element type and extends for the octant.
        """
        if e3 >= self.elementsCountAcross[2] // 2:
            if e2 < self.elementsCountAcross[0] // 2:
                if e1 >= self.elementsCountAcross[1] // 2:
                    octant_number = 1
                else:
                    octant_number = 2
            else:
                if e1 < self.elementsCountAcross[1] // 2:
                    octant_number = 3
                else:
                    octant_number = 4
        else:
            if e2 < self.elementsCountAcross[0] // 2:
                if e1 >= self.elementsCountAcross[1] // 2:
                    octant_number = 5
                else:
                    octant_number = 6
            else:
                if e1 < self.elementsCountAcross[1] // 2:
                    octant_number = 7
                else:
                    octant_number = 8

        if octant_number in [2, 4, 5, 7]:
            e3zo = self.elementsCountAcross[2] // 2 - 1 - self.elementsCountRim
            e2zo = self.elementsCountAcross[1] // 2 - 1
            e1zo = self.elementsCountAcross[0] // 2 - 1 - self.elementsCountRim
        else:
            e3zo = self.elementsCountAcross[2] // 2 - 1 - self.elementsCountRim
            e2zo = self.elementsCountAcross[0] // 2 - 1
            e1zo = self.elementsCountAcross[1] // 2 - 1 - self.elementsCountRim

        e3yo, e2bo, e1yo = e3zo - 1, 1 + self.elementsCountRim, e1zo - 1
        e3o, e2o, e1o = self.get_local_element_index(octant_number, e3, e2, e1)

        if e3o <= e3yo and e2o >= e2bo and e1o <= e1yo:
            element_type = self.ELEMENT_REGULAR
        elif e3o == e3yo and e2o <= self.elementsCountRim and e1o == e1yo:
            element_type = self.ELEMENT_QUADRUPLE_DOWN_LEFT
        elif e3o == e3yo and e2o >= e2bo and e1o >= e1zo:
            element_type = self.ELEMENT_QUADRUPLE_DOWN_RIGHT
        elif e3o >= e3zo and e2o >= e2bo and e1o == e1yo:
            element_type = self.ELEMENT_QUADRUPLE_UP_LEFT
        elif e3o == e3yo and e2o <= self.elementsCountRim and e1o < e1yo:
            element_type = self.ELEMENT_QUADRUPLE_DOWN
        elif e3o >= e3zo and e2o >= e2bo and e1o < e1yo:
            element_type = self.ELEMENT_QUADRUPLE_UP
        elif e3o < e3yo and e2o <= self.elementsCountRim and e1o == e1yo:
            element_type = self.ELEMENT_QUADRUPLE_LEFT
        elif e3o < e3yo and e2o == e2bo and e1o >= e1zo:
            element_type = self.ELEMENT_QUADRUPLE_RIGHT
        elif e3o < e3yo and e2o > e2bo and e1o >= e1zo:
            element_type = self.ELEMENT_DOWN_RIGHT
        elif e3o < e3yo and e2o <= self.elementsCountRim and e1o < e1yo:
            element_type = self.ELEMENT_DOWN_LEFT
        else:
            element_type = 0

        return octant_number, element_type, e3zo, e2zo, e1zo

    def get_local_element_index(self, octant_number, e3, e2, e1):
        """
        Get octant element index from sphere element index.
        :return:e3o, e2o, e1o, local octant element indexes.
        """
        if octant_number == 1:
            e3o, e2o, e1o = e3 - self.elementsCountAcross[2] // 2, e2, e1 - self.elementsCountAcross[1] // 2
        elif octant_number == 2:
            e3o, e2o, e1o = e3 - self.elementsCountAcross[2] // 2, e1, self.elementsCountAcross[0] // 2 - 1 - e2
        elif octant_number == 3:
            e3o, e2o, e1o = e3 - self.elementsCountAcross[2] // 2, self.elementsCountAcross[0] - 1 - e2,\
                            self.elementsCountAcross[1] // 2 - 1 - e1
        elif octant_number == 4:
            e3o, e2o, e1o = e3 - self.elementsCountAcross[2] // 2, self.elementsCountAcross[1] - 1 - e1,\
                            e2 - self.elementsCountAcross[0] // 2
        elif octant_number == 5:
            e3o, e2o, e1o = self.elementsCountAcross[2]//2 - 1 - e3, self.elementsCountAcross[1] - 1 - e1,\
                            self.elementsCountAcross[0]//2 - 1 - e2
        elif octant_number == 6:
            e3o, e2o, e1o = self.elementsCountAcross[2]//2 - 1 - e3, e2, self.elementsCountAcross[1] // 2 - 1 - e1
        elif octant_number == 7:
            e3o, e2o, e1o = self.elementsCountAcross[2]//2 - 1 - e3, e1, e2 - self.elementsCountAcross[0]//2
        elif octant_number == 8:
            e3o, e2o, e1o = self.elementsCountAcross[2]//2 - 1 - e3, self.elementsCountAcross[0] - 1 - e2,\
                            e1 - self.elementsCountAcross[1]//2

        return e3o, e2o, e1o

    def get_global_node_index(self, octant_number, n3o, n2o, n1o):
        """
        Get octant element index from sphere element index.
        :return: n3, n2, n1, sphere element indexes.
        """
        if octant_number == 1:
            n3, n2, n1 = n3o + self.elementsCountAcross[2]//2, n2o, n1o + self.elementsCountAcross[1] // 2
        elif octant_number == 2:
            n3, n2, n1 = n3o + self.elementsCountAcross[2]//2, self.elementsCountAcross[0] // 2 - n1o, n2o
        elif octant_number == 3:
            n3, n2, n1 = n3o + self.elementsCountAcross[2]//2, self.elementsCountAcross[0] - n2o,\
                         self.elementsCountAcross[1] // 2 - n1o
        elif octant_number == 4:
            n3, n2, n1 = n3o + self.elementsCountAcross[2]//2, self.elementsCountAcross[0] // 2 + n1o,\
                         self.elementsCountAcross[1] - n2o
        elif octant_number == 5:
            n3, n2, n1 = self.elementsCountAcross[2] // 2 - n3o, self.elementsCountAcross[0]//2 - n1o,\
                         self.elementsCountAcross[1] - n2o
        elif octant_number == 6:
            n3, n2, n1 = self.elementsCountAcross[2] // 2 - n3o, n2o, self.elementsCountAcross[1]//2 - n1o
        elif octant_number == 7:
            n3, n2, n1 = self.elementsCountAcross[2] // 2 - n3o, n1o + self.elementsCountAcross[0]//2, n2o
        elif octant_number == 8:
            n3, n2, n1 = self.elementsCountAcross[2] // 2 - n3o, self.elementsCountAcross[0] - n2o,\
                         self.elementsCountAcross[1]//2 + n1o

        return n3, n2, n1

    def get_octant_node_index(self, octant_number, n3, n2, n1):
        """
        Get local octant node index from sphere node index.
        :return: n3o, n2o, n1o, local octant node indexes.
        """
        if octant_number == 1:
            n3o, n2o, n1o = n3 - self.elementsCountAcross[2] // 2, n2, n1 - self.elementsCountAcross[1] // 2
        elif octant_number == 2:
            n3o, n2o, n1o = n3 - self.elementsCountAcross[2] // 2, n1, self.elementsCountAcross[0] // 2 - n2
        elif octant_number == 3:
            n3o, n2o, n1o = n3 - self.elementsCountAcross[2] // 2, self.elementsCountAcross[0] - n2,\
                            self.elementsCountAcross[1] // 2 - n1
        elif octant_number == 4:
            n3o, n2o, n1o = n3 - self.elementsCountAcross[2] // 2, self.elementsCountAcross[1] - n1,\
                            n2 - self.elementsCountAcross[0]//2
        elif octant_number == 5:
            n3o, n2o, n1o = self.elementsCountAcross[2] // 2 - n3, self.elementsCountAcross[1] - n1,\
                            self.elementsCountAcross[0]//2 - n2
        elif octant_number == 6:
            n3o, n2o, n1o = self.elementsCountAcross[2] // 2 - n3, n2, self.elementsCountAcross[1]//2 - n1
        elif octant_number == 7:
            n3o, n2o, n1o = self.elementsCountAcross[2] // 2 - n3, n1, n2 - self.elementsCountAcross[0]//2
        elif octant_number == 8:
            n3o, n2o, n1o = self.elementsCountAcross[2] // 2 - n3, self.elementsCountAcross[0] - n2,\
                            n1 - self.elementsCountAcross[1]//2

        return n3o, n2o, n1o

    def getNodeId(self, octant_number, n3, n2, n1, n3yo, n1yo):
        """
        Get node identifier. Use node indexes n3, n2, n1 to find it. If the indexes represent removed nodes in the
         lattice, find the right indexes first.
        :return: Node identifier.
        """
        n1zo = n1yo + 1
        n3zo = n3yo + 1
        n3o, n2o, n1o = self.get_octant_node_index(octant_number, n3, n2, n1)

        n3_skip, n2_skip, n1_skip = 0, 0, 0

        if n1o == n1yo:
            if n2o <= self.elementsCountRim:
                n1_skip = 1 + self.elementsCountRim - n2o
            elif n3o >= n3zo:
                n1_skip = 1 + n3o - n3zo

        if n2o == self.elementsCountRim + 1:
            if n1o >= n1zo:
                n2_skip = -(1 + n1o - n1zo)
            elif n3o >= n3zo:
                n2_skip = -(1 + n3o - n3zo)

        if n3o == n3yo:
            if n2o <= self.elementsCountRim:
                n3_skip = 1 + self.elementsCountRim - n2o
            elif n1o >= n1zo:
                n3_skip = 1 + n1o - n1zo

        n3r, n2r, n1r = self.get_global_node_index(octant_number, n3o + n3_skip, n2o + n2_skip, n1o + n1_skip)

        return self.nodeId[n3r][n2r][n1r]

    def remap_eft_node_value_label(self, eft, localNodeIndexes, node_type, derivatives=None):
        """
        Remaps derivatives for common types of nodes. It also checks if each node needs scale factors. If one of the
         nodes of an element needs it, then flags it. It assumes the directions of derivatives in a certain way
          (based on default [1, 3, 2] xi directions).
          If directions are different, then we can use the 'derivatives' argument to fix this. This part is done for
          irregular nodes, in the box and for other nodes, derivatives should be given.
        :param node_type: e.g. corner 1 represents an end node on the axis1.
        :param derivatives: derivatives to be changed to.
        :return:
        """
        label = {1: Node.VALUE_LABEL_D2_DS2DS3, 2: Node.VALUE_LABEL_D2_DS1DS3, 3: Node.VALUE_LABEL_D2_DS1DS2}
        expressionLabel = {1: Node.VALUE_LABEL_D_DS1, 2: Node.VALUE_LABEL_D_DS2, 3: Node.VALUE_LABEL_D_DS3}
        sf = {1: [], -1: [1]}

        xim = self._xi_mapping
        xis = self._xi_signs
        if derivatives:
            dm = {1: abs(derivatives[0]), 2: abs(derivatives[1]), 3: abs(derivatives[2])}
            signs = [1 if c > 0 else -1 for c in derivatives]
            ds = {1: signs[0], 2: signs[1], 3: signs[2]}
        else:
            dm = self._box_deriv_mapping
            ds = self._box_deriv_signs

        # use cross derivatives for swapping derivatives.
        remapEftNodeValueLabel(eft, localNodeIndexes, Node.VALUE_LABEL_D_DS1, [(Node.VALUE_LABEL_D2_DS2DS3, [])])
        remapEftNodeValueLabel(eft, localNodeIndexes, Node.VALUE_LABEL_D_DS2, [(Node.VALUE_LABEL_D2_DS1DS3, [])])
        remapEftNodeValueLabel(eft, localNodeIndexes, Node.VALUE_LABEL_D_DS3, [(Node.VALUE_LABEL_D2_DS1DS2, [])])

        if node_type == self.CORNER_1:
            if any(c != 1 for c in [-1 * xis[1] * ds[3], 1 * xis[2] * ds[2], 1 * xis[3] * ds[1]]):
                if not self._element_needs_scale_factor:
                    self._element_needs_scale_factor = True
                    setEftScaleFactorIds(eft, [1], [])
            remapEftNodeValueLabel(eft, localNodeIndexes, label[xim[1]], [(expressionLabel[dm[3]],
                                                                           sf[-1 * xis[1] * ds[3]])])
            remapEftNodeValueLabel(eft, localNodeIndexes, label[xim[2]], [(expressionLabel[dm[2]],
                                                                           sf[1 * xis[2] * ds[2]])])
            remapEftNodeValueLabel(eft, localNodeIndexes, label[xim[3]], [(expressionLabel[dm[1]],
                                                                           sf[1 * xis[3] * ds[1]])])
        elif node_type == self.CORNER_2:
            if any(c != 1 for c in [1 * xis[1] * ds[1], 1 * xis[2] * ds[2], 1 * xis[3] * ds[3]]):
                if not self._element_needs_scale_factor:
                    self._element_needs_scale_factor = True
                    setEftScaleFactorIds(eft, [1], [])
            remapEftNodeValueLabel(eft, localNodeIndexes, label[xim[1]], [(expressionLabel[dm[1]],
                                                                           sf[1 * xis[1] * ds[1]])])
            remapEftNodeValueLabel(eft, localNodeIndexes, label[xim[2]], [(expressionLabel[dm[2]],
                                                                           sf[1 * xis[2] * ds[2]])])
            remapEftNodeValueLabel(eft, localNodeIndexes, label[xim[3]], [(expressionLabel[dm[3]],
                                                                           sf[1 * xis[3] * ds[3]])])
        elif node_type == self.CORNER_3:
            if any(c != 1 for c in [-1 * xis[3] * ds[1], -1 * xis[1] * ds[2], 1 * xis[2] * ds[3]]):
                if not self._element_needs_scale_factor:
                    self._element_needs_scale_factor = True
                    setEftScaleFactorIds(eft, [1], [])
            remapEftNodeValueLabel(eft, localNodeIndexes, label[xim[1]], [(expressionLabel[dm[2]],
                                                                           sf[-1 * xis[1] * ds[2]])])
            remapEftNodeValueLabel(eft, localNodeIndexes, label[xim[2]], [(expressionLabel[dm[3]],
                                                                           sf[1 * xis[2] * ds[3]])])
            remapEftNodeValueLabel(eft, localNodeIndexes, label[xim[3]], [(expressionLabel[dm[1]],
                                                                           sf[-1 * xis[3] * ds[1]])])

        elif node_type == self.QUADRUPLE_DOWN_LEFT:
            if any(c != 1 for c in [-1 * xis[1], 1 * xis[2], 1 * xis[2], -1 * xis[3]]):
                if not self._element_needs_scale_factor:
                    self._element_needs_scale_factor = True
                    setEftScaleFactorIds(eft, [1], [])
            remapEftNodeValueLabel(eft, localNodeIndexes, label[xim[1]], [(Node.VALUE_LABEL_D_DS3, sf[-1 * xis[1]])])
            remapEftNodeValueLabel(eft, localNodeIndexes, label[xim[2]],
                                   [(Node.VALUE_LABEL_D_DS1, sf[1 * xis[2]]), (Node.VALUE_LABEL_D_DS2, sf[1 * xis[2]])])
            remapEftNodeValueLabel(eft, localNodeIndexes, label[xim[3]], [(Node.VALUE_LABEL_D_DS2, sf[-1 * xis[3]])])
        elif node_type == self.QUADRUPLE_RIGHT:
            if any(c != 1 for c in [1 * xis[1], 1 * xis[3], 1 * xis[2], 1 * xis[2]]):
                if not self._element_needs_scale_factor:
                    self._element_needs_scale_factor = True
                    setEftScaleFactorIds(eft, [1], [])
            remapEftNodeValueLabel(eft, localNodeIndexes, label[xim[1]], [(Node.VALUE_LABEL_D_DS1, sf[1 * xis[1]])])
            remapEftNodeValueLabel(eft, localNodeIndexes, label[xim[3]], [(Node.VALUE_LABEL_D_DS3, sf[1 * xis[3]])])
            remapEftNodeValueLabel(eft, localNodeIndexes, label[xim[2]],
                                   [(Node.VALUE_LABEL_D_DS1, sf[1 * xis[2]]), (Node.VALUE_LABEL_D_DS2, sf[1 * xis[2]])])
        elif node_type == self.QUADRUPLE_UP:
            if any(c != 1 for c in [1 * xis[1], -1 * xis[3], 1 * xis[2]]):
                if not self._element_needs_scale_factor:
                    self._element_needs_scale_factor = True
                    setEftScaleFactorIds(eft, [1], [])
            remapEftNodeValueLabel(eft, localNodeIndexes, label[xim[1]], [(Node.VALUE_LABEL_D_DS1, sf[1 * xis[1]])])
            remapEftNodeValueLabel(eft, localNodeIndexes, label[xim[3]], [(Node.VALUE_LABEL_D_DS2, sf[-1 * xis[3]])])
            remapEftNodeValueLabel(eft, localNodeIndexes, label[xim[2]], [(Node.VALUE_LABEL_D_DS3, sf[1 * xis[2]])])
        elif node_type == self.QUADRUPLE0_DOWN_LEFT:
            if any(c != 1 for c in [1 * xis[3] * ds[3], 1 * xis[2] * ds[2], 1 * xis[1] * ds[1], -1 * xis[1] * ds[2],
                                    -1 * xis[1] * ds[3]]):
                if not self._element_needs_scale_factor:
                    self._element_needs_scale_factor = True
                    setEftScaleFactorIds(eft, [1], [])
            remapEftNodeValueLabel(eft, localNodeIndexes, label[xim[3]], [(expressionLabel[dm[3]],
                                                                           sf[1 * xis[3] * ds[3]])])
            remapEftNodeValueLabel(eft, localNodeIndexes, label[xim[2]], [(expressionLabel[dm[2]],
                                                                           sf[1 * xis[2] * ds[2]])])
            remapEftNodeValueLabel(eft, localNodeIndexes, label[xim[1]],
                                   [(expressionLabel[dm[1]], sf[1 * xis[1] * ds[1]]),
                                    (expressionLabel[dm[2]], sf[-1 * xis[1] * ds[2]]),
                                    (expressionLabel[dm[3]], sf[-1 * xis[1] * ds[3]])])
        elif node_type == self.QUADRUPLE0_RIGHT:
            if any(c != 1 for c in [1 * xis[1] * ds[1], 1 * xis[2] * ds[2], -1 * xis[3] * ds[1], 1 * xis[3] * ds[2],
                                    1 * xis[3] * ds[3]]):
                if not self._element_needs_scale_factor:
                    self._element_needs_scale_factor = True
                    setEftScaleFactorIds(eft, [1], [])
            remapEftNodeValueLabel(eft, localNodeIndexes, label[xim[1]], [(expressionLabel[dm[1]],
                                                                           sf[1 * xis[1] * ds[1]])])
            remapEftNodeValueLabel(eft, localNodeIndexes, label[xim[2]], [(expressionLabel[dm[2]],
                                                                           sf[1 * xis[2] * ds[2]])])
            remapEftNodeValueLabel(eft, localNodeIndexes, label[xim[3]],
                                   [(expressionLabel[dm[1]], sf[-1 * xis[3] * ds[1]]),
                                    (expressionLabel[dm[2]], sf[1 * xis[3] * ds[2]]),
                                    (expressionLabel[dm[3]], sf[1 * xis[3] * ds[3]])])
        elif node_type == self.QUADRUPLE0_UP:
            if any(c != 1 for c in [1 * xis[1] * ds[1], 1 * xis[3] * ds[3], -1 * xis[2] * ds[1], 1 * xis[2] * ds[2],
                                    1 * xis[2] * ds[3]]):
                if not self._element_needs_scale_factor:
                    self._element_needs_scale_factor = True
                    setEftScaleFactorIds(eft, [1], [])
            remapEftNodeValueLabel(eft, localNodeIndexes, label[xim[1]], [(expressionLabel[dm[1]],
                                                                           sf[1 * xis[1] * ds[1]])])
            remapEftNodeValueLabel(eft, localNodeIndexes, label[xim[3]], [(expressionLabel[dm[3]],
                                                                           sf[1 * xis[3] * ds[3]])])
            remapEftNodeValueLabel(eft, localNodeIndexes, label[xim[2]],
                                   [(expressionLabel[dm[1]], sf[-1 * xis[2] * ds[1]]),
                                    (expressionLabel[dm[2]], sf[1 * xis[2] * ds[2]]),
                                    (expressionLabel[dm[3]], sf[1 * xis[2] * ds[3]])])

        elif node_type == self.TRIPLE_12_LEFT:
            if any(c != 1 for c in [1 * xis[2] * ds[2], -1 * xis[1] * ds[3], 1 * xis[3] * ds[1]]):
                if not self._element_needs_scale_factor:
                    self._element_needs_scale_factor = True
                    setEftScaleFactorIds(eft, [1], [])
            remapEftNodeValueLabel(eft, localNodeIndexes, label[xim[2]], [(expressionLabel[dm[2]],
                                                                           sf[1 * xis[2] * ds[2]])])
            remapEftNodeValueLabel(eft, localNodeIndexes, label[xim[1]], [(expressionLabel[dm[3]],
                                                                           sf[-1 * xis[1] * ds[3]])])
            remapEftNodeValueLabel(eft, localNodeIndexes, label[xim[3]], [(expressionLabel[dm[1]],
                                                                           sf[1 * xis[3] * ds[1]])])
        elif node_type == self.TRIPLE_12_RIGHT:
            if any(c != 1 for c in [1 * xis[1] * ds[1], 1 * xis[2] * ds[2], 1 * xis[3] * ds[3]]):
                if not self._element_needs_scale_factor:
                    self._element_needs_scale_factor = True
                    setEftScaleFactorIds(eft, [1], [])
            remapEftNodeValueLabel(eft, localNodeIndexes, label[xim[1]], [(expressionLabel[dm[1]],
                                                                           sf[1 * xis[1] * ds[1]])])
            remapEftNodeValueLabel(eft, localNodeIndexes, label[xim[2]], [(expressionLabel[dm[2]],
                                                                           sf[1 * xis[2] * ds[2]])])
            remapEftNodeValueLabel(eft, localNodeIndexes, label[xim[3]], [(expressionLabel[dm[3]],
                                                                           sf[1 * xis[3] * ds[3]])])
        elif node_type == self.TRIPLE_13_DOWN:
            if any(c != 1 for c in [-1 * xis[1], 1 * xis[2], 1 * xis[3]]):
                if not self._element_needs_scale_factor:
                    self._element_needs_scale_factor = True
                    setEftScaleFactorIds(eft, [1], [])
            remapEftNodeValueLabel(eft, localNodeIndexes, label[xim[1]], [(Node.VALUE_LABEL_D_DS3, sf[-1 * xis[1]])])
            remapEftNodeValueLabel(eft, localNodeIndexes, label[xim[2]], [(Node.VALUE_LABEL_D_DS2, sf[1 * xis[2]])])
            remapEftNodeValueLabel(eft, localNodeIndexes, label[xim[3]], [(Node.VALUE_LABEL_D_DS1, sf[1 * xis[3]])])
        elif node_type == self.TRIPLE_13_UP:
            if any(c != 1 for c in [1 * xis[1], 1 * xis[2], 1 * xis[3]]):
                if not self._element_needs_scale_factor:
                    self._element_needs_scale_factor = True
                    setEftScaleFactorIds(eft, [1], [])
            remapEftNodeValueLabel(eft, localNodeIndexes, label[xim[1]], [(Node.VALUE_LABEL_D_DS2, sf[1 * xis[1]])])
            # remapEftNodeValueLabel(eft, localNodeIndexes, label[xim[3]], [(Node.VALUE_LABEL_D2_DS2DS3, [])])
            # temporary to enable swap
            remapEftNodeValueLabel(eft, localNodeIndexes, label[xim[2]], [(Node.VALUE_LABEL_D_DS3, sf[1 * xis[2]])])
            remapEftNodeValueLabel(eft, localNodeIndexes, label[xim[3]], [(Node.VALUE_LABEL_D_DS1, sf[1 * xis[3]])])
            # remapEftNodeValueLabel(eft, localNodeIndexes, Node.VALUE_LABEL_D2_DS2DS3, [(Node.VALUE_LABEL_D_DS2, [])])
            # finish swap
        elif node_type == self.TRIPLE_23_DOWN:
            if any(c != 1 for c in [1 * xis[1], 1 * xis[2], 1 * xis[3]]):
                if not self._element_needs_scale_factor:
                    self._element_needs_scale_factor = True
                    setEftScaleFactorIds(eft, [1], [])
            remapEftNodeValueLabel(eft, localNodeIndexes, label[xim[1]], [(Node.VALUE_LABEL_D_DS1, sf[1 * xis[1]])])
            remapEftNodeValueLabel(eft, localNodeIndexes, label[xim[2]], [(Node.VALUE_LABEL_D_DS2, sf[1 * xis[2]])])
            remapEftNodeValueLabel(eft, localNodeIndexes, label[xim[3]], [(Node.VALUE_LABEL_D_DS3, sf[1 * xis[3]])])
        elif node_type == self.TRIPLE_23_UP:
            if any(c != 1 for c in [1 * xis[1], -1 * xis[3], 1 * xis[2]]):
                if not self._element_needs_scale_factor:
                    self._element_needs_scale_factor = True
                    setEftScaleFactorIds(eft, [1], [])
            remapEftNodeValueLabel(eft, localNodeIndexes, label[xim[1]], [(Node.VALUE_LABEL_D_DS1, sf[1 * xis[1]])])
            remapEftNodeValueLabel(eft, localNodeIndexes, label[xim[3]], [(Node.VALUE_LABEL_D_DS2, sf[-1 * xis[3]])])
            remapEftNodeValueLabel(eft, localNodeIndexes, label[xim[2]], [(Node.VALUE_LABEL_D_DS3, sf[1 * xis[2]])])
        elif node_type == self.TRIPLE0_12_LEFT:
            if any(c != 1 for c in [1 * xis[3] * ds[3], 1 * xis[2] * ds[2], 1 * xis[1] * ds[1], -1 * xis[1] * ds[3]]):
                if not self._element_needs_scale_factor:
                    self._element_needs_scale_factor = True
                    setEftScaleFactorIds(eft, [1], [])
            remapEftNodeValueLabel(eft, localNodeIndexes, label[xim[3]], [(expressionLabel[dm[3]],
                                                                           sf[1 * xis[3] * ds[3]])])
            remapEftNodeValueLabel(eft, localNodeIndexes, label[xim[2]], [(expressionLabel[dm[2]],
                                                                           sf[1 * xis[2] * ds[2]])])
            remapEftNodeValueLabel(eft, localNodeIndexes, label[xim[1]],
                                   [(expressionLabel[dm[1]], sf[1 * xis[1] * ds[1]]),
                                    (expressionLabel[dm[3]], sf[-1 * xis[1] * ds[3]])])
        elif node_type == self.TRIPLE0_12_RIGHT:
            if any(c != 1 for c in [1 * xis[1] * ds[1], 1 * xis[2] * ds[2], -1 * xis[3] * ds[1], 1 * xis[3] * ds[3]]):
                if not self._element_needs_scale_factor:
                    self._element_needs_scale_factor = True
                    setEftScaleFactorIds(eft, [1], [])
            remapEftNodeValueLabel(eft, localNodeIndexes, label[xim[1]], [(expressionLabel[dm[1]],
                                                                           sf[1 * xis[1] * ds[1]])])
            remapEftNodeValueLabel(eft, localNodeIndexes, label[xim[2]], [(expressionLabel[dm[2]],
                                                                           sf[1 * xis[2] * ds[2]])])
            remapEftNodeValueLabel(eft, localNodeIndexes, label[xim[3]],
                                   [(expressionLabel[dm[1]], sf[-1 * xis[3] * ds[1]]), (expressionLabel[dm[3]],
                                                                                        sf[1 * xis[3] * ds[3]])])
        elif node_type == self.TRIPLE0_13_DOWN:
            if any(c != 1 for c in [1 * xis[3] * ds[3], 1 * xis[2] * ds[2], 1 * xis[1] * ds[1], -1 * xis[1] * ds[2]]):
                if not self._element_needs_scale_factor:
                    self._element_needs_scale_factor = True
                    setEftScaleFactorIds(eft, [1], [])
            remapEftNodeValueLabel(eft, localNodeIndexes, label[xim[3]], [(expressionLabel[dm[3]],
                                                                           sf[1 * xis[3] * ds[3]])])
            remapEftNodeValueLabel(eft, localNodeIndexes, label[xim[2]], [(expressionLabel[dm[2]],
                                                                           sf[1 * xis[2] * ds[2]])])
            remapEftNodeValueLabel(eft, localNodeIndexes, label[xim[1]],
                                   [(expressionLabel[dm[1]], sf[1 * xis[1] * ds[1]]), (expressionLabel[dm[2]],
                                                                                       sf[-1 * xis[1] * ds[2]])])
        elif node_type == self.TRIPLE0_13_Up:
            if any(c != 1 for c in [1 * xis[1] * ds[1], 1 * xis[3] * ds[3], -1 * xis[2] * ds[1], 1 * xis[2] * ds[2]]):
                if not self._element_needs_scale_factor:
                    self._element_needs_scale_factor = True
                    setEftScaleFactorIds(eft, [1], [])
            remapEftNodeValueLabel(eft, localNodeIndexes, label[xim[1]], [(expressionLabel[dm[1]],
                                                                           sf[1 * xis[1] * ds[1]])])
            remapEftNodeValueLabel(eft, localNodeIndexes, label[xim[3]], [(expressionLabel[dm[3]],
                                                                           sf[1 * xis[3] * ds[3]])])
            remapEftNodeValueLabel(eft, localNodeIndexes, label[xim[2]],
                                   [(expressionLabel[dm[1]], sf[-1 * xis[2] * ds[1]]),
                                    (expressionLabel[dm[2]], sf[1 * xis[2] * ds[2]])])
        elif node_type == self.TRIPLE0_23_DOWN:
            if any(c != 1 for c in [1 * xis[1] * ds[1], 1 * xis[2] * ds[2], 1 * xis[3] * ds[2], 1 * xis[3] * ds[3]]):
                if not self._element_needs_scale_factor:
                    self._element_needs_scale_factor = True
                    setEftScaleFactorIds(eft, [1], [])
            remapEftNodeValueLabel(eft, localNodeIndexes, label[xim[1]], [(expressionLabel[dm[1]],
                                                                           sf[1 * xis[1] * ds[1]])])
            remapEftNodeValueLabel(eft, localNodeIndexes, label[xim[2]], [(expressionLabel[dm[2]],
                                                                           sf[1 * xis[2] * ds[2]])])
            remapEftNodeValueLabel(eft, localNodeIndexes, label[xim[3]],
                                   [(expressionLabel[dm[2]], sf[1 * xis[3] * ds[2]]),
                                    (expressionLabel[dm[3]], sf[1 * xis[3] * ds[3]])])
        elif node_type == self.TRIPLE0_23_UP:
            if any(c != 1 for c in [1 * xis[1] * ds[1], 1 * xis[3] * ds[3], 1 * xis[2] * ds[2], 1 * xis[2] * ds[3]]):
                if not self._element_needs_scale_factor:
                    self._element_needs_scale_factor = True
                    setEftScaleFactorIds(eft, [1], [])
            remapEftNodeValueLabel(eft, localNodeIndexes, label[xim[1]], [(expressionLabel[dm[1]],
                                                                           sf[1 * xis[1] * ds[1]])])
            remapEftNodeValueLabel(eft, localNodeIndexes, label[xim[3]], [(expressionLabel[dm[3]],
                                                                           sf[1 * xis[3] * ds[3]])])
            remapEftNodeValueLabel(eft, localNodeIndexes, label[xim[2]],
                                   [(expressionLabel[dm[2]], sf[1 * xis[2] * ds[2]]),
                                    (expressionLabel[dm[3]], sf[1 * xis[2] * ds[3]])])

        elif node_type == self.BOUNDARY_12_LEFT:
            if any(c != 1 for c in [1 * xis[2] * ds[2], -1 * xis[1] * ds[3], 1 * xis[3] * ds[1]]):
                if not self._element_needs_scale_factor:
                    self._element_needs_scale_factor = True
                    setEftScaleFactorIds(eft, [1], [])
            remapEftNodeValueLabel(eft, localNodeIndexes, label[xim[2]], [(expressionLabel[dm[2]],
                                                                           sf[1 * xis[2] * ds[2]])])
            remapEftNodeValueLabel(eft, localNodeIndexes, label[xim[1]], [(expressionLabel[dm[3]],
                                                                           sf[-1 * xis[1] * ds[3]])])
            remapEftNodeValueLabel(eft, localNodeIndexes, label[xim[3]], [(expressionLabel[dm[1]],
                                                                           sf[1 * xis[3] * ds[1]])])
        elif node_type == self.BOUNDARY_12_RIGHT:
            if any(c != 1 for c in [1 * xis[1] * ds[1], 1 * xis[2] * ds[2], 1 * xis[3] * ds[3]]):
                if not self._element_needs_scale_factor:
                    self._element_needs_scale_factor = True
                    setEftScaleFactorIds(eft, [1], [])
            remapEftNodeValueLabel(eft, localNodeIndexes, label[xim[1]], [(expressionLabel[dm[1]],
                                                                           sf[1 * xis[1] * ds[1]])])
            remapEftNodeValueLabel(eft, localNodeIndexes, label[xim[2]], [(expressionLabel[dm[2]],
                                                                           sf[1 * xis[2] * ds[2]])])
            remapEftNodeValueLabel(eft, localNodeIndexes, label[xim[3]], [(expressionLabel[dm[3]],
                                                                           sf[1 * xis[3] * ds[3]])])
        elif node_type == self.BOUNDARY_13_DOWN:
            if any(c != 1 for c in [-1 * xis[1], 1 * xis[2], 1 * xis[3]]):
                if not self._element_needs_scale_factor:
                    self._element_needs_scale_factor = True
                    setEftScaleFactorIds(eft, [1], [])
            remapEftNodeValueLabel(eft, localNodeIndexes, label[xim[1]], [(Node.VALUE_LABEL_D_DS3, sf[-1 * xis[1]])])
            remapEftNodeValueLabel(eft, localNodeIndexes, label[xim[2]], [(Node.VALUE_LABEL_D_DS2, sf[1 * xis[2]])])
            remapEftNodeValueLabel(eft, localNodeIndexes, label[xim[3]], [(Node.VALUE_LABEL_D_DS1, sf[1 * xis[3]])])
        elif node_type == self.BOUNDARY_13_UP:
            if any(c != 1 for c in [1 * xis[1], 1 * xis[2], 1 * xis[3]]):
                if not self._element_needs_scale_factor:
                    self._element_needs_scale_factor = True
                    setEftScaleFactorIds(eft, [1], [])
            remapEftNodeValueLabel(eft, localNodeIndexes, label[xim[1]], [(Node.VALUE_LABEL_D_DS2, sf[1 * xis[1]])])
            # remapEftNodeValueLabel(eft, localNodeIndexes, label[xim[3]], [(Node.VALUE_LABEL_D2_DS2DS3, [])])
            # temporary to enable swap
            # remapEftNodeValueLabel(eft, localNodeIndexes, label[xim[2]], [(Node.VALUE_LABEL_D_DS3, [])])
            # remapEftNodeValueLabel(eft, localNodeIndexes, Node.VALUE_LABEL_D2_DS2DS3, [(Node.VALUE_LABEL_D_DS2, [])])
            # finish swaps
            remapEftNodeValueLabel(eft, localNodeIndexes, label[xim[2]], [(Node.VALUE_LABEL_D_DS3, sf[1 * xis[2]])])
            remapEftNodeValueLabel(eft, localNodeIndexes, label[xim[3]], [(Node.VALUE_LABEL_D_DS1, sf[1 * xis[3]])])
        elif node_type == self.BOUNDARY_23_DOWN:
            if any(c != 1 for c in [1 * xis[3], 1 * xis[1], 1 * xis[2]]):
                if not self._element_needs_scale_factor:
                    self._element_needs_scale_factor = True
                    setEftScaleFactorIds(eft, [1], [])
            remapEftNodeValueLabel(eft, localNodeIndexes, label[xim[3]], [(Node.VALUE_LABEL_D_DS3, sf[1 * xis[3]])])
            remapEftNodeValueLabel(eft, localNodeIndexes, label[xim[1]], [(Node.VALUE_LABEL_D_DS1, sf[1 * xis[1]])])
            remapEftNodeValueLabel(eft, localNodeIndexes, label[xim[2]], [(Node.VALUE_LABEL_D_DS2, sf[1 * xis[2]])])
        elif node_type == self.BOUNDARY_23_UP:
            if any(c != 1 for c in [1 * xis[1], -1 * xis[3], 1 * xis[2]]):
                if not self._element_needs_scale_factor:
                    self._element_needs_scale_factor = True
                    setEftScaleFactorIds(eft, [1], [])
            remapEftNodeValueLabel(eft, localNodeIndexes, label[xim[1]], [(Node.VALUE_LABEL_D_DS1, sf[1 * xis[1]])])
            remapEftNodeValueLabel(eft, localNodeIndexes, label[xim[3]], [(Node.VALUE_LABEL_D_DS2, sf[-1 * xis[3]])])
            remapEftNodeValueLabel(eft, localNodeIndexes, label[xim[2]], [(Node.VALUE_LABEL_D_DS3, sf[1 * xis[2]])])

        elif node_type == self.TRIPLE_CURVE_1_DOWN:
            if any(c != 1 for c in [1 * xis[1], 1 * xis[2], 1 * xis[3]]):
                if not self._element_needs_scale_factor:
                    self._element_needs_scale_factor = True
                    setEftScaleFactorIds(eft, [1], [])
            remapEftNodeValueLabel(eft, localNodeIndexes, label[xim[1]], [(Node.VALUE_LABEL_D_DS1, sf[1 * xis[1]])])
            remapEftNodeValueLabel(eft, localNodeIndexes, label[xim[2]], [(Node.VALUE_LABEL_D_DS2, sf[1 * xis[2]])])
            remapEftNodeValueLabel(eft, localNodeIndexes, label[xim[3]], [(Node.VALUE_LABEL_D_DS3, sf[1 * xis[3]])])
        elif node_type == self.TRIPLE_CURVE_1_UP:
            if any(c != 1 for c in [1 * xis[1], -1 * xis[3], 1 * xis[2]]):
                if not self._element_needs_scale_factor:
                    self._element_needs_scale_factor = True
                    setEftScaleFactorIds(eft, [1], [])
            remapEftNodeValueLabel(eft, localNodeIndexes, label[xim[1]], [(Node.VALUE_LABEL_D_DS1, sf[1 * xis[1]])])
            remapEftNodeValueLabel(eft, localNodeIndexes, label[xim[3]], [(Node.VALUE_LABEL_D_DS2, sf[-1 * xis[3]])])
            remapEftNodeValueLabel(eft, localNodeIndexes, label[xim[2]], [(Node.VALUE_LABEL_D_DS3, sf[1 * xis[2]])])
        elif node_type == self.TRIPLE_CURVE_2_DOWN:
            if any(c != 1 for c in [-1 * xis[1], 1 * xis[2], -1 * xis[3]]):
                if not self._element_needs_scale_factor:
                    self._element_needs_scale_factor = True
                    setEftScaleFactorIds(eft, [1], [])
            remapEftNodeValueLabel(eft, localNodeIndexes, label[xim[1]], [(Node.VALUE_LABEL_D_DS3, sf[-1 * xis[1]])])
            remapEftNodeValueLabel(eft, localNodeIndexes, label[xim[2]], [(Node.VALUE_LABEL_D_DS1, sf[1 * xis[2]])])
            remapEftNodeValueLabel(eft, localNodeIndexes, label[xim[3]], [(Node.VALUE_LABEL_D_DS2, sf[-1 * xis[3]])])
        elif node_type == self.TRIPLE_CURVE_2_UP:
            if any(c != 1 for c in [1 * xis[1], -1 * xis[3], 1 * xis[2]]):
                if not self._element_needs_scale_factor:
                    self._element_needs_scale_factor = True
                    setEftScaleFactorIds(eft, [1], [])
            remapEftNodeValueLabel(eft, localNodeIndexes, label[xim[1]], [(Node.VALUE_LABEL_D_DS1, sf[1 * xis[1]])])
            remapEftNodeValueLabel(eft, localNodeIndexes, label[xim[3]], [(Node.VALUE_LABEL_D_DS2, sf[-1 * xis[3]])])
            remapEftNodeValueLabel(eft, localNodeIndexes, label[xim[2]], [(Node.VALUE_LABEL_D_DS3, sf[1 * xis[2]])])
        elif node_type == self.TRIPLE_CURVE_3_LEFT:
            if any(c != 1 for c in [1 * xis[2], -1 * xis[1], 1 * xis[3]]):
                if not self._element_needs_scale_factor:
                    self._element_needs_scale_factor = True
                    setEftScaleFactorIds(eft, [1], [])
            remapEftNodeValueLabel(eft, localNodeIndexes, label[xim[2]], [(Node.VALUE_LABEL_D_DS2, sf[1 * xis[2]])])
            remapEftNodeValueLabel(eft, localNodeIndexes, label[xim[1]], [(Node.VALUE_LABEL_D_DS3, sf[-1 * xis[1]])])
            remapEftNodeValueLabel(eft, localNodeIndexes, label[xim[3]], [(Node.VALUE_LABEL_D_DS1, sf[1 * xis[3]])])
        elif node_type == self.TRIPLE_CURVE_3_RIGHT:
            if any(c != 1 for c in [1 * xis[1], 1 * xis[2], 1 * xis[3]]):
                if not self._element_needs_scale_factor:
                    self._element_needs_scale_factor = True
                    setEftScaleFactorIds(eft, [1], [])
            remapEftNodeValueLabel(eft, localNodeIndexes, label[xim[1]], [(Node.VALUE_LABEL_D_DS1, sf[1 * xis[1]])])
            remapEftNodeValueLabel(eft, localNodeIndexes, label[xim[2]], [(Node.VALUE_LABEL_D_DS2, sf[1 * xis[2]])])
            remapEftNodeValueLabel(eft, localNodeIndexes, label[xim[3]], [(Node.VALUE_LABEL_D_DS3, sf[1 * xis[3]])])
        elif node_type == self.TRIPLE_CURVE0_1_UP:
            if any(c != 1 for c in [1 * xis[1] * ds[1], 1 * xis[3] * ds[3], 1 * xis[2] * ds[2], 1 * xis[2] * ds[3]]):
                if not self._element_needs_scale_factor:
                    self._element_needs_scale_factor = True
                    setEftScaleFactorIds(eft, [1], [])
            remapEftNodeValueLabel(eft, localNodeIndexes, label[xim[1]], [(expressionLabel[dm[1]],
                                                                           sf[1 * xis[1] * ds[1]])])
            remapEftNodeValueLabel(eft, localNodeIndexes, label[xim[3]], [(expressionLabel[dm[3]],
                                                                           sf[1 * xis[3] * ds[3]])])
            remapEftNodeValueLabel(eft, localNodeIndexes, label[xim[2]],
                                   [(expressionLabel[dm[2]], sf[1 * xis[2] * ds[2]]), (expressionLabel[dm[3]],
                                                                                       sf[1 * xis[2] * ds[3]])])
        elif node_type == self.TRIPLE_CURVE0_1_DOWN:
            if any(c != 1 for c in [1 * xis[1] * ds[1], 1 * xis[2] * ds[2], 1 * xis[3] * ds[2], 1 * xis[3] * ds[3]]):
                if not self._element_needs_scale_factor:
                    self._element_needs_scale_factor = True
                    setEftScaleFactorIds(eft, [1], [])
            remapEftNodeValueLabel(eft, localNodeIndexes, label[xim[1]], [(expressionLabel[dm[1]],
                                                                           sf[1 * xis[1] * ds[1]])])
            remapEftNodeValueLabel(eft, localNodeIndexes, label[xim[2]], [(expressionLabel[dm[2]],
                                                                           sf[1 * xis[2] * ds[2]])])
            remapEftNodeValueLabel(eft, localNodeIndexes, label[xim[3]],
                                   [(expressionLabel[dm[2]], sf[1 * xis[3] * ds[2]]), (expressionLabel[dm[3]],
                                                                                       sf[1 * xis[3] * ds[3]])])
        elif node_type == self.TRIPLE_CURVE0_2_DOWN:
            if any(c != 1 for c in [1 * xis[2] * ds[2], 1 * xis[3] * ds[3], 1 * xis[1] * ds[1], -1 * xis[1] * ds[2]]):
                if not self._element_needs_scale_factor:
                    self._element_needs_scale_factor = True
                    setEftScaleFactorIds(eft, [1], [])
            remapEftNodeValueLabel(eft, localNodeIndexes, label[xim[2]], [(expressionLabel[dm[2]],
                                                                           sf[1 * xis[2] * ds[2]])])
            remapEftNodeValueLabel(eft, localNodeIndexes, label[xim[3]], [(expressionLabel[dm[3]],
                                                                           sf[1 * xis[3] * ds[3]])])
            remapEftNodeValueLabel(eft, localNodeIndexes, label[xim[1]],
                                   [(expressionLabel[dm[1]], sf[1 * xis[1] * ds[1]]), (expressionLabel[dm[2]],
                                                                                       sf[-1 * xis[1] * ds[2]])])
        elif node_type == self.TRIPLE_CURVE0_2_UP:
            if any(c != 1 for c in [1 * xis[1] * ds[1], 1 * xis[3] * ds[3], -1 * xis[2] * ds[1], 1 * xis[2] * ds[2]]):
                if not self._element_needs_scale_factor:
                    self._element_needs_scale_factor = True
                    setEftScaleFactorIds(eft, [1], [])
            remapEftNodeValueLabel(eft, localNodeIndexes, label[xim[1]], [(expressionLabel[dm[1]],
                                                                           sf[1 * xis[1] * ds[1]])])
            remapEftNodeValueLabel(eft, localNodeIndexes, label[xim[3]], [(expressionLabel[dm[3]],
                                                                           sf[1 * xis[3] * ds[3]])])
            remapEftNodeValueLabel(eft, localNodeIndexes, label[xim[2]],
                                   [(expressionLabel[dm[1]], sf[-1 * xis[2] * ds[1]]), (expressionLabel[dm[2]],
                                                                                        sf[1 * xis[2] * ds[2]])])
        elif node_type == self.TRIPLE_CURVE0_3_LEFT:
            if any(c != 1 for c in [1 * xis[2] * ds[2], 1 * xis[3] * ds[3], 1 * xis[1] * ds[1], -1 * xis[1] * ds[3]]):
                if not self._element_needs_scale_factor:
                    self._element_needs_scale_factor = True
                    setEftScaleFactorIds(eft, [1], [])
            remapEftNodeValueLabel(eft, localNodeIndexes, label[xim[2]], [(expressionLabel[dm[2]],
                                                                           sf[1 * xis[2] * ds[2]])])
            remapEftNodeValueLabel(eft, localNodeIndexes, label[xim[3]], [(expressionLabel[dm[3]],
                                                                           sf[1 * xis[3] * ds[3]])])
            remapEftNodeValueLabel(eft, localNodeIndexes, label[xim[1]],
                                   [(expressionLabel[dm[1]], sf[1 * xis[1] * ds[1]]), (expressionLabel[dm[3]],
                                                                                       sf[-1 * xis[1] * ds[3]])])
        elif node_type == self.TRIPLE_CURVE0_3_RIGHT:
            if any(c != 1 for c in [1 * xis[1] * ds[1], 1 * xis[2] * ds[2], -1 * xis[3] * ds[1], 1 * xis[3] * ds[3]]):
                if not self._element_needs_scale_factor:
                    self._element_needs_scale_factor = True
                    setEftScaleFactorIds(eft, [1], [])
            remapEftNodeValueLabel(eft, localNodeIndexes, label[xim[1]], [(expressionLabel[dm[1]],
                                                                           sf[1 * xis[1] * ds[1]])])
            remapEftNodeValueLabel(eft, localNodeIndexes, label[xim[2]], [(expressionLabel[dm[2]],
                                                                           sf[1 * xis[2] * ds[2]])])
            remapEftNodeValueLabel(eft, localNodeIndexes, label[xim[3]],
                                   [(expressionLabel[dm[1]], sf[-1 * xis[3] * ds[1]]), (expressionLabel[dm[3]],
                                                                                        sf[1 * xis[3] * ds[3]])])

        elif node_type == self.SURFACE_REGULAR_DOWN_LEFT:
            if any(c != 1 for c in [1 * xis[2], -1 * xis[1], 1 * xis[3]]):
                if not self._element_needs_scale_factor:
                    self._element_needs_scale_factor = True
                    setEftScaleFactorIds(eft, [1], [])
            remapEftNodeValueLabel(eft, localNodeIndexes, label[xim[2]], [(Node.VALUE_LABEL_D_DS2,
                                                                           sf[1 * xis[2]])])
            remapEftNodeValueLabel(eft, localNodeIndexes, label[xim[1]], [(Node.VALUE_LABEL_D_DS3,
                                                                           sf[-1 * xis[1]])])
            remapEftNodeValueLabel(eft, localNodeIndexes, label[xim[3]], [(Node.VALUE_LABEL_D_DS1, sf[1 * xis[3]])])
        elif node_type == self.SURFACE_REGULAR_DOWN_RIGHT:
            if any(c != 1 for c in [1 * xis[1], 1 * xis[2], 1 * xis[3]]):
                if not self._element_needs_scale_factor:
                    self._element_needs_scale_factor = True
                    setEftScaleFactorIds(eft, [1], [])
            remapEftNodeValueLabel(eft, localNodeIndexes, label[xim[1]], [(Node.VALUE_LABEL_D_DS1, sf[1 * xis[1]])])
            remapEftNodeValueLabel(eft, localNodeIndexes, label[xim[2]], [(Node.VALUE_LABEL_D_DS2, sf[1 * xis[2]])])
            remapEftNodeValueLabel(eft, localNodeIndexes, label[xim[3]], [(Node.VALUE_LABEL_D_DS3, sf[1 * xis[3]])])
        elif node_type == self.SURFACE_REGULAR_UP:
            if any(c != 1 for c in [1 * xis[1], -1 * xis[3], 1 * xis[2]]):
                if not self._element_needs_scale_factor:
                    self._element_needs_scale_factor = True
                    setEftScaleFactorIds(eft, [1], [])
            remapEftNodeValueLabel(eft, localNodeIndexes, label[xim[1]], [(Node.VALUE_LABEL_D_DS1, sf[1 * xis[1]])])
            remapEftNodeValueLabel(eft, localNodeIndexes, label[xim[3]], [(Node.VALUE_LABEL_D_DS2, sf[-1 * xis[3]])])
            remapEftNodeValueLabel(eft, localNodeIndexes, label[xim[2]], [(Node.VALUE_LABEL_D_DS3, sf[1 * xis[2]])])
        elif node_type == self.REGULAR:
            remapEftNodeValueLabel(eft, localNodeIndexes, label[xim[1]], [(Node.VALUE_LABEL_D_DS1, sf[1 * xis[1]])])
            remapEftNodeValueLabel(eft, localNodeIndexes, label[xim[2]], [(Node.VALUE_LABEL_D_DS2, sf[1 * xis[2]])])
            remapEftNodeValueLabel(eft, localNodeIndexes, label[xim[3]], [(Node.VALUE_LABEL_D_DS3, sf[1 * xis[3]])])
        else:
            raise ValueError("Remapping for derivatives of this 'node type' is not implemented")

        # for ci in range(1, 4):
        #     expressionTerms = []
        #     for di in range(1, 4):
        #         if default_sign[ci][di-1]:
        #             expressionTerms.append((expressionLabel[dm[di]], sf[default_sign[ci][di-1] * xis[ci] * ds[di]]))
        #     remapEftNodeValueLabel(eft, localNodeIndexes, label[xim[ci]], expressionTerms)<|MERGE_RESOLUTION|>--- conflicted
+++ resolved
@@ -434,13 +434,8 @@
                         self.pd2[n3][2*self.elementsCountUp-n2][n1] = mirror.mirrorVector(self.pd2[n3][n2][n1])
                         self.pd3[n3][2*self.elementsCountUp-n2][n1] = mirror.mirrorVector(self.pd3[n3][n2][n1])
 
-<<<<<<< HEAD
-    def generateNodes(self, fieldmodule, coordinates, startNodeIdentifier, rangeOfRequiredElements=None,
-                      mirrorPlane=None):
-=======
     def generateNodes(self, fieldmodule, coordinates, startNodeIdentifier, mirrorPlane=None,
                       rangeOfRequiredElementsAlong=None):
->>>>>>> dee8ecc1
         """
         Create shield nodes from coordinates.
         :param fieldmodule: Zinc fieldmodule to create nodes in. Uses DOMAIN_TYPE_NODES.
@@ -478,14 +473,6 @@
                 if n3 < rangeOfRequiredElementsAlong[0] or n3 > rangeOfRequiredElementsAlong[1]:
                     continue
                 for n1 in range(self.elementsCountAcross + 1):
-<<<<<<< HEAD
-                    if rangeOfRequiredElements:
-                        if n3 > rangeOfRequiredElements[2][1] or n3 < rangeOfRequiredElements[2][0]\
-                                or n2 > rangeOfRequiredElements[0][1] or n2 < rangeOfRequiredElements[0][0]\
-                                or n1 > rangeOfRequiredElements[1][1] or n1 < rangeOfRequiredElements[1][0]:
-                            continue
-=======
->>>>>>> dee8ecc1
                     if self.px[n3][n2][n1]:
                         node = nodes.createNode(nodeIdentifier, nodetemplate)
                         self.nodeId[n3][n2][n1] = nodeIdentifier
@@ -498,13 +485,8 @@
 
         return nodeIdentifier
 
-<<<<<<< HEAD
-    def generateElements(self, fieldmodule, coordinates, startElementIdentifier, rangeOfRequiredElements=None,
-                         meshGroupsElementsAlong=[], meshGroups=[]):
-=======
     def generateElements(self, fieldmodule, coordinates, startElementIdentifier, meshGroupsElementsAlong=[],
                          meshGroups=[], rangeOfRequiredElementsAlong=None):
->>>>>>> dee8ecc1
         """
         Create shield elements from nodes.
         :param fieldmodule: Zinc fieldmodule to create elements in.
@@ -556,14 +538,6 @@
                 continue
             for e2 in range(self.elementsCountUpFull):
                 for e1 in range(self.elementsCountAcross):
-<<<<<<< HEAD
-                    if rangeOfRequiredElements:
-                        if e3 >= rangeOfRequiredElements[2][1] or e3 < rangeOfRequiredElements[2][0] or\
-                                e2 >= rangeOfRequiredElements[0][1] or e2 < rangeOfRequiredElements[0][0]\
-                                or e1 >= rangeOfRequiredElements[1][1] or e1 < rangeOfRequiredElements[1][0]:
-                            continue
-=======
->>>>>>> dee8ecc1
                     eft1 = eft
                     scalefactors = None
                     if self._type == ShieldRimDerivativeMode.SHIELD_RIM_DERIVATIVE_MODE_AROUND:
