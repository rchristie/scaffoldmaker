import copy
import unittest

from cmlibs.utils.zinc.finiteelement import evaluateFieldNodesetRange
from cmlibs.utils.zinc.general import ChangeManager
from cmlibs.zinc.context import Context
from cmlibs.zinc.element import Element
from cmlibs.zinc.field import Field
from cmlibs.zinc.node import Node
from cmlibs.zinc.result import RESULT_OK
<<<<<<< HEAD
from scaffoldmaker.annotation.smallintestine_terms import get_smallintestine_term
from scaffoldmaker.meshtypes.meshtype_1d_path1 import MeshType_1d_path1, extractPathParametersFromRegion
=======
from scaffoldmaker.meshtypes.meshtype_1d_path1 import MeshType_1d_path1
>>>>>>> b7aa5c66
from scaffoldmaker.meshtypes.meshtype_3d_smallintestine1 import MeshType_3d_smallintestine1
from scaffoldmaker.scaffoldpackage import ScaffoldPackage
from scaffoldmaker.utils.zinc_utils import createFaceMeshGroupExteriorOnFace, \
    exnode_string_from_nodeset_field_parameters, get_nodeset_path_field_parameters
from testutils import assertAlmostEqualList


class SmallIntestineScaffoldTestCase(unittest.TestCase):

    def test_smallintestine1(self):
        """
        Test creation of small intestine scaffold.
        """
        parameterSetNames = MeshType_3d_smallintestine1.getParameterSetNames()
        self.assertEqual(parameterSetNames, ["Default", "Cattle 1", "Human 1", "Mouse 1"])
        centralPathDefaultScaffoldPackages = {
            'Test line': ScaffoldPackage(MeshType_1d_path1, {
                'scaffoldSettings': {
                    'D2 derivatives': True,
                    'Coordinate dimensions': 3,
                    'Length': 1.0,
                    'Number of elements': 3
                },
<<<<<<< HEAD
                'meshEdits': exnodeStringFromNodeValues(
                    [Node.VALUE_LABEL_VALUE, Node.VALUE_LABEL_D_DS1, Node.VALUE_LABEL_D_DS2, Node.VALUE_LABEL_D2_DS1DS2, Node.VALUE_LABEL_D_DS3, Node.VALUE_LABEL_D2_DS1DS3], [
                    [ [  -2.30, 18.50,  -4.40 ], [ -4.20, -0.80,   3.70 ], [  0.00,  0.60,  0.00 ], [  0.00,  0.11,  0.00 ], [ -0.33,  0.01, -0.50 ], [ 0.00, 0.00, 0.50 ] ],
                    [ [  -8.60, 16.30,  -0.40 ], [ -7.10, -2.70,   1.60 ], [  0.00,  0.73,  0.00 ], [  0.00,  0.14,  0.00 ], [  0.08,  0.09, -0.72 ], [ 0.00, 0.00, 0.50 ] ],
                    [ [ -18.30, 12.60,  -1.50 ], [ -6.40, -1.70,  -3.80 ], [  0.00,  0.90,  0.00 ], [  0.00,  0.13,  0.00 ], [  0.61,  0.04, -0.65 ], [ 0.00, 0.00, 0.50 ] ],
                    [ [ -15.60, 13.70,  -6.10 ], [  7.00,  2.10,  -1.80 ], [  0.00,  1.00,  0.00 ], [  0.00,  0.05,  0.00 ], [  0.50,  0.08,  0.86 ], [ 0.00, 0.00, 0.50 ] ] ] ),
                
                'userAnnotationGroups': [
                {
                    '_AnnotationGroup': True,
                    'dimension': 1,
                    'identifierRanges': '1',
                    'name': get_smallintestine_term('duodenum')[0],
                    'ontId': get_smallintestine_term('duodenum')[1]
                },
                {
                    '_AnnotationGroup': True,
                    'dimension': 1,
                    'identifierRanges': '2',
                    'name': get_smallintestine_term('jejunum')[0],
                    'ontId': get_smallintestine_term('jejunum')[1]
                },
                {
                    '_AnnotationGroup': True,
                    'dimension': 1,
                    'identifierRanges': '3',
                    'name': get_smallintestine_term('ileum')[0],
                    'ontId': get_smallintestine_term('ileum')[1]
                }]
=======
                'meshEdits': exnode_string_from_nodeset_field_parameters(
                    [Node.VALUE_LABEL_VALUE, Node.VALUE_LABEL_D_DS1, Node.VALUE_LABEL_D_DS2,
                     Node.VALUE_LABEL_D2_DS1DS2], [
                        (1, [[-2.3, 18.5, -4.4], [-4.2, -0.8, 3.7], [0.0, 5.0, 0.0], [0.0, 0.0, 0.5]]),
                        (2, [[-8.6, 16.3, -0.4], [-7.1, -2.7, 1.6], [0.0, 5.0, 0.0], [0.0, 0.0, 0.5]]),
                        (3, [[-18.3, 12.6, -1.5], [-6.4, -1.7, -3.8], [0.0, 5.0, 0.0], [0.0, 0.0, 0.5]]),
                        (4, [[-15.6, 13.7, -6.1], [7.0, 2.1, -1.8], [0.0, 5.0, 0.0], [0.0, 0.0, 0.5]])
                    ])
>>>>>>> b7aa5c66
            })
        }
        centralPathOption = centralPathDefaultScaffoldPackages['Test line']
        options = MeshType_3d_smallintestine1.getDefaultOptions("Mouse 1")
        options['Central path'] = copy.deepcopy(centralPathOption)
        options['Number of segments'] = 3
        self.assertEqual(16, len(options))
        centralPath = options['Central path']
        self.assertEqual(3, options.get("Number of segments"))
        self.assertEqual(8, options.get("Number of elements around"))
        self.assertEqual(3, options.get("Number of elements along segment"))
        self.assertEqual(4, options.get("Number of elements through wall"))
        self.assertEqual(None, options.get("Duodenum length"))
        self.assertEqual(None, options.get("Jejunum-ileum inner radius"))
        self.assertEqual(0.1, options.get("Wall thickness"))

        context = Context("Test")
        region = context.getDefaultRegion()
        self.assertTrue(region.isValid())

        tmpRegion = region.createRegion()
        centralPath.generate(tmpRegion)
        tmpFieldmodule = tmpRegion.getFieldmodule()
        cx = get_nodeset_path_field_parameters(
            tmpFieldmodule.findNodesetByFieldDomainType(Field.DOMAIN_TYPE_NODES),
            tmpFieldmodule.findFieldByName('coordinates'),
            [Node.VALUE_LABEL_VALUE])[0]
        self.assertEqual(4, len(cx))
        assertAlmostEqualList(self, cx[0], [-2.3, 18.5, -4.4], 1.0E-6)
        assertAlmostEqualList(self, cx[2], [-18.3, 12.6, -1.5], 1.0E-6)
        del tmpFieldmodule
        del tmpRegion

<<<<<<< HEAD
        annotationGroups = MeshType_3d_smallintestine1.generateBaseMesh(region, options)
        self.assertEqual(8, len(annotationGroups))
=======
        annotationGroups = MeshType_3d_smallintestine1.generateBaseMesh(region, options)[0]
        self.assertEqual(4, len(annotationGroups))
>>>>>>> b7aa5c66

        fieldmodule = region.getFieldmodule()
        self.assertEqual(RESULT_OK, fieldmodule.defineAllFaces())
        mesh3d = fieldmodule.findMeshByDimension(3)
        self.assertEqual(288, mesh3d.getSize())
        mesh2d = fieldmodule.findMeshByDimension(2)
        self.assertEqual(968, mesh2d.getSize())
        mesh1d = fieldmodule.findMeshByDimension(1)
        self.assertEqual(1080, mesh1d.getSize())
        nodes = fieldmodule.findNodesetByFieldDomainType(Field.DOMAIN_TYPE_NODES)
        self.assertEqual(400, nodes.getSize())
        datapoints = fieldmodule.findNodesetByFieldDomainType(Field.DOMAIN_TYPE_DATAPOINTS)
        self.assertEqual(0, datapoints.getSize())

        coordinates = fieldmodule.findFieldByName("coordinates").castFiniteElement()
        self.assertTrue(coordinates.isValid())
        minimums, maximums = evaluateFieldNodesetRange(coordinates, nodes)
        assertAlmostEqualList(self, minimums, [-20.053209723800897, 11.40926084082289, -7.165067989112036], 1.0E-6)
        assertAlmostEqualList(self, maximums, [-1.8359517172713313, 19.193196743341623, 0.7249488391024033], 1.0E-6)

        flatCoordinates = fieldmodule.findFieldByName("flat coordinates").castFiniteElement()
        self.assertTrue(flatCoordinates.isValid())
        minimums, maximums = evaluateFieldNodesetRange(flatCoordinates, nodes)
        assertAlmostEqualList(self, minimums, [-1.2566370614359177, 0.0, 0.0], 1.0E-6)
        assertAlmostEqualList(self, maximums, [4.790928796724435, 25.314180157278805, 0.1], 1.0E-6)

        smallintestineCoordinates = fieldmodule.findFieldByName("small intestine coordinates").castFiniteElement()
        minimums, maximums = evaluateFieldNodesetRange(smallintestineCoordinates, nodes)
        assertAlmostEqualList(self, minimums, [-0.65, 0.0, -0.65], 1.0E-4)
        assertAlmostEqualList(self, maximums, [0.65, 200.0, 0.65], 1.0E-4)

        with ChangeManager(fieldmodule):
            one = fieldmodule.createFieldConstant(1.0)
            faceMeshGroup = createFaceMeshGroupExteriorOnFace(fieldmodule, Element.FACE_TYPE_XI3_1)
            surfaceAreaField = fieldmodule.createFieldMeshIntegral(one, coordinates, faceMeshGroup)
            surfaceAreaField.setNumbersOfPoints(4)
            volumeField = fieldmodule.createFieldMeshIntegral(one, coordinates, mesh3d)
            volumeField.setNumbersOfPoints(3)
            flatSurfaceAreaField = fieldmodule.createFieldMeshIntegral(one, flatCoordinates, faceMeshGroup)
            flatSurfaceAreaField.setNumbersOfPoints(4)

        fieldcache = fieldmodule.createFieldcache()
        result, surfaceArea = surfaceAreaField.evaluateReal(fieldcache, 1)
        self.assertEqual(result, RESULT_OK)
        self.assertAlmostEqual(surfaceArea, 143.8506801217898, delta=1.0E-6)
        result, volume = volumeField.evaluateReal(fieldcache, 1)
        self.assertEqual(result, RESULT_OK)
        self.assertAlmostEqual(volume, 13.608918623618687, delta=1.0E-6)
        result, flatSurfaceArea = flatSurfaceAreaField.evaluateReal(fieldcache, 1)
        self.assertEqual(result, RESULT_OK)
        self.assertAlmostEqual(flatSurfaceArea, 144.42091907104523, delta=1.0E-3)


if __name__ == "__main__":
    unittest.main()<|MERGE_RESOLUTION|>--- conflicted
+++ resolved
@@ -8,12 +8,8 @@
 from cmlibs.zinc.field import Field
 from cmlibs.zinc.node import Node
 from cmlibs.zinc.result import RESULT_OK
-<<<<<<< HEAD
 from scaffoldmaker.annotation.smallintestine_terms import get_smallintestine_term
-from scaffoldmaker.meshtypes.meshtype_1d_path1 import MeshType_1d_path1, extractPathParametersFromRegion
-=======
 from scaffoldmaker.meshtypes.meshtype_1d_path1 import MeshType_1d_path1
->>>>>>> b7aa5c66
 from scaffoldmaker.meshtypes.meshtype_3d_smallintestine1 import MeshType_3d_smallintestine1
 from scaffoldmaker.scaffoldpackage import ScaffoldPackage
 from scaffoldmaker.utils.zinc_utils import createFaceMeshGroupExteriorOnFace, \
@@ -37,37 +33,6 @@
                     'Length': 1.0,
                     'Number of elements': 3
                 },
-<<<<<<< HEAD
-                'meshEdits': exnodeStringFromNodeValues(
-                    [Node.VALUE_LABEL_VALUE, Node.VALUE_LABEL_D_DS1, Node.VALUE_LABEL_D_DS2, Node.VALUE_LABEL_D2_DS1DS2, Node.VALUE_LABEL_D_DS3, Node.VALUE_LABEL_D2_DS1DS3], [
-                    [ [  -2.30, 18.50,  -4.40 ], [ -4.20, -0.80,   3.70 ], [  0.00,  0.60,  0.00 ], [  0.00,  0.11,  0.00 ], [ -0.33,  0.01, -0.50 ], [ 0.00, 0.00, 0.50 ] ],
-                    [ [  -8.60, 16.30,  -0.40 ], [ -7.10, -2.70,   1.60 ], [  0.00,  0.73,  0.00 ], [  0.00,  0.14,  0.00 ], [  0.08,  0.09, -0.72 ], [ 0.00, 0.00, 0.50 ] ],
-                    [ [ -18.30, 12.60,  -1.50 ], [ -6.40, -1.70,  -3.80 ], [  0.00,  0.90,  0.00 ], [  0.00,  0.13,  0.00 ], [  0.61,  0.04, -0.65 ], [ 0.00, 0.00, 0.50 ] ],
-                    [ [ -15.60, 13.70,  -6.10 ], [  7.00,  2.10,  -1.80 ], [  0.00,  1.00,  0.00 ], [  0.00,  0.05,  0.00 ], [  0.50,  0.08,  0.86 ], [ 0.00, 0.00, 0.50 ] ] ] ),
-                
-                'userAnnotationGroups': [
-                {
-                    '_AnnotationGroup': True,
-                    'dimension': 1,
-                    'identifierRanges': '1',
-                    'name': get_smallintestine_term('duodenum')[0],
-                    'ontId': get_smallintestine_term('duodenum')[1]
-                },
-                {
-                    '_AnnotationGroup': True,
-                    'dimension': 1,
-                    'identifierRanges': '2',
-                    'name': get_smallintestine_term('jejunum')[0],
-                    'ontId': get_smallintestine_term('jejunum')[1]
-                },
-                {
-                    '_AnnotationGroup': True,
-                    'dimension': 1,
-                    'identifierRanges': '3',
-                    'name': get_smallintestine_term('ileum')[0],
-                    'ontId': get_smallintestine_term('ileum')[1]
-                }]
-=======
                 'meshEdits': exnode_string_from_nodeset_field_parameters(
                     [Node.VALUE_LABEL_VALUE, Node.VALUE_LABEL_D_DS1, Node.VALUE_LABEL_D_DS2,
                      Node.VALUE_LABEL_D2_DS1DS2], [
@@ -75,8 +40,29 @@
                         (2, [[-8.6, 16.3, -0.4], [-7.1, -2.7, 1.6], [0.0, 5.0, 0.0], [0.0, 0.0, 0.5]]),
                         (3, [[-18.3, 12.6, -1.5], [-6.4, -1.7, -3.8], [0.0, 5.0, 0.0], [0.0, 0.0, 0.5]]),
                         (4, [[-15.6, 13.7, -6.1], [7.0, 2.1, -1.8], [0.0, 5.0, 0.0], [0.0, 0.0, 0.5]])
-                    ])
->>>>>>> b7aa5c66
+                    ]),
+                'userAnnotationGroups': [
+                    {
+                        '_AnnotationGroup': True,
+                        'dimension': 1,
+                        'identifierRanges': '1',
+                        'name': get_smallintestine_term('duodenum')[0],
+                        'ontId': get_smallintestine_term('duodenum')[1]
+                    },
+                    {
+                        '_AnnotationGroup': True,
+                        'dimension': 1,
+                        'identifierRanges': '2',
+                        'name': get_smallintestine_term('jejunum')[0],
+                        'ontId': get_smallintestine_term('jejunum')[1]
+                    },
+                    {
+                        '_AnnotationGroup': True,
+                        'dimension': 1,
+                        'identifierRanges': '3',
+                        'name': get_smallintestine_term('ileum')[0],
+                        'ontId': get_smallintestine_term('ileum')[1]
+                    }]
             })
         }
         centralPathOption = centralPathDefaultScaffoldPackages['Test line']
@@ -110,13 +96,8 @@
         del tmpFieldmodule
         del tmpRegion
 
-<<<<<<< HEAD
-        annotationGroups = MeshType_3d_smallintestine1.generateBaseMesh(region, options)
+        annotationGroups = MeshType_3d_smallintestine1.generateBaseMesh(region, options)[0]
         self.assertEqual(8, len(annotationGroups))
-=======
-        annotationGroups = MeshType_3d_smallintestine1.generateBaseMesh(region, options)[0]
-        self.assertEqual(4, len(annotationGroups))
->>>>>>> b7aa5c66
 
         fieldmodule = region.getFieldmodule()
         self.assertEqual(RESULT_OK, fieldmodule.defineAllFaces())
